--- conflicted
+++ resolved
@@ -40,17 +40,10 @@
   "devDependencies": {
     "@types/jest": "^27.0.0",
     "@types/lodash": "^4.14.168",
-<<<<<<< HEAD
-    "@types/node": "^16.0.0",
-    "@typescript-eslint/eslint-plugin": "^5.7.0",
-    "@typescript-eslint/parser": "^5.7.0",
-    "eslint": "^8.4.0",
-=======
     "@types/node": "^17.0.0",
     "@typescript-eslint/eslint-plugin": "^5.4.0",
     "@typescript-eslint/parser": "^5.4.0",
     "eslint": "^8.3.0",
->>>>>>> 38c51030
     "eslint-import-resolver-node": "^0.3.6",
     "eslint-import-resolver-typescript": "^2.5.0",
     "eslint-plugin-import": "^2.25.3",
@@ -70,14 +63,13 @@
     "url": "https://github.com/awslabs/aws-lambda-powertools-typescript/issues"
   },
   "dependencies": {
-<<<<<<< HEAD
     "@middy/core": "^2.5.3",
-=======
+    "@types/aws-lambda": "^8.10.72",
     "@aws-lambda-powertools/commons": "^0.0.2",
->>>>>>> 38c51030
     "@types/aws-lambda": "^8.10.72",
     "lodash": "^4.17.21",
     "lodash.clonedeep": "^4.5.0",
-    "lodash.merge": "^4.6.2"
+    "lodash.merge": "^4.6.2",
+    "@types/aws-lambda": "^8.10.72"
   }
 }