--- conflicted
+++ resolved
@@ -1,68 +1,3 @@
-<<<<<<< HEAD
-{
-  "name": "@aws-lambda-powertools/idempotency",
-  "version": "0.0.11",
-  "description": "The idempotency package for the AWS Lambda Powertools for TypeScript library. It provides options to make your Lambda functions idempotent and safe to retry.",
-  "author": {
-    "name": "Amazon Web Services",
-    "url": "https://aws.amazon.com"
-  },
-  "publishConfig": {
-    "access": "public"
-  },
-  "scripts": {
-    "commit": "commit",
-    "test": "npm run test:unit",
-    "test:unit": "jest --group=unit --detectOpenHandles --coverage --verbose",
-    "test:e2e:nodejs14x": "RUNTIME=nodejs14x jest --group=e2e",
-    "test:e2e:nodejs16x": "RUNTIME=nodejs16x jest --group=e2e",
-    "test:e2e:nodejs18x": "RUNTIME=nodejs18x jest --group=e2e",
-    "test:e2e": "jest --group=e2e --detectOpenHandles",
-    "watch": "jest --watch --group=unit",
-    "build": "tsc",
-    "lint": "eslint --ext .ts,.js --no-error-on-unmatched-pattern .",
-    "lint-fix": "eslint --fix --ext .ts,.js --no-error-on-unmatched-pattern .",
-    "package": "mkdir -p dist/ && npm pack && mv *.tgz dist/",
-    "package-bundle": "../../package-bundler.sh idempotency-bundle ./dist",
-    "prepare": "npm run build"
-  },
-  "lint-staged": {
-    "*.ts": "npm run lint-fix"
-  },
-  "homepage": "https://github.com/awslabs/aws-lambda-powertools-typescript/tree/main/packages/idempotency#readme",
-  "license": "MIT-0",
-  "main": "./lib/index.js",
-  "types": "./lib/index.d.ts",
-  "files": [
-    "lib"
-  ],
-  "repository": {
-    "type": "git",
-    "url": "git+https://github.com/awslabs/aws-lambda-powertools-typescript.git"
-  },
-  "bugs": {
-    "url": "https://github.com/awslabs/aws-lambda-powertools-typescript/issues"
-  },
-  "dependencies": {
-    "@aws-lambda-powertools/commons": "^1.5.0",
-    "@aws-sdk/lib-dynamodb": "^3.231.0",
-    "jmespath": "^0.16.0"
-  },
-  "keywords": [
-    "aws",
-    "lambda",
-    "powertools",
-    "idempotency",
-    "serverless",
-    "nodejs"
-  ],
-  "devDependencies": {
-    "@types/jmespath": "^0.15.0",
-    "@aws-sdk/client-dynamodb": "^3.231.0",
-    "aws-sdk-client-mock": "^2.0.1",
-    "aws-sdk-client-mock-jest": "^2.0.1"
-  }
-=======
 {
   "name": "@aws-lambda-powertools/idempotency",
   "version": "1.8.0-alpha.0",
@@ -123,7 +58,6 @@
   },
   "main": "./lib/index.js",
   "types": "./lib/index.d.ts",
-  "typedocMain": "src/file_that_does_not_exist_so_its_ignored_from_api_docs.ts",
   "files": [
     "lib"
   ],
@@ -143,6 +77,7 @@
     "aws",
     "lambda",
     "powertools",
+    "idempotency",
     "serverless",
     "nodejs"
   ],
@@ -152,5 +87,4 @@
     "aws-sdk-client-mock": "^2.0.1",
     "aws-sdk-client-mock-jest": "^2.0.1"
   }
->>>>>>> a558f100
 }