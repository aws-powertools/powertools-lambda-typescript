--- conflicted
+++ resolved
@@ -3,19 +3,6 @@
 description: Guide to update between major Powertools for AWS Lambda (TypeScript) versions
 ---
 
-<<<<<<< HEAD
-## Migrate to v2 from v1
-
-This release includes some breaking changes, please take some time to review this guide to make your transition to v2 as smooth as possible.
-
-### Quick summary
-
-!!! warning
-    This guide is a work in progress. We'll update it as we get closer to the 2.0 release. If you have any questions, or want to follow the progress, please join the discussion on the [GitHub issue](https://github.com/aws-powertools/powertools-lambda-typescript/issues/1714).
-
-| Area | Change | Code change required |
-| ---- | ------ | -------------------- |
-=======
 ## Migrate from v1 to v2
 
 V2 is focused on official support for ESM (ECMAScript modules). We've made other minimal breaking changes to make your transition to v2 as smooth as possible.
@@ -313,5 +300,4 @@
 
 const logger = new Logger({ logLevel: 'info' });
 const tracer = new Tracer({ serviceName: 'my-service' });
-```
->>>>>>> d18ffde7
+```