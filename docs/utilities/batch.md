---
title: Batch Processing
description: Utility
---

The batch processing utility handles partial failures when processing batches from Amazon SQS, Amazon Kinesis Data Streams, and Amazon DynamoDB Streams.

```mermaid
stateDiagram-v2
    direction LR
    BatchSource: Amazon SQS <br/><br/> Amazon Kinesis Data Streams <br/><br/> Amazon DynamoDB Streams <br/><br/>
    LambdaInit: Lambda invocation
    BatchProcessor: Batch Processor
    RecordHandler: Record Handler function
    YourLogic: Your logic to process each batch item
    LambdaResponse: Lambda response

    BatchSource --> LambdaInit

    LambdaInit --> BatchProcessor
    BatchProcessor --> RecordHandler

    state BatchProcessor {
        [*] --> RecordHandler: Your function
        RecordHandler --> YourLogic
    }

    RecordHandler --> BatchProcessor: Collect results
    BatchProcessor --> LambdaResponse: Report items that failed processing
```

## Key features

* Reports batch item failures to reduce number of retries for a record upon errors
* Simple interface to process each batch record
* Build your own batch processor by extending primitives

## Background

When using SQS, Kinesis Data Streams, or DynamoDB Streams as a Lambda event source, your Lambda functions are triggered with a batch of messages.

If your function fails to process any message from the batch, the entire batch returns to your queue or stream. This same batch is then retried until either condition happens first: **a)** your Lambda function returns a successful response, **b)** record reaches maximum retry attempts, or **c)** when records expire.

```mermaid
journey
  section Conditions
    Successful response: 5: Success
    Maximum retries: 3: Failure
    Records expired: 1: Failure
```

This behavior changes when you enable [ReportBatchItemFailures feature](https://docs.aws.amazon.com/lambda/latest/dg/with-sqs.html#services-sqs-batchfailurereporting) in your Lambda function event source configuration:

<!-- markdownlint-disable MD013 -->
* [**SQS queues**](#sqs-standard). Only messages reported as failure will return to the queue for a retry, while successful ones will be deleted.
* [**Kinesis data streams**](#kinesis-and-dynamodb-streams) and [**DynamoDB streams**](#kinesis-and-dynamodb-streams). Single reported failure will use its sequence number as the stream checkpoint. Multiple  reported failures will use the lowest sequence number as checkpoint.

<!-- HTML tags are required in admonition content thus increasing line length beyond our limits -->
<!-- markdownlint-disable MD013 -->
???+ warning "Warning: This utility lowers the chance of processing records more than once; it does not guarantee it"
    We recommend implementing processing logic in an [idempotent manner](idempotency.md){target="_blank"} wherever possible.

    You can find more details on how Lambda works with either [SQS](https://docs.aws.amazon.com/lambda/latest/dg/with-sqs.html){target="_blank"}, [Kinesis](https://docs.aws.amazon.com/lambda/latest/dg/with-kinesis.html){target="_blank"}, or [DynamoDB](https://docs.aws.amazon.com/lambda/latest/dg/with-ddb.html){target="_blank"} in the AWS Documentation.

## Getting started

### Installation

Install the library in your project

```shell
npm i @aws-lambda-powertools/batch
```

For this feature to work, you need to **(1)** configure your Lambda function event source to use `ReportBatchItemFailures`, and **(2)** return [a specific response](https://docs.aws.amazon.com/lambda/latest/dg/with-sqs.html#services-sqs-batchfailurereporting){target="_blank" rel="nofollow"} to report which records failed to be processed.

Use your preferred deployment framework to set the correct configuration while this utility handles the correct response to be returned.

### Required resources

The remaining sections of the documentation will rely on these samples. For completeness, this demonstrates IAM permissions and Dead Letter Queue where batch records will be sent after 2 retries.

!!! note "You do not need any additional IAM permissions to use this utility, except for what each event source requires."

=== "SQS"

    ```yaml title="template.yaml" hl_lines="30-31"
    --8<-- "examples/snippets/batch/templates/sam/sqs.yaml"
    ```

=== "Kinesis Data Streams"

    ```yaml title="template.yaml" hl_lines="44-45"
    --8<-- "examples/snippets/batch/templates/sam/kinesis.yaml"
    ```

=== "DynamoDB Streams"

    ```yaml title="template.yaml" hl_lines="43-44"
    --8<-- "examples/snippets/batch/templates/sam/dynamodb.yaml"
    ```

### Processing messages from SQS

Processing batches from SQS works in three stages:

1. Instantiate **`BatchProcessor`** and choose **`EventType.SQS`** for the event type
2. Define your function to handle each batch record, and use the `SQSRecord` type annotation for autocompletion
3. Use **`processPartialResponse`** to kick off processing

???+ info
    This code example optionally uses Logger for completion.

=== "index.ts"

    ```typescript hl_lines="1-5 9 12 21-23"
    --8<--
     examples/snippets/batch/gettingStartedSQS.ts::11
     examples/snippets/batch/gettingStartedSQS.ts:13:21
     examples/snippets/batch/gettingStartedSQS.ts:23:25
    --8<--
    ```

    1.  **Step 1**. Creates a partial failure batch processor for SQS queues. See [partial failure mechanics for details](#partial-failure-mechanics)
    2.  **Step 2**. Defines a function to receive one record at a time from the batch
    3.  **Step 3**. Kicks off processing   

=== "Sample response"

    The second record failed to be processed, therefore the processor added its message ID in the response.

    ```json
    --8<-- "examples/snippets/batch/samples/sampleSQSResponse.json"
    ```

=== "Sample event"

    ```json
    --8<-- "examples/snippets/batch/samples/sampleSQSEvent.json"
    ```

#### FIFO queues

When using [SQS FIFO queues](https://docs.aws.amazon.com/AWSSimpleQueueService/latest/SQSDeveloperGuide/sqs-fifo-queues.html){target="_blank"}, a batch may include messages from different group IDs.

<<<<<<< HEAD
By default, we will stop processing at the first failure and mark unprocessed messages as failed to preserve ordering. However, this behavior may not be optimal for customers who wish to proceed with processing messages from a different group ID.

Enable the `skipGroupOnError` option for seamless processing of messages from various group IDs. This setup ensures that messages from a failed group ID are sent back to SQS, enabling uninterrupted processing of messages from the subsequent group ID.

=== "Recommended"

    ```typescript hl_lines="1-4 13 28-30"
    --8<-- "examples/snippets/batch/gettingStartedSQSFifo.ts"
    ```

=== "Enabling skipGroupOnError flag"

    ```typescript hl_lines="1-4 13 28-30"
    --8<-- "examples/snippets/batch/gettingStartedSQSFifoSkipGroupOnError.ts"
    ```
=======
```typescript hl_lines="1-4 8 20-22"
--8<-- "examples/snippets/batch/gettingStartedSQSFifo.ts"
```
>>>>>>> 98917441

1. **Step 1**. Creates a partial failure batch processor for SQS FIFO queues. See [partial failure mechanics for details](#partial-failure-mechanics)

!!! Note
    Note that SqsFifoPartialProcessor is synchronous using `processPartialResponseSync`.
    This is because we need to preserve the order of messages in the queue. See [Async or sync processing section](#async-or-sync-processing) for more details.

### Processing messages from Kinesis

Processing batches from Kinesis works in three stages:

1. Instantiate **`BatchProcessor`** and choose **`EventType.KinesisDataStreams`** for the event type
2. Define your function to handle each batch record, and use the `KinesisStreamRecord` type annotation for autocompletion
3. Use **`processPartialResponse`** to kick off processing

???+ info
    This code example optionally uses Logger for completion.

=== "index.ts"

    ```typescript hl_lines="1-5 9 12 19-21"
    --8<-- "examples/snippets/batch/gettingStartedKinesis.ts"
    ```

    1.  Creates a partial failure batch processor for Kinesis Data Streams. See [partial failure mechanics for details](#partial-failure-mechanics)

=== "Sample response"

    The second record failed to be processed, therefore the processor added its sequence number in the response.

    ```json
    --8<-- "examples/snippets/batch/samples/sampleKinesisEvent.json"
    ```

=== "Sample event"

    ```json
    --8<-- "examples/snippets/batch/samples/sampleKinesisResponse.json"
    ```

### Processing messages from DynamoDB

Processing batches from DynamoDB Streams works in three stages:

1. Instantiate **`BatchProcessor`** and choose **`EventType.DynamoDBStreams`** for the event type
2. Define your function to handle each batch record, and use the `DynamoDBRecord` type annotation for autocompletion
3. Use **`processPartialResponse`** to kick off processing

???+ info
    This code example optionally uses Logger for completion.

=== "index.ts"

    ```typescript hl_lines="1-5 9 12 24-26"
    --8<-- "examples/snippets/batch/gettingStartedDynamoDBStreams.ts"
    ```

    1.  Creates a partial failure batch processor for DynamoDB Streams. See [partial failure mechanics for details](#partial-failure-mechanics)

=== "Sample response"

    The second record failed to be processed, therefore the processor added its sequence number in the response.

    ```json
    --8<-- "examples/snippets/batch/samples/sampleDynamoDBStreamsResponse.json"
    ```

=== "Sample event"

    ```json
    --8<-- "examples/snippets/batch/samples/sampleDynamoDBStreamsEvent.json"
    ```

### Error handling

By default, we catch any exception raised by your record handler function. This allows us to **(1)** continue processing the batch, **(2)** collect each batch item that failed processing, and **(3)** return the appropriate  response correctly without failing your Lambda function execution.

=== "Sample error handling with custom exception"

    ```typescript hl_lines="25"
    --8<--
     examples/snippets/batch/gettingStartedErrorHandling.ts::24
     examples/snippets/batch/gettingStartedErrorHandling.ts:26:30
     examples/snippets/batch/gettingStartedErrorHandling.ts:32:
    --8<--
    ```

    1. Any exception works here. See [extending BatchProcessorSync section, if you want to override this behavior.](#extending-batchprocessor)

    2. Exceptions raised in `recordHandler` will propagate to `process_partial_response`. <br/><br/> We catch them and include each failed batch item identifier in the response dictionary (see `Sample response` tab).

=== "Sample response"

    ```json
    --8<-- "examples/snippets/batch/samples/sampleSQSResponse.json"
    ```

### Partial failure mechanics

All records in the batch will be passed to this handler for processing, even if exceptions are thrown - Here's the behaviour after completing the batch:

* **All records successfully processed**. We will return an empty list of item failures `{'batchItemFailures': []}`
* **Partial success with some exceptions**. We will return a list of all item IDs/sequence numbers that failed processing
* **All records failed to be processed**. We will raise `BatchProcessingError` exception with a list of all exceptions raised when processing

The following sequence diagrams explain how each Batch processor behaves under different scenarios.

#### SQS Standard

> Read more about [Batch Failure Reporting feature in AWS Lambda](https://docs.aws.amazon.com/lambda/latest/dg/with-sqs.html#services-sqs-batchfailurereporting){target="_blank"}.

Sequence diagram to explain how [`BatchProcessor` works](#processing-messages-from-sqs) with SQS Standard queues.

<center>
```mermaid
sequenceDiagram
    autonumber
    participant SQS queue
    participant Lambda service
    participant Lambda function
    Lambda service->>SQS queue: Poll
    Lambda service->>Lambda function: Invoke (batch event)
    Lambda function->>Lambda service: Report some failed messages
    activate SQS queue
    Lambda service->>SQS queue: Delete successful messages
    SQS queue-->>SQS queue: Failed messages return
    Note over SQS queue,Lambda service: Process repeat
    deactivate SQS queue
```
<i>SQS mechanism with Batch Item Failures</i>
</center>

#### SQS FIFO

> Read more about [Batch Failure Reporting feature in AWS Lambda](https://docs.aws.amazon.com/lambda/latest/dg/with-sqs.html#services-sqs-batchfailurereporting){target="_blank"}.

Sequence diagram to explain how [`SqsFifoPartialProcessor` works](#fifo-queues) with SQS FIFO queues without `skipGroupOnError` flag.

<center>
```mermaid
sequenceDiagram
    autonumber
    participant SQS queue
    participant Lambda service
    participant Lambda function
    Lambda service->>SQS queue: Poll
    Lambda service->>Lambda function: Invoke (batch event)
    activate Lambda function
    Lambda function-->Lambda function: Process 2 out of 10 batch items
    Lambda function--xLambda function: Fail on 3rd batch item
    Lambda function->>Lambda service: Report 3rd batch item and unprocessed messages as failure
    deactivate Lambda function
    activate SQS queue
    Lambda service->>SQS queue: Delete successful messages (1-2)
    SQS queue-->>SQS queue: Failed messages return (3-10)
    deactivate SQS queue
```
<i>SQS FIFO mechanism with Batch Item Failures</i>
</center>

Sequence diagram to explain how [`SqsFifoPartialProcessor` works](#fifo-queues) with SQS FIFO queues with `skipGroupOnError` flag.

<center>
```mermaid
sequenceDiagram
    autonumber
    participant SQS queue
    participant Lambda service
    participant Lambda function
    Lambda service->>SQS queue: Poll
    Lambda service->>Lambda function: Invoke (batch event)
    activate Lambda function
    Lambda function-->Lambda function: Process 2 out of 10 batch items
    Lambda function--xLambda function: Fail on 3rd batch item
    Lambda function-->Lambda function: Process messages from another MessageGroupID
    Lambda function->>Lambda service: Report 3rd batch item and all messages within the same MessageGroupID as failure
    deactivate Lambda function
    activate SQS queue
    Lambda service->>SQS queue: Delete successful messages processed
    SQS queue-->>SQS queue: Failed messages return
    deactivate SQS queue
```
<i>SQS FIFO mechanism with Batch Item Failures</i>
</center>

#### Kinesis and DynamoDB Streams

> Read more about [Batch Failure Reporting feature](https://docs.aws.amazon.com/lambda/latest/dg/with-kinesis.html#services-kinesis-batchfailurereporting){target="_blank"}.

Sequence diagram to explain how `BatchProcessor` works with both [Kinesis Data Streams](#processing-messages-from-kinesis) and [DynamoDB Streams](#processing-messages-from-dynamodb).

For brevity, we will use `Streams` to refer to either services. For theory on stream checkpoints, see this [blog post](https://aws.amazon.com/blogs/compute/optimizing-batch-processing-with-custom-checkpoints-in-aws-lambda/){target="_blank"}

<center>
```mermaid
sequenceDiagram
    autonumber
    participant Streams
    participant Lambda service
    participant Lambda function
    Lambda service->>Streams: Poll latest records
    Lambda service->>Lambda function: Invoke (batch event)
    activate Lambda function
    Lambda function-->Lambda function: Process 2 out of 10 batch items
    Lambda function--xLambda function: Fail on 3rd batch item
    Lambda function-->Lambda function: Continue processing batch items (4-10)
    Lambda function->>Lambda service: Report batch item as failure (3)
    deactivate Lambda function
    activate Streams
    Lambda service->>Streams: Checkpoints to sequence number from 3rd batch item
    Lambda service->>Streams: Poll records starting from updated checkpoint
    deactivate Streams
```
<i>Kinesis and DynamoDB streams mechanism with single batch item failure</i>
</center>

The behavior changes slightly when there are multiple item failures. Stream checkpoint is updated to the lowest sequence number reported.

!!! important "Note that the batch item sequence number could be different from batch item number in the illustration."

<center>
```mermaid
sequenceDiagram
    autonumber
    participant Streams
    participant Lambda service
    participant Lambda function
    Lambda service->>Streams: Poll latest records
    Lambda service->>Lambda function: Invoke (batch event)
    activate Lambda function
    Lambda function-->Lambda function: Process 2 out of 10 batch items
    Lambda function--xLambda function: Fail on 3-5 batch items
    Lambda function-->Lambda function: Continue processing batch items (6-10)
    Lambda function->>Lambda service: Report batch items as failure (3-5)
    deactivate Lambda function
    activate Streams
    Lambda service->>Streams: Checkpoints to lowest sequence number
    Lambda service->>Streams: Poll records starting from updated checkpoint
    deactivate Streams
```
<i>Kinesis and DynamoDB streams mechanism with multiple batch item failures</i>
</center>

### Async or sync processing

There are two processors you can use with this utility:

* **`BatchProcessor`** and **`processPartialResponse`** – Processes messages asynchronously
* **`BatchProcessorSync`** and **`processPartialResponseSync`** – Processes messages synchronously

In most cases your function will be `async` returning a `Promise`. Therefore, the `BatchProcessor` is the default processor handling your batch records asynchronously.
There are use cases where you need to process the batch records synchronously. For example, when you need to process multiple records at the same time without conflicting with one another.
For such cases we recommend to use the `BatchProcessorSync` and `processPartialResponseSync` functions.

!!! info "Note that you need match your processing function with the right batch processor"
    *If your function is `async` returning a `Promise`, use `BatchProcessor` and `processPartialResponse`
    * If your function is not `async`, use `BatchProcessorSync` and `processPartialResponseSync`

The difference between the two processors in implementation is that `BatchProcessor` uses `Promise.all()` while `BatchProcessorSync` loops through each record to preserve the order.

???+ question "When is this useful?"

    For example, imagine you need to process multiple loyalty points and incrementally save in a database. While you await the database to confirm your records are saved, you could start processing another request concurrently.

    The reason this is not the default behaviour is that not all use cases can handle concurrency safely (e.g., loyalty points must be updated in order).

## Advanced

### Accessing processed messages

Use the `BatchProcessor` directly in your function to access a list of all returned values from your `recordHandler` function.

* **When successful**. We will include a tuple with `success`, the result of `recordHandler`, and the batch record
* **When failed**. We will include a tuple with `fail`, exception as a string, and the batch record

```typescript hl_lines="17 19-20 23 28" title="Accessing processed messages"
--8<-- "examples/snippets/batch/accessProcessedMessages.ts"
```

1. The processor requires the records array. This is typically handled by `processPartialResponse`.
2. You need to register the `batch`, the `recordHandler` function, and optionally the `context` to access the Lambda context.

### Accessing Lambda Context

Within your `recordHandler` function, you might need access to the Lambda context to determine how much time you have left before your function times out.

We can automatically inject the [Lambda context](https://docs.aws.amazon.com/lambda/latest/dg/typescript-context.html){target="_blank"} into your `recordHandler` as optional second argument if you register it when using `BatchProcessorSync` or the `processPartialResponseSync` function.

```typescript hl_lines="12 27"
--8<-- "examples/snippets/batch/accessLambdaContext.ts"
```

### Extending BatchProcessor

You might want to bring custom logic to the existing `BatchProcessor` to slightly override how we handle successes and failures.

For these scenarios, you can subclass `BatchProcessor` and quickly override `successHandler` and `failureHandler` methods:

* **`successHandler()`** – Keeps track of successful batch records
* **`failureHandler()`** – Keeps track of failed batch records

Let's suppose you'd like to add a metric named `BatchRecordFailures` for each batch record that failed processing

```typescript hl_lines="3 15 19 26 32" title="Extending failure handling mechanism in BatchProcessor"
--8<-- "examples/snippets/batch/extendingFailure.ts"
```

### Create your own partial processor

You can create your own partial batch processor from scratch by inheriting the `BasePartialProcessor` class, and implementing the `prepare()`, `clean()`, `processRecord()` and `processRecordSync()` abstract methods.

<center>
```mermaid
classDiagram
    direction LR
    class BasePartialProcessor {
        <<interface>>
        +prepare()
        +clean()
        +processRecord(record: BaseRecord)
        +processRecordSync(record: BaseRecord)
    }
    class YourCustomProcessor {
        +prepare()
        +clean()
        +processRecord(record: BaseRecord)
        +processRecordSyc(record: BaseRecord)
    }
    BasePartialProcessor <|-- YourCustomProcessor : extends
```
<i>Visual representation to bring your own processor</i>
</center>

* **`prepare()`** – called once as part of the processor initialization
* **`clean()`** – teardown logic called once after `processRecord` completes
* **`processRecord()`** – If you need to implement asynchronous logic, use this method, otherwise define it in your class with empty logic
* **`processRecordSync()`** – handles all processing logic for each individual message of a batch, including calling the `recordHandler` (`this.handler`)

You can then use this class as a context manager, or pass it to `processPartialResponseSync` to process the records in your Lambda handler function.

```typescript hl_lines="21 35 56 61 73 86" title="Creating a custom batch processor"
--8<-- "examples/snippets/batch/customPartialProcessor.ts"
```

## Tracing with AWS X-Ray

You can use Tracer to create subsegments for each batch record processed. To do so, you can open a new subsegment for each record, and close it when you're done processing it. When adding annotations and metadata to the subsegment, you can do so directly without calling `tracer.setSegment(subsegment)`. This allows you to work with the subsegment directly and avoid having to either pass the parent subsegment around or have to restore the parent subsegment at the end of the record processing.

```typescript
--8<-- "examples/snippets/batch/advancedTracingRecordHandler.ts"
```

1. Retrieve the current segment, then create a subsegment for the record being processed
2. You can add annotations and metadata to the subsegment directly without calling `tracer.setSegment(subsegment)`
3. Close the subsegment when you're done processing the record

## Testing your code

As there is no external calls, you can unit test your code with `BatchProcessorSync` quite easily.

**Example**:

Given a SQS batch where the first batch record succeeds and the second fails processing, we should have a single item reported in the function response.

=== "index.test.ts"

    ```typescript
    --8<-- "examples/snippets/batch/testingYourCode.ts"
    ```

=== "index.ts"

    ```typescript
    --8<-- "examples/snippets/batch/gettingStartedSQS.ts"
    ```

=== "Sample SQS event"

    ```json title="events/sqs_event.json"
    --8<-- "examples/snippets/batch/samples/sampleSQSEvent.json"
    ```<|MERGE_RESOLUTION|>--- conflicted
+++ resolved
@@ -143,7 +143,6 @@
 
 When using [SQS FIFO queues](https://docs.aws.amazon.com/AWSSimpleQueueService/latest/SQSDeveloperGuide/sqs-fifo-queues.html){target="_blank"}, a batch may include messages from different group IDs.
 
-<<<<<<< HEAD
 By default, we will stop processing at the first failure and mark unprocessed messages as failed to preserve ordering. However, this behavior may not be optimal for customers who wish to proceed with processing messages from a different group ID.
 
 Enable the `skipGroupOnError` option for seamless processing of messages from various group IDs. This setup ensures that messages from a failed group ID are sent back to SQS, enabling uninterrupted processing of messages from the subsequent group ID.
@@ -159,11 +158,6 @@
     ```typescript hl_lines="1-4 13 28-30"
     --8<-- "examples/snippets/batch/gettingStartedSQSFifoSkipGroupOnError.ts"
     ```
-=======
-```typescript hl_lines="1-4 8 20-22"
---8<-- "examples/snippets/batch/gettingStartedSQSFifo.ts"
-```
->>>>>>> 98917441
 
 1. **Step 1**. Creates a partial failure batch processor for SQS FIFO queues. See [partial failure mechanics for details](#partial-failure-mechanics)
 
