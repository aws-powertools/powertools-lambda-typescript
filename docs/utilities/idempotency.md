--- conflicted
+++ resolved
@@ -173,11 +173,9 @@
 === "types.ts"
 
     ```typescript
-<<<<<<< HEAD
     --8<-- "docs/snippets/idempotency/types.ts"
     ```
-=======
->>>>>>> d138673a
+
 
 You can use the decorator on your Lambda handler or on any function that returns a response to make it idempotent. This is useful when you want to make a specific logic idempotent, for example when your Lambda handler performs multiple side effects and you only want to make a specific one idempotent.
 The configuration options for the `@idempotent` decorator are the same as the ones for the `makeIdempotent` function wrapper.
