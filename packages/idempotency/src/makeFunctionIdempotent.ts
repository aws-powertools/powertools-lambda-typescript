import type { Context } from 'aws-lambda';
import type {
  AnyFunctionWithRecord,
  AnyIdempotentFunction,
  IdempotencyFunctionOptions,
} from './types';
import { IdempotencyHandler } from './IdempotencyHandler';
import { IdempotencyConfig } from './IdempotencyConfig';

<<<<<<< HEAD
/**
 * Use function wrapper to make your function idempotent.
 * @example
 * ```ts
 * // this is your processing function with an example record { transactionId: '123', foo: 'bar' }
 * const processRecord = (record: Record<string, unknown>): any => {
 *   // you custom processing logic
 *   return result;
 * };
 *
 * // we use wrapper to make processing function idempotent with DynamoDBPersistenceLayer
 * const processIdempotently = makeFunctionIdempotent(processRecord, {
 *   persistenceStore: new DynamoDBPersistenceLayer()
 *   dataKeywordArgument: 'transactionId', // keyword argument to hash the payload and the result
 * });
 *
 * export const handler = async (
 *   _event: EventRecords,
 *   _context: Context
 * ): Promise<void> => {
 *   for (const record of _event.records) {
 *     const result = await processIdempotently(record);
 *     // do something with the result
 *   }
 *
 *   return Promise.resolve();
 * };
 *
 * ```
 */
=======
const isContext = (arg: unknown): arg is Context => {
  return (
    arg !== undefined &&
    arg !== null &&
    typeof arg === 'object' &&
    'getRemainingTimeInMillis' in arg
  );
};

>>>>>>> a558f100
const makeFunctionIdempotent = function <U>(
  fn: AnyFunctionWithRecord<U>,
  options: IdempotencyFunctionOptions
): AnyIdempotentFunction<U> | AnyFunctionWithRecord<U> {
  const idempotencyConfig = options.config
    ? options.config
    : new IdempotencyConfig({});

  const wrappedFn: AnyIdempotentFunction<U> = function (
    ...args: Parameters<AnyFunctionWithRecord<U>>
  ): Promise<U> {
    const payload = args[0];
    const context = args[1];

    if (options.dataKeywordArgument === undefined) {
      throw new Error(
        `Missing data keyword argument ${options.dataKeywordArgument}`
      );
    }
    if (isContext(context)) {
      idempotencyConfig.registerLambdaContext(context);
    }
    const idempotencyHandler: IdempotencyHandler<U> = new IdempotencyHandler<U>(
      {
        functionToMakeIdempotent: fn,
        functionPayloadToBeHashed: payload[options.dataKeywordArgument],
        idempotencyConfig: idempotencyConfig,
        persistenceStore: options.persistenceStore,
        fullFunctionPayload: payload,
      }
    );

    return idempotencyHandler.handle();
  };

  if (idempotencyConfig.isEnabled()) return wrappedFn;
  else return fn;
};

export { makeFunctionIdempotent };<|MERGE_RESOLUTION|>--- conflicted
+++ resolved
@@ -7,7 +7,15 @@
 import { IdempotencyHandler } from './IdempotencyHandler';
 import { IdempotencyConfig } from './IdempotencyConfig';
 
-<<<<<<< HEAD
+const isContext = (arg: unknown): arg is Context => {
+  return (
+    arg !== undefined &&
+    arg !== null &&
+    typeof arg === 'object' &&
+    'getRemainingTimeInMillis' in arg
+  );
+};
+
 /**
  * Use function wrapper to make your function idempotent.
  * @example
@@ -38,17 +46,6 @@
  *
  * ```
  */
-=======
-const isContext = (arg: unknown): arg is Context => {
-  return (
-    arg !== undefined &&
-    arg !== null &&
-    typeof arg === 'object' &&
-    'getRemainingTimeInMillis' in arg
-  );
-};
-
->>>>>>> a558f100
 const makeFunctionIdempotent = function <U>(
   fn: AnyFunctionWithRecord<U>,
   options: IdempotencyFunctionOptions
@@ -83,7 +80,6 @@
 
     return idempotencyHandler.handle();
   };
-
   if (idempotencyConfig.isEnabled()) return wrappedFn;
   else return fn;
 };
