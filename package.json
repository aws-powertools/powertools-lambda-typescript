{
  "name": "aws-lambda-powertools-typescript",
  "version": "0.0.1",
  "description": "A suite of utilities for AWS Lambda functions to ease adopting best practices such as tracing, structured logging, custom metrics, and more.",
  "main": "lib/index.js",
  "types": "lib/",
  "workspaces": [
    "packages/commons",
    "packages/logger",
    "packages/metrics",
    "packages/tracer",
<<<<<<< HEAD
    "packages/idempotency"
=======
    "packages/parameters"
>>>>>>> cb9eaf96
  ],
  "scripts": {
    "init-environment": "husky install",
    "test": "npm t -ws",
    "commit": "commit",
    "package": "npm run package",
    "setup-local": "export PROJECT_ROOT=$(pwd) && npm ci --foreground-scripts && cd $PROJECT_ROOT/examples/cdk && npm ci && cd $PROJECT_ROOT/examples/sam && npm ci && cd $PROJECT_ROOT/layer-publisher && npm ci && cd $PROJECT_ROOT/ && npm run init-environment",
    "build": "npm run build -ws",
    "postversion": "git push && git push --tags",
    "docs-website-build-run": "npm run docs-buildDockerImage && npm run docs-runLocalDocker",
    "docs-buildDockerImage": "docker build -t powertool-typescript/docs ./docs/",
    "docs-runLocalDocker": "docker run --rm -it -p 8000:8000 -v ${PWD}:/docs powertool-typescript/docs",
    "docs-api-build-run": "npm run docs-generateApiDoc && npx live-server api",
    "docs-generateApiDoc": "typedoc .",
    "docs-runLocalApiDoc": "npx live-server api"
  },
  "repository": {
    "type": "git",
    "url": "git+https://github.com/awslabs/aws-lambda-powertools-typescript.git"
  },
  "keywords": [],
  "author": {
    "name": "Amazon Web Services",
    "url": "https://aws.amazon.com"
  },
  "license": "MIT",
  "bugs": {
    "url": "https://github.com/awslabs/aws-lambda-powertools-typescript/issues"
  },
  "homepage": "https://github.com/awslabs/aws-lambda-powertools-typescript#readme",
  "devDependencies": {
    "@aws-cdk/cloudformation-diff": "^2.17.0",
    "@aws-cdk/cx-api": "^2.17.0",
    "@commitlint/cli": "^17.0.0",
    "@middy/core": "^2.5.6",
    "@types/aws-lambda": "^8.10.72",
    "@types/jest": "^27.4.0",
    "@types/node": "^18.0.0",
    "@types/uuid": "^8.3.4",
    "@typescript-eslint/eslint-plugin": "^5.12.1",
    "@typescript-eslint/parser": "^5.12.1",
    "archiver": "^5.3.0",
    "aws-cdk": "^2.17.0",
    "aws-cdk-lib": "^2.17.0",
    "aws-sdk": "^2.1082.0",
    "cdk-assets": "^2.17.0",
    "constructs": "^10.0.92",
    "esbuild": "^0.14.23",
    "eslint": "^8.4.0",
    "eslint-import-resolver-node": "^0.3.6",
    "eslint-import-resolver-typescript": "^2.5.0",
    "eslint-plugin-import": "^2.25.3",
    "husky": "^8.0.1",
    "jest": "^27.5.1",
    "jest-runner-groups": "^2.1.0",
    "lerna": "^4.0.0",
    "promptly": "^3.2.0",
    "proxy-agent": "^5.0.0",
    "ts-jest": "^27.1.3",
    "ts-node": "^10.0.0",
    "typedoc": "^0.22.11",
    "typedoc-plugin-missing-exports": "^0.22.6",
    "typescript": "^4.1.3",
    "uuid": "^8.3.2"
  },
  "files": [
    "lib/**/*"
  ],
  "engines": {
    "node": ">=12"
  },
  "dependencies": {
    "hosted-git-info": "^5.0.0"
  }
}<|MERGE_RESOLUTION|>--- conflicted
+++ resolved
@@ -9,11 +9,8 @@
     "packages/logger",
     "packages/metrics",
     "packages/tracer",
-<<<<<<< HEAD
+    "packages/parameters",
     "packages/idempotency"
-=======
-    "packages/parameters"
->>>>>>> cb9eaf96
   ],
   "scripts": {
     "init-environment": "husky install",
