import type { ZodSchema, z } from 'zod';
import { ParseError } from '../errors.js';
<<<<<<< HEAD
import type { ParsedResult } from '../types/index.js';
=======
import type { ParsedResult } from '../types/parser.js';
>>>>>>> e922699a

export const Envelope = {
  /**
   * Abstract function to parse the content of the envelope using provided schema.
   * Both inputs are provided as unknown by the user.
   * We expect the data to be either string that can be parsed to json or object.
   * @internal
   * @param data data to parse
   * @param schema schema
   */
  parse<T extends ZodSchema>(data: unknown, schema: T): z.infer<T> {
    if (typeof data !== 'object' && typeof data !== 'string') {
      throw new ParseError(
        `Invalid data type for envelope. Expected string or object, got ${typeof data}`
      );
    }
    try {
      if (typeof data === 'string') {
        return schema.parse(JSON.parse(data));
      }
      if (typeof data === 'object') {
        return schema.parse(data);
      }
    } catch (e) {
      throw new ParseError('Failed to parse envelope', { cause: e as Error });
    }
  },

  /**
   * Abstract function to safely parse the content of the envelope using provided schema.
   * safeParse is used to avoid throwing errors, thus we catuch all errors and wrap them in the result.
   * @param input
   * @param schema
   */
  safeParse<T extends ZodSchema>(input: unknown, schema: T): ParsedResult {
    try {
      if (typeof input !== 'object' && typeof input !== 'string') {
        return {
          success: false,
          error: new Error(
            `Invalid data type for envelope. Expected string or object, got ${typeof input}`
          ),
        };
      }

      const parsed = schema.safeParse(
        typeof input === 'string' ? JSON.parse(input) : input
      );

      return parsed.success
        ? {
            success: true,
            data: parsed.data,
          }
        : {
            success: false,
            error: parsed.error,
          };
    } catch (e) {
      return {
        success: false,
        error: e as Error,
      };
    }
  },
};<|MERGE_RESOLUTION|>--- conflicted
+++ resolved
@@ -1,10 +1,6 @@
 import type { ZodSchema, z } from 'zod';
 import { ParseError } from '../errors.js';
-<<<<<<< HEAD
-import type { ParsedResult } from '../types/index.js';
-=======
 import type { ParsedResult } from '../types/parser.js';
->>>>>>> e922699a
 
 export const Envelope = {
   /**
