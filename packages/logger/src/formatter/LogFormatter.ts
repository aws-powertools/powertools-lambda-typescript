import type { EnvironmentVariablesService } from '../config/EnvironmentVariablesService.js';
import type {
  LogAttributes,
  LogFormatterInterface,
  LogFormatterOptions,
} from '../types/Log.js';
import type { UnformattedAttributes } from '../types/Logger.js';
import { LogItem } from './LogItem.js';
<<<<<<< HEAD
=======

/**
 * Typeguard to monkey patch Error to add a cause property.
 *
 * This is needed because the `cause` property is present in ES2022 or newer.
 * Since we want to be able to format errors in Node 16.x, we need to
 * add this property ourselves. We can remove this once we drop support
 * for Node 16.x.
 *
 * @see https://nodejs.org/api/errors.html#errors_error_cause
 */
const isErrorWithCause = (
  error: Error
): error is Error & { cause: unknown } => {
  return 'cause' in error;
};
>>>>>>> d18ffde7

/**
 * This class defines and implements common methods for the formatting of log attributes.
 *
 * @class
 * @abstract
 * @implements {LogFormatterInterface}
 */
abstract class LogFormatter implements LogFormatterInterface {
  /**
   * EnvironmentVariablesService instance.
   * If set, it allows to access environment variables.
   */
  protected envVarsService?: EnvironmentVariablesService;

  public constructor(options?: LogFormatterOptions) {
    this.envVarsService = options?.envVarsService;
  }

  /**
   * It formats key-value pairs of log attributes.
   *
   * @param {UnformattedAttributes} attributes
   * @param {LogAttributes} additionalLogAttributes
   * @returns {LogItem}
   */
  public abstract formatAttributes(
    attributes: UnformattedAttributes,
    additionalLogAttributes: LogAttributes
  ): LogItem;

  /**
   * It formats a given Error parameter.
   *
   * @param {Error} error
   * @returns {LogAttributes}
   */
  public formatError(error: Error): LogAttributes {
    return {
      name: error.name,
      location: this.getCodeLocation(error.stack),
      message: error.message,
      stack: error.stack,
      cause:
        error.cause instanceof Error
          ? this.formatError(error.cause)
          : error.cause,
    };
  }

  /**
   * It formats a date into a string in simplified extended ISO format (ISO 8601).
   *
   * @param {Date} now
   * @returns {string}
   */
  public formatTimestamp(now: Date): string {
    return now.toISOString();
  }

  /**
   * It returns a string containing the location of an error, given a particular stack trace.
   *
   * @param stack
   * @returns {string}
   */
  public getCodeLocation(stack?: string): string {
    if (!stack) {
      return '';
    }

    const stackLines = stack.split('\n');
    const regex = /\((.*):(\d+):(\d+)\)\\?$/;

    let i;
    for (i = 0; i < stackLines.length; i++) {
      const match = regex.exec(stackLines[i]);

      if (Array.isArray(match)) {
        return `${match[1]}:${Number(match[2])}`;
      }
    }

    return '';
  }
}

export { LogFormatter };<|MERGE_RESOLUTION|>--- conflicted
+++ resolved
@@ -6,8 +6,6 @@
 } from '../types/Log.js';
 import type { UnformattedAttributes } from '../types/Logger.js';
 import { LogItem } from './LogItem.js';
-<<<<<<< HEAD
-=======
 
 /**
  * Typeguard to monkey patch Error to add a cause property.
@@ -24,7 +22,6 @@
 ): error is Error & { cause: unknown } => {
   return 'cause' in error;
 };
->>>>>>> d18ffde7
 
 /**
  * This class defines and implements common methods for the formatting of log attributes.
@@ -68,10 +65,11 @@
       location: this.getCodeLocation(error.stack),
       message: error.message,
       stack: error.stack,
-      cause:
-        error.cause instanceof Error
+      cause: isErrorWithCause(error)
+        ? error.cause instanceof Error
           ? this.formatError(error.cause)
-          : error.cause,
+          : error.cause
+        : undefined,
     };
   }
 
