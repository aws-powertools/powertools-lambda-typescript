import { ConfigServiceInterface } from '../types/ConfigServiceInterface.js';
import { EnvironmentVariablesService as CommonEnvironmentVariablesService } from '@aws-lambda-powertools/commons';

/**
 * Class EnvironmentVariablesService
 *
 * This class is used to return environment variables that are available in the runtime of
 * the current Lambda invocation.
 * These variables can be a mix of runtime environment variables set by AWS and
 * variables that can be set by the developer additionally.
 *
 * @class
 * @extends {CommonEnvironmentVariablesService}
 * @implements {ConfigServiceInterface}
 * @see https://docs.aws.amazon.com/lambda/latest/dg/configuration-envvars.html#configuration-envvars-runtime
 * @see https://docs.powertools.aws.dev/lambda/typescript/latest/#environment-variables
 */
class EnvironmentVariablesService
  extends CommonEnvironmentVariablesService
  implements ConfigServiceInterface
{
  // Reserved environment variables
  private awsLogLevelVariable = 'AWS_LAMBDA_LOG_LEVEL';
  private awsRegionVariable = 'AWS_REGION';
  private currentEnvironmentVariable = 'ENVIRONMENT';
  private functionNameVariable = 'AWS_LAMBDA_FUNCTION_NAME';
  private functionVersionVariable = 'AWS_LAMBDA_FUNCTION_VERSION';
  private logEventVariable = 'POWERTOOLS_LOGGER_LOG_EVENT';
  private logLevelVariable = 'POWERTOOLS_LOG_LEVEL';
  private logLevelVariableLegacy = 'LOG_LEVEL';
  private memoryLimitInMBVariable = 'AWS_LAMBDA_FUNCTION_MEMORY_SIZE';
  private sampleRateValueVariable = 'POWERTOOLS_LOGGER_SAMPLE_RATE';
  private tzVariable = 'TZ';
<<<<<<< HEAD
=======

  /**
   * It returns the value of the `AWS_LAMBDA_LOG_LEVEL` environment variable.
   *
   * The `AWS_LAMBDA_LOG_LEVEL` environment variable is set by AWS Lambda when configuring
   * the function's log level using the Advanced Logging Controls feature. This value always
   * takes precedence over other means of configuring the log level.
   *
   * @note we need to map the `FATAL` log level to `CRITICAL`, see {@link https://docs.aws.amazon.com/lambda/latest/dg/configuration-logging.html#configuration-logging-log-levels AWS Lambda Log Levels}.
   *
   * @returns {string}
   */
  public getAwsLogLevel(): string {
    const awsLogLevelVariable = this.get(this.awsLogLevelVariable);

    return awsLogLevelVariable === 'FATAL' ? 'CRITICAL' : awsLogLevelVariable;
  }
>>>>>>> d18ffde7

  /**
   * It returns the value of the AWS_REGION environment variable.
   *
   * @returns {string}
   */
  public getAwsRegion(): string {
    return this.get(this.awsRegionVariable);
  }

  /**
   * It returns the value of the ENVIRONMENT environment variable.
   *
   * @returns {string}
   */
  public getCurrentEnvironment(): string {
    return this.get(this.currentEnvironmentVariable);
  }

  /**
   * It returns the value of the AWS_LAMBDA_FUNCTION_MEMORY_SIZE environment variable.
   *
   * @returns {string}
   */
  public getFunctionMemory(): number {
    const value = this.get(this.memoryLimitInMBVariable);

    return Number(value);
  }

  /**
   * It returns the value of the AWS_LAMBDA_FUNCTION_NAME environment variable.
   *
   * @returns {string}
   */
  public getFunctionName(): string {
    return this.get(this.functionNameVariable);
  }

  /**
   * It returns the value of the AWS_LAMBDA_FUNCTION_VERSION environment variable.
   *
   * @returns {string}
   */
  public getFunctionVersion(): string {
    return this.get(this.functionVersionVariable);
  }

  /**
   * It returns the value of the POWERTOOLS_LOGGER_LOG_EVENT environment variable.
   *
   * @returns {boolean}
   */
  public getLogEvent(): boolean {
    const value = this.get(this.logEventVariable);

    return this.isValueTrue(value);
  }

  /**
   * It returns the value of the `POWERTOOLS_LOG_LEVEL, or `LOG_LEVEL` (legacy) environment variables
   * when the first one is not set.
   *
   * @note The `LOG_LEVEL` environment variable is considered legacy and will be removed in a future release.
   * @note The `AWS_LAMBDA_LOG_LEVEL` environment variable always takes precedence over the ones above.
   *
   * @returns {string}
   */
  public getLogLevel(): string {
    const logLevelVariable = this.get(this.logLevelVariable);
    const logLevelVariableAlias = this.get(this.logLevelVariableLegacy);

    return logLevelVariable !== '' ? logLevelVariable : logLevelVariableAlias;
  }

  /**
   * It returns the value of the POWERTOOLS_LOGGER_SAMPLE_RATE environment variable.
   *
   * @returns {number|undefined}
   */
  public getSampleRateValue(): number | undefined {
    const value = this.get(this.sampleRateValueVariable);

    return value && value.length > 0 ? Number(value) : undefined;
  }

  /**
   * It returns the value of the `TZ` environment variable or `UTC` if it is not set.
<<<<<<< HEAD
   *
   * @returns {string}
   */
  public getTimezone(): string {
    const value = this.get(this.tzVariable);

    return value.length > 0 ? value : 'UTC';
  }

  /**
   * It returns true if the POWERTOOLS_DEV environment variable is set to truthy value.
=======
>>>>>>> d18ffde7
   *
   * @returns {string}
   */
  public getTimezone(): string {
    const value = this.get(this.tzVariable);

    return value.length > 0 ? value : 'UTC';
  }
}

export { EnvironmentVariablesService };<|MERGE_RESOLUTION|>--- conflicted
+++ resolved
@@ -31,8 +31,6 @@
   private memoryLimitInMBVariable = 'AWS_LAMBDA_FUNCTION_MEMORY_SIZE';
   private sampleRateValueVariable = 'POWERTOOLS_LOGGER_SAMPLE_RATE';
   private tzVariable = 'TZ';
-<<<<<<< HEAD
-=======
 
   /**
    * It returns the value of the `AWS_LAMBDA_LOG_LEVEL` environment variable.
@@ -50,7 +48,6 @@
 
     return awsLogLevelVariable === 'FATAL' ? 'CRITICAL' : awsLogLevelVariable;
   }
->>>>>>> d18ffde7
 
   /**
    * It returns the value of the AWS_REGION environment variable.
@@ -139,20 +136,6 @@
 
   /**
    * It returns the value of the `TZ` environment variable or `UTC` if it is not set.
-<<<<<<< HEAD
-   *
-   * @returns {string}
-   */
-  public getTimezone(): string {
-    const value = this.get(this.tzVariable);
-
-    return value.length > 0 ? value : 'UTC';
-  }
-
-  /**
-   * It returns true if the POWERTOOLS_DEV environment variable is set to truthy value.
-=======
->>>>>>> d18ffde7
    *
    * @returns {string}
    */
