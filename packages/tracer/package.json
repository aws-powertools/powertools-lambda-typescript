{
  "name": "@aws-lambda-powertools/tracer",
  "version": "2.1.1",
  "description": "The tracer package for the Powertools for AWS Lambda (TypeScript) library",
  "author": {
    "name": "Amazon Web Services",
    "url": "https://aws.amazon.com"
  },
  "publishConfig": {
    "access": "public"
  },
  "scripts": {
    "test": "npm run test:unit",
    "test:unit": "jest --group=unit --detectOpenHandles --coverage --verbose",
    "jest": "jest --detectOpenHandles --verbose",
    "test:e2e:nodejs16x": "RUNTIME=nodejs16x jest --group=e2e",
    "test:e2e:nodejs18x": "RUNTIME=nodejs18x jest --group=e2e",
    "test:e2e:nodejs20x": "RUNTIME=nodejs20x jest --group=e2e",
    "test:e2e": "jest --group=e2e",
    "watch": "jest --watch",
    "build:cjs": "tsc --build tsconfig.json && echo '{ \"type\": \"commonjs\" }' > lib/cjs/package.json",
    "build:esm": "tsc --build tsconfig.esm.json && echo '{ \"type\": \"module\" }' > lib/esm/package.json",
    "build": "npm run build:esm & npm run build:cjs",
    "lint": "eslint --ext .ts,.js --no-error-on-unmatched-pattern .",
    "lint-fix": "eslint --fix --ext .ts,.js --no-error-on-unmatched-pattern .",
    "prepack": "node ../../.github/scripts/release_patch_package_json.js ."
  },
  "homepage": "https://github.com/aws-powertools/powertools-lambda-typescript/tree/main/packages/tracer#readme",
  "license": "MIT-0",
  "devDependencies": {
    "@aws-lambda-powertools/testing-utils": "file:../testing",
    "@aws-sdk/client-dynamodb": "^3.574.0",
    "@aws-sdk/client-xray": "^3.574.0",
    "@types/promise-retry": "^1.1.6",
<<<<<<< HEAD
    "aws-sdk": "^2.1626.0",
=======
    "aws-sdk": "^2.1627.0",
    "axios": "^1.6.8",
>>>>>>> 900c12e9
    "promise-retry": "^2.0.1"
  },
  "peerDependencies": {
    "@middy/core": ">=3.x"
  },
  "peerDependenciesMeta": {
    "@middy/core": {
      "optional": true
    }
  },
  "type": "module",
  "exports": {
    ".": {
      "require": {
        "types": "./lib/cjs/index.d.ts",
        "default": "./lib/cjs/index.js"
      },
      "import": {
        "types": "./lib/esm/index.d.ts",
        "default": "./lib/esm/index.js"
      }
    },
    "./middleware": {
      "import": "./lib/esm/middleware/middy.js",
      "require": "./lib/cjs/middleware/middy.js"
    },
    "./types": {
      "import": "./lib/esm/types/index.js",
      "require": "./lib/cjs/types/index.js"
    }
  },
  "typesVersions": {
    "*": {
      "middleware": [
        "lib/cjs/middleware/middy.d.ts",
        "lib/esm/middleware/middy.d.ts"
      ],
      "types": [
        "lib/cjs/types/index.d.ts",
        "lib/esm/types/index.d.ts"
      ]
    }
  },
  "types": "./lib/cjs/index.d.ts",
  "main": "./lib/cjs/index.js",
  "files": [
    "lib"
  ],
  "repository": {
    "type": "git",
    "url": "git+https://github.com/aws-powertools/powertools-lambda-typescript.git"
  },
  "bugs": {
    "url": "https://github.com/aws-powertools/powertools-lambda-typescript/issues"
  },
  "dependencies": {
    "@aws-lambda-powertools/commons": "^2.1.1",
    "aws-xray-sdk-core": "^3.6.0"
  },
  "keywords": [
    "aws",
    "lambda",
    "powertools",
    "tracer",
    "tracing",
    "serverless",
    "nodejs"
  ]
}<|MERGE_RESOLUTION|>--- conflicted
+++ resolved
@@ -32,12 +32,7 @@
     "@aws-sdk/client-dynamodb": "^3.574.0",
     "@aws-sdk/client-xray": "^3.574.0",
     "@types/promise-retry": "^1.1.6",
-<<<<<<< HEAD
-    "aws-sdk": "^2.1626.0",
-=======
     "aws-sdk": "^2.1627.0",
-    "axios": "^1.6.8",
->>>>>>> 900c12e9
     "promise-retry": "^2.0.1"
   },
   "peerDependencies": {
