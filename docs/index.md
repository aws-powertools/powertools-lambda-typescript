--- conflicted
+++ resolved
@@ -61,113 +61,6 @@
     | **[Parameters (AppConfig)](./utilities/parameters.md#install)**       | **`npm i @aws-lambda-powertools/parameters @aws-sdk/client-appconfigdata`**{.copyMe}:clipboard:                   |                     |
     | **[Parser](./utilities/parser.md#install)**                           | **`npm i @aws-lambda-powertools/parser zod@~3`**{.copyMe}:clipboard:                                              |                     |
 
-<<<<<<< HEAD
-    | Region           | Layer ARN                                                                                                     |
-    | ---------------- | ------------------------------------------------------------------------------------------------------------- |
-    | `us-east-1`      | [arn:aws:lambda:us-east-1:094274105915:layer:AWSLambdaPowertoolsTypeScriptV2:3](#){: .copyMe}:clipboard:      |
-    | `us-east-2`      | [arn:aws:lambda:us-east-2:094274105915:layer:AWSLambdaPowertoolsTypeScriptV2:3](#){: .copyMe}:clipboard:      |
-    | `us-west-1`      | [arn:aws:lambda:us-west-1:094274105915:layer:AWSLambdaPowertoolsTypeScriptV2:3](#){: .copyMe}:clipboard:      |
-    | `us-west-2`      | [arn:aws:lambda:us-west-2:094274105915:layer:AWSLambdaPowertoolsTypeScriptV2:3](#){: .copyMe}:clipboard:      |
-    | `ap-south-1`     | [arn:aws:lambda:ap-south-1:094274105915:layer:AWSLambdaPowertoolsTypeScriptV2:3](#){: .copyMe}:clipboard:     |
-    | `ap-east-1`      | [arn:aws:lambda:ap-east-1:094274105915:layer:AWSLambdaPowertoolsTypeScriptV2:3](#){: .copyMe}:clipboard:      |
-    | `ap-northeast-1` | [arn:aws:lambda:ap-northeast-1:094274105915:layer:AWSLambdaPowertoolsTypeScriptV2:3](#){: .copyMe}:clipboard: |
-    | `ap-northeast-2` | [arn:aws:lambda:ap-northeast-2:094274105915:layer:AWSLambdaPowertoolsTypeScriptV2:3](#){: .copyMe}:clipboard: |
-    | `ap-northeast-3` | [arn:aws:lambda:ap-northeast-3:094274105915:layer:AWSLambdaPowertoolsTypeScriptV2:3](#){: .copyMe}:clipboard: |
-    | `ap-southeast-1` | [arn:aws:lambda:ap-southeast-1:094274105915:layer:AWSLambdaPowertoolsTypeScriptV2:3](#){: .copyMe}:clipboard: |
-    | `ap-southeast-2` | [arn:aws:lambda:ap-southeast-2:094274105915:layer:AWSLambdaPowertoolsTypeScriptV2:3](#){: .copyMe}:clipboard: |
-    | `ap-southeast-3` | [arn:aws:lambda:ap-southeast-3:094274105915:layer:AWSLambdaPowertoolsTypeScriptV2:3](#){: .copyMe}:clipboard: |
-    | `ap-southeast-4` | [arn:aws:lambda:ap-southeast-4:094274105915:layer:AWSLambdaPowertoolsTypeScriptV2:3](#){: .copyMe}:clipboard: |
-    | `eu-central-1`   | [arn:aws:lambda:eu-central-1:094274105915:layer:AWSLambdaPowertoolsTypeScriptV2:3](#){: .copyMe}:clipboard:   |
-    | `eu-central-2`   | [arn:aws:lambda:eu-central-1:094274105915:layer:AWSLambdaPowertoolsTypeScriptV2:3](#){: .copyMe}:clipboard:   |
-    | `eu-west-1`      | [arn:aws:lambda:eu-west-1:094274105915:layer:AWSLambdaPowertoolsTypeScriptV2:3](#){: .copyMe}:clipboard:      |
-    | `eu-west-2`      | [arn:aws:lambda:eu-west-2:094274105915:layer:AWSLambdaPowertoolsTypeScriptV2:3](#){: .copyMe}:clipboard:      |
-    | `eu-west-3`      | [arn:aws:lambda:eu-west-3:094274105915:layer:AWSLambdaPowertoolsTypeScriptV2:3](#){: .copyMe}:clipboard:      |
-    | `eu-north-1`     | [arn:aws:lambda:eu-north-1:094274105915:layer:AWSLambdaPowertoolsTypeScriptV2:3](#){: .copyMe}:clipboard:     |
-    | `eu-south-1`     | [arn:aws:lambda:eu-south-1:094274105915:layer:AWSLambdaPowertoolsTypeScriptV2:3](#){: .copyMe}:clipboard:     |
-    | `eu-south-2`     | [arn:aws:lambda:eu-south-2:094274105915:layer:AWSLambdaPowertoolsTypeScriptV2:3](#){: .copyMe}:clipboard:     |
-    | `ca-central-1`   | [arn:aws:lambda:ca-central-1:094274105915:layer:AWSLambdaPowertoolsTypeScriptV2:3](#){: .copyMe}:clipboard:   |
-    | `ca-west-1`      | [arn:aws:lambda:ca-west-1:094274105915:layer:AWSLambdaPowertoolsTypeScriptV2:3](#){: .copyMe}:clipboard:      |
-    | `sa-east-1`      | [arn:aws:lambda:sa-east-1:094274105915:layer:AWSLambdaPowertoolsTypeScriptV2:3](#){: .copyMe}:clipboard:      |
-    | `af-south-1`     | [arn:aws:lambda:af-south-1:094274105915:layer:AWSLambdaPowertoolsTypeScriptV2:3](#){: .copyMe}:clipboard:     |
-    | `me-south-1`     | [arn:aws:lambda:me-south-1:094274105915:layer:AWSLambdaPowertoolsTypeScriptV2:3](#){: .copyMe}:clipboard:     |
-    | `il-central-1`   | [arn:aws:lambda:il-central-1:094274105915:layer:AWSLambdaPowertoolsTypeScriptV2:3](#){: .copyMe}:clipboard:   |
-
-??? note "Click to expand and copy code snippets for popular frameworks"
-
-    === "SAM"
-
-        ```yaml hl_lines="5"
-        MyLambdaFunction:
-          Type: AWS::Serverless::Function
-            Properties:
-              Layers:
-                - !Sub arn:aws:lambda:${AWS::Region}:094274105915:layer:AWSLambdaPowertoolsTypeScriptV2:3
-        ```
-
-        If you use `esbuild` to bundle your code, make sure to exclude `@aws-lambda-powertools` from being bundled since the packages will be already present the Layer:
-
-        ```yaml hl_lines="5-14"
-        MyLambdaFunction:
-          Type: AWS::Serverless::Function
-          Properties:
-            ...
-            Metadata: 
-              # Manage esbuild properties
-              BuildMethod: esbuild
-              BuildProperties:
-              Minify: true
-              External:
-                - '@aws-lambda-powertools/commons'
-                - '@aws-lambda-powertools/logger'
-                - '@aws-lambda-powertools/metrics'
-                - '@aws-lambda-powertools/tracer'
-        ```
-
-        Check the [documentation](https://docs.aws.amazon.com/serverless-application-model/latest/developerguide/serverless-sam-cli-using-build-typescript.html) for more details.
-
-    === "Serverless framework"
-
-        ```yaml hl_lines="5"
-        functions:
-          hello:
-            handler: lambda_function.lambda_handler
-            layers:
-              - arn:aws:lambda:${aws:region}:094274105915:layer:AWSLambdaPowertoolsTypeScriptV2:3
-        ```
-
-        If you use `esbuild` to bundle your code, make sure to exclude `@aws-lambda-powertools` from being bundled since the packages will be already present the Layer:
-
-        ```yaml
-        custom:
-          esbuild:
-            external:
-              - '@aws-lambda-powertools/commons'
-              - '@aws-lambda-powertools/logger'
-              - '@aws-lambda-powertools/metrics'
-              - '@aws-lambda-powertools/tracer'
-        ```
-
-        Check the [documentation](https://floydspace.github.io/serverless-esbuild/) for more details.
-
-    === "CDK"
-
-        ```typescript hl_lines="13 19"
-        import * as cdk from 'aws-cdk-lib';
-        import { Construct } from 'constructs';
-        import * as lambda from 'aws-cdk-lib/aws-lambda';
-        
-        export class SampleFunctionWithLayer extends Construct {
-          constructor(scope: Construct, id: string) {
-            super(scope, id);
-          
-            // Create a Layer with Powertools for AWS Lambda (TypeScript)
-            const powertoolsLayer = lambda.LayerVersion.fromLayerVersionArn(
-              this,
-              'PowertoolsLayer',
-              `arn:aws:lambda:${cdk.Stack.of(this).region}:094274105915:layer:AWSLambdaPowertoolsTypeScriptV2:3`
-            );
-=======
-
 === "Lambda Layer"
 
     You can add our layer both in the [AWS Lambda Console _(under `Layers`)_](https://eu-west-1.console.aws.amazon.com/lambda/home#/add/layer){target="_blank"}, or via your favorite infrastructure as code framework with the ARN value.
@@ -185,7 +78,6 @@
             import { Construct } from 'constructs';
             import { LayerVersion, Function, Runtime, Code } from 'aws-cdk-lib/aws-lambda';
             import { NodejsFunction } from 'aws-cdk-lib/aws-lambda-nodejs';
->>>>>>> 9bf9ac87
             
             export class SampleFunctionWithLayer extends Construct {
               constructor(scope: Construct, id: string) {
@@ -315,120 +207,6 @@
                 assumeRolePolicy: aws.iam.assumeRolePolicyForPrincipal(aws.iam.Principals.LambdaPrincipal),
                 managedPolicyArns: [aws.iam.ManagedPolicies.AWSLambdaBasicExecutionRole]
             });
-<<<<<<< HEAD
-          }
-        }
-        ```
-
-        If you use `esbuild` to bundle your code, make sure to exclude `@aws-lambda-powertools` from being bundled since the packages will be already present the Layer:
-
-        ```typescript
-        new awsLambdaNodejs.NodejsFunction(this, 'Function', {
-          ...
-          bundling: {
-            externalModules: [
-              '@aws-lambda-powertools/commons',
-              '@aws-lambda-powertools/logger',
-              '@aws-lambda-powertools/metrics',
-              '@aws-lambda-powertools/tracer',
-            ],
-          }
-        });
-        ```
-
-        Check the [documentation](https://docs.aws.amazon.com/cdk/api/v2/docs/aws-cdk-lib.aws_lambda_nodejs.BundlingOptions.html#externalmodules) for more details.
-
-    === "Terraform"
-
-        ```terraform hl_lines="18"
-        terraform {
-          required_version = "~> 1.0.5"
-          required_providers {
-            aws = "~> 3.50.0"
-          }
-        }
-
-        provider "aws" {
-          region  = "{aws::region}"
-        }
-
-        resource "aws_lambda_function" "test_lambda" {
-          filename      = "lambda_function_payload.zip"
-          function_name = "lambda_function_name"
-          role          = ...
-          handler       = "index.handler"
-          runtime 		= "nodejs16.x"
-          layers 		= ["arn:aws:lambda:{aws::region}:094274105915:layer:AWSLambdaPowertoolsTypeScriptV2:3"]
-          source_code_hash = filebase64sha256("lambda_function_payload.zip")
-        }
-        ```
-
-    === "Pulumi"
-
-        ```typescript hl_lines="11"
-        import * as pulumi from '@pulumi/pulumi';
-        import * as aws from '@pulumi/aws';
-
-        const role = new aws.iam.Role('role', {
-            assumeRolePolicy: aws.iam.assumeRolePolicyForPrincipal(aws.iam.Principals.LambdaPrincipal),
-            managedPolicyArns: [aws.iam.ManagedPolicies.AWSLambdaBasicExecutionRole]
-        });
-
-        const lambdaFunction = new aws.lambda.Function('function', {
-            layers: [
-                pulumi.interpolate`arn:aws:lambda:${aws.getRegionOutput().name}:094274105915:layer:AWSLambdaPowertoolsTypeScriptV2:3`
-            ],
-            code: new pulumi.asset.FileArchive('lambda_function_payload.zip'),
-            tracingConfig: {
-                mode: 'Active'
-            },
-            runtime: aws.lambda.Runtime.NodeJS16dX,
-            handler: 'index.handler',
-            role: role.arn,
-            architectures: ['x86_64']
-        });
-        ```
-
-    === "Amplify"
-
-        ```zsh hl_lines="9 19"
-        # Create a new one with the layer
-        ❯ amplify add function
-        ? Select which capability you want to add: Lambda function (serverless function)
-        ? Provide an AWS Lambda function name: <NAME-OF-FUNCTION>
-        ? Choose the runtime that you want to use: NodeJS
-        ? Do you want to configure advanced settings? Yes
-        ...
-        ? Do you want to enable Lambda layers for this function? Yes
-        ? Enter up to 5 existing Lambda layer ARNs (comma-separated): arn:aws:lambda:{aws::region}:094274105915:layer:AWSLambdaPowertoolsTypeScriptV2:3
-        ❯ amplify push -y
-        
-        # Updating an existing function and add the layer
-        ❯ amplify update function
-        ? Select the Lambda function you want to update test2
-        General information
-        - Name: <NAME-OF-FUNCTION>
-        ? Which setting do you want to update? Lambda layers configuration
-        ? Do you want to enable Lambda layers for this function? Yes
-        ? Enter up to 5 existing Lambda layer ARNs (comma-separated): arn:aws:lambda:{aws::region}:094274105915:layer:AWSLambdaPowertoolsTypeScriptV2:3
-        ? Do you want to edit the local lambda function now? No
-        ```
-
-!!! info "Using Powertools for AWS Lambda (TypeScript) via Lambda Layer? Simply add the Powertools for AWS Lambda (TypeScript) utilities you are using as a development dependency"
-
-??? question "Want to inspect the contents of the Layer?"
-    Change {region} to your AWS region, e.g. `eu-west-1`
-
-    ```bash title="AWS CLI"
-    aws lambda get-layer-version-by-arn --arn arn:aws:lambda:{aws::region}:094274105915:layer:AWSLambdaPowertoolsTypeScriptV2:3 --region {region}
-    ```
-
-    The pre-signed URL to download this Lambda Layer will be within `Location` key.
-
-## Instrumentation
-
-You can instrument your code with Powertools for AWS Lambda (TypeScript) in three different ways:
-=======
 
             const lambdaFunction = new aws.lambda.Function('function', {
                 layers: [
@@ -521,7 +299,6 @@
 ## Instrumentation
 
 Many of the utilities provided by Powertools for AWS Lambda (TypeScript) can be used with different programming paradigms:
->>>>>>> 9bf9ac87
 
 * **Middy** middleware. It is the best choice if your existing code base relies on the [Middy 4.x](https://middy.js.org/docs/) middleware engine. Powertools for AWS Lambda (TypeScript) offers compatible Middy middleware to make this integration seamless.
 * **Method decorator**. Use [TypeScript method decorators](https://www.typescriptlang.org/docs/handbook/decorators.html#method-decorators) if you prefer writing your business logic using [TypeScript Classes](https://www.typescriptlang.org/docs/handbook/classes.html). If you aren’t using Classes, this requires the most significant refactoring.
