/**
 * Test built in schema
 *
 * @group unit/parser/schema/
 */

import {
  KinesisDataStreamSchema,
  KinesisFirehoseSchema,
  KinesisFirehoseSqsSchema,
<<<<<<< HEAD
=======
  KinesisDataStreamSchema,
>>>>>>> badfef58
} from '../../../src/schemas/';
import { TestEvents } from './utils.js';

describe('Kinesis ', () => {
  it('should parse kinesis event', () => {
    const kinesisStreamEvent = TestEvents.kinesisStreamEvent;
    const parsed = KinesisDataStreamSchema.parse(kinesisStreamEvent);

    expect(parsed.Records[0].kinesis.data).toEqual('Hello, this is a test.');
  });
  it('should parse single kinesis record', () => {
    const kinesisStreamEventOneRecord = TestEvents.kinesisStreamEventOneRecord;
    const parsed = KinesisDataStreamSchema.parse(kinesisStreamEventOneRecord);

    expect(parsed.Records[0].kinesis.data).toEqual({
      message: 'test message',
      username: 'test',
    });
  });
  it('should parse Firehose event', () => {
    const kinesisFirehoseKinesisEvent = TestEvents.kinesisFirehoseKinesisEvent;
    const parsed = KinesisFirehoseSchema.parse(kinesisFirehoseKinesisEvent);
    expect(parsed.records[0].data).toEqual('Hello World');
  });
  it('should parse Kinesis Firehose PutEvents event', () => {
    const kinesisFirehosePutEvent = TestEvents.kinesisFirehosePutEvent;
    const parsed = KinesisFirehoseSchema.parse(kinesisFirehosePutEvent);
    expect(JSON.parse(parsed.records[1].data)).toEqual({
      Hello: 'World',
    });
  });
  it('should parse Firehose event with SQS event', () => {
    const kinesisFirehoseSQSEvent = TestEvents.kinesisFirehoseSQSEvent;
    const parsed = KinesisFirehoseSqsSchema.parse(kinesisFirehoseSQSEvent);
    expect(parsed.records[0].data).toMatchObject({
      messageId: '5ab807d4-5644-4c55-97a3-47396635ac74',
      body: 'Test message.',
    });
  });
  it('should parse Kinesis event with CloudWatch event', () => {
    const kinesisStreamCloudWatchLogsEvent =
      TestEvents.kinesisStreamCloudWatchLogsEvent;
    const parsed = KinesisDataStreamSchema.parse(
      kinesisStreamCloudWatchLogsEvent
    );

    expect(parsed.Records[0].kinesis.data).toMatchObject({
      messageType: 'DATA_MESSAGE',
      owner: '231436140809',
      logGroup: '/aws/lambda/pt-1488-DummyLogDataFunction-gnWXPvL6jJyG',
      logStream: '2022/11/10/[$LATEST]26b6a45d574f442ea28438923cbf7bf7',
    });
  });
  it('should return original value if cannot parse KinesisFirehoseSqsRecord', () => {
    const kinesisFirehoseSQSEvent = TestEvents.kinesisFirehoseSQSEvent as {
      records: { data: string }[];
    };
    kinesisFirehoseSQSEvent.records[0].data = 'not a valid json';
    const parsed = KinesisFirehoseSqsSchema.parse(kinesisFirehoseSQSEvent);
    expect(parsed.records[0].data).toEqual('not a valid json');
  });
});<|MERGE_RESOLUTION|>--- conflicted
+++ resolved
@@ -5,13 +5,9 @@
  */
 
 import {
-  KinesisDataStreamSchema,
   KinesisFirehoseSchema,
   KinesisFirehoseSqsSchema,
-<<<<<<< HEAD
-=======
   KinesisDataStreamSchema,
->>>>>>> badfef58
 } from '../../../src/schemas/';
 import { TestEvents } from './utils.js';
 
