--- conflicted
+++ resolved
@@ -21,17 +21,10 @@
     "typescript": "^4.1.3"
   },
   "dependencies": {
-<<<<<<< HEAD
-    "@aws-lambda-powertools/commons": "^0.2.0-beta.6",
-    "@aws-lambda-powertools/logger": "^0.2.0-beta.6",
-    "@aws-lambda-powertools/metrics": "^0.2.0-beta.6",
-    "@aws-lambda-powertools/tracer": "^0.2.0-beta.6",
-=======
     "@aws-lambda-powertools/commons": "^0.2.0-beta < 1.x.x",
     "@aws-lambda-powertools/logger": "^0.2.0-beta < 1.x.x",
     "@aws-lambda-powertools/metrics": "^0.2.0-beta < 1.x.x",
     "@aws-lambda-powertools/tracer": "^0.2.0-beta < 1.x.x",
->>>>>>> b731a212
     "@aws-sdk/client-sts": "^3.43.0",
     "@middy/core": "^2.5.3",
     "@middy/http-error-handler": "^2.5.3",
