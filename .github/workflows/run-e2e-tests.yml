name: Run e2e Tests

on:
  workflow_dispatch:
    inputs:
      prNumber:
        description: '(Optional) PR Number. If you specify a value the value of the branch field will be ignored.'
        required: false
        default: ''

permissions:
  contents: read

jobs:
  run-e2e-tests-on-utils:
    runs-on: ubuntu-latest
    env:
      NODE_ENV: dev
      PR_NUMBER: ${{ inputs.prNumber }}
    permissions:
      id-token: write # needed to interact with GitHub's OIDC Token endpoint.
      contents: read
    strategy:
      matrix:
        package:
          [
            layers,
            packages/logger,
            packages/metrics,
            packages/tracer,
            packages/parameters,
            packages/idempotency,
          ]
<<<<<<< HEAD
        version: [16, 18]
=======
        version: [16, 18, 20]
>>>>>>> d18ffde7
        arch: [x86_64, arm64]
      fail-fast: false
    steps:
      - name: Checkout Repo
        uses: actions/checkout@b4ffde65f46336ab88eb53be808477a3936bae11 # v4.1.1
      # If we pass a PR Number when triggering the workflow we will retrieve the PR info and get its headSHA
      - name: Extract PR details
        id: extract_PR_details
        if: ${{ inputs.prNumber != '' }}
        uses: actions/github-script@60a0d83039c74a4aee543508d2ffcb1c3799cdea # v7.0.1
        with:
          script: |
            const script = require('.github/scripts/get_pr_info.js');
            await script({github, context, core});
      # Only if a PR Number was passed and the headSHA of the PR extracted,
      # we checkout the PR at that point in time
      - name: Checkout PR code
        if: ${{ inputs.prNumber != '' }}
        uses: actions/checkout@b4ffde65f46336ab88eb53be808477a3936bae11 # v4.1.1
        with:
          ref: ${{ steps.extract_PR_details.outputs.headSHA }}
      - name: Setup NodeJS
        uses: actions/setup-node@60edb5dd545a775178f52524783378180af0d1f8 # v4.0.2
        with:
          node-version: '20'
      - name: Setup dependencies
        uses: ./.github/actions/cached-node-modules
        with:
          nodeVersion: '20'
      - name: Setup AWS credentials
        uses: aws-actions/configure-aws-credentials@e3dd6a429d7300a6a4c196c26e071d42e0343502 # v4.0.2
        with:
          role-to-assume: ${{ secrets.AWS_ROLE_ARN_TO_ASSUME }}
          aws-region: eu-west-1
          mask-aws-account-id: true
      - name: Run integration tests on utils
        env:
          RUNTIME: nodejs${{ matrix.version }}x
          CI: true
          ARCH: ${{ matrix.arch }}
          JSII_SILENCE_WARNING_DEPRECATED_NODE_VERSION: true
        run: npm run test:e2e -w ${{ matrix.package }}<|MERGE_RESOLUTION|>--- conflicted
+++ resolved
@@ -31,11 +31,7 @@
             packages/parameters,
             packages/idempotency,
           ]
-<<<<<<< HEAD
-        version: [16, 18]
-=======
         version: [16, 18, 20]
->>>>>>> d18ffde7
         arch: [x86_64, arm64]
       fail-fast: false
     steps:
