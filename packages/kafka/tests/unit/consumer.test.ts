--- conflicted
+++ resolved
@@ -2,7 +2,7 @@
 import { join } from 'node:path';
 import type { Context } from 'aws-lambda';
 import { describe, expect, it } from 'vitest';
-import { z } from 'zod';
+import z from 'zod';
 import { kafkaConsumer } from '../../src/consumer.js';
 import {
   KafkaConsumerAvroMissingSchemaError,
@@ -15,10 +15,6 @@
 describe('Kafka consumer: ', () => {
   // Common test setup
   const keyZodSchema = z.string();
-<<<<<<< HEAD
-
-=======
->>>>>>> 603710f1
   const valueZodSchema = z.object({
     id: z.number(),
     name: z.string(),
@@ -27,7 +23,10 @@
     }),
   });
 
-<<<<<<< HEAD
+  type Key = z.infer<typeof keyZodSchema>;
+  type Product = z.infer<typeof valueZodSchema>;
+  type SerializationType = 'json' | 'avro' | 'protobuf';
+
   const jsonTestEvent = JSON.parse(
     readFileSync(join(__dirname, '..', 'events', 'default.json'), 'utf-8')
   ) as unknown as MSKEvent;
@@ -37,15 +36,6 @@
   const protobufTestEvent = JSON.parse(
     readFileSync(join(__dirname, '..', 'events', 'protobuf.json'), 'utf-8')
   ) as unknown as MSKEvent;
-=======
-  type Key = z.infer<typeof keyZodSchema>;
-  type Product = z.infer<typeof valueZodSchema>;
-  type SerializationType = 'json' | 'avro' | 'protobuf';
-
-  const jsonTestEvent = jsonEvent as unknown as MSKEvent;
-  const avroTestEvent = avroEvent as unknown as MSKEvent;
-  const protobufTestEvent = protobufEvent as unknown as MSKEvent;
->>>>>>> 603710f1
   const context = {} as Context;
   const handler = async (
     event: ConsumerRecords<Key, Product>,
@@ -249,15 +239,8 @@
         value: { type: 'json' },
       });
       await expect(consumer({} as MSKEvent, context)).rejects.toThrow(
-        'No records found in the event'
+        'Event is not a valid MSKEvent. Expected an object with a "records" property.'
       );
     });
-<<<<<<< HEAD
-    // Act & Assess
-    await expect(consumer(nonMskEvent, context)).rejects.toThrow(
-      'Event is not a valid MSKEvent. Expected an object with a "records" property.'
-    );
-=======
->>>>>>> 603710f1
   });
 });