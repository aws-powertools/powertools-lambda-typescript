--- conflicted
+++ resolved
@@ -67,131 +67,62 @@
   (event: unknown, _context: Context, responseStream: MockResponseStream) =>
     app.resolveStream(event, _context, { scope, responseStream });
 
-<<<<<<< HEAD
-describe('Class: Router - Decorators', () => {
-  describe.each([
-    ['GET', 'get'],
-    ['POST', 'post'],
-    ['PUT', 'put'],
-    ['PATCH', 'patch'],
-    ['DELETE', 'delete'],
-    ['HEAD', 'head'],
-    ['OPTIONS', 'options'],
-  ])('routes %s requests', (method, verb) => {
-    it('with object response', async () => {
-      // Prepare
-      const app = new Router();
-      const expectedResponse = { result: `${verb}-test` };
-=======
 describe.each([
   { version: 'V1', createEvent: createTestEvent },
   { version: 'V2', createEvent: createTestEventV2 },
 ])('Class: Router - Decorators ($version)', ({ createEvent }) => {
   describe('decorators', () => {
     const app = new Router();
->>>>>>> 2f700189
-
-      class Lambda {
-        @app.get('/test')
-        public getTest() {
-          return expectedResponse;
-        }
-
-        @app.post('/test')
-        public postTest() {
-          return expectedResponse;
-        }
-
-        @app.put('/test')
-        public putTest() {
-          return expectedResponse;
-        }
-
-        @app.patch('/test')
-        public patchTest() {
-          return expectedResponse;
-        }
-
-        @app.delete('/test')
-        public deleteTest() {
-          return expectedResponse;
-        }
-
-        @app.head('/test')
-        public headTest() {
-          return expectedResponse;
-        }
-
-        @app.options('/test')
-        public optionsTest() {
-          return expectedResponse;
-        }
-
-        public handler = createHandler(app);
-      }
-
-      const lambda = new Lambda();
-      // Act
-      const actual = await lambda.handler(
-        createTestEvent('/test', method),
-        context
-      );
-      // Assess
-      expect(actual).toEqual({
-        statusCode: 200,
-        body: JSON.stringify({ result: `${verb}-test` }),
-        headers: { 'content-type': 'application/json' },
-        isBase64Encoded: false,
-      });
-    });
-
-    it('with array response', async () => {
-      // Prepare
-      const app = new Router();
-      const expectedResponse = [
-        { id: 1, result: `${verb}-test-1` },
-        { id: 2, result: `${verb}-test-2` },
-      ];
-
-      class Lambda {
-        @app.get('/test')
-        public getTest() {
-          return expectedResponse;
-        }
-
-        @app.post('/test')
-        public postTest() {
-          return expectedResponse;
-        }
-
-        @app.put('/test')
-        public putTest() {
-          return expectedResponse;
-        }
-
-        @app.patch('/test')
-        public patchTest() {
-          return expectedResponse;
-        }
-
-        @app.delete('/test')
-        public deleteTest() {
-          return expectedResponse;
-        }
-
-        @app.head('/test')
-        public headTest() {
-          return expectedResponse;
-        }
-
-        @app.options('/test')
-        public optionsTest() {
-          return expectedResponse;
-        }
-
-        public handler = createHandler(app);
-      }
-
+
+    class Lambda {
+      @app.get('/test')
+      public getTest() {
+        return { result: 'get-test' };
+      }
+
+      @app.post('/test')
+      public postTest() {
+        return { result: 'post-test' };
+      }
+
+      @app.put('/test')
+      public putTest() {
+        return { result: 'put-test' };
+      }
+
+      @app.patch('/test')
+      public patchTest() {
+        return { result: 'patch-test' };
+      }
+
+      @app.delete('/test')
+      public deleteTest() {
+        return { result: 'delete-test' };
+      }
+
+      @app.head('/test')
+      public headTest() {
+        return { result: 'head-test' };
+      }
+
+      @app.options('/test')
+      public optionsTest() {
+        return { result: 'options-test' };
+      }
+
+      public handler = createHandler(app);
+    }
+
+    it.each([
+      ['GET', { result: 'get-test' }],
+      ['POST', { result: 'post-test' }],
+      ['PUT', { result: 'put-test' }],
+      ['PATCH', { result: 'patch-test' }],
+      ['DELETE', { result: 'delete-test' }],
+      ['HEAD', { result: 'head-test' }],
+      ['OPTIONS', { result: 'options-test' }],
+    ])('routes %s requests with decorators', async (method, expected) => {
+      // Prepare
       const lambda = new Lambda();
       // Act
       const actual = await lambda.handler(
@@ -199,22 +130,10 @@
         context
       );
       // Assess
-<<<<<<< HEAD
-      expect(actual).toEqual({
-        statusCode: 200,
-        body: JSON.stringify([
-          { id: 1, result: `${verb}-test-1` },
-          { id: 2, result: `${verb}-test-2` },
-        ]),
-        headers: { 'content-type': 'application/json' },
-        isBase64Encoded: false,
-      });
-=======
       expect(actual.statusCode).toBe(200);
       expect(actual.body).toBe(JSON.stringify(expected));
       expect(actual.headers?.['content-type']).toBe('application/json');
       expect(actual.isBase64Encoded).toBe(false);
->>>>>>> 2f700189
     });
   });
 
