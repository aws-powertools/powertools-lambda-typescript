--- conflicted
+++ resolved
@@ -12,17 +12,13 @@
 
 ## Table of contents
 
-<<<<<<< HEAD
-=======
-- [AWS Lambda Powertools (TypeScript)](#aws-lambda-powertools-typescript)
->>>>>>> b0941d84
-  - [Features](#features)
-  - [Getting started](#getting-started)
-    - [Installation](#installation)
-    - [Examples](#examples)
-  - [Credits](#credits)
-  - [Connect](#connect)
-  - [License](#license)
+- [Features](#features)
+- [Getting started](#getting-started)
+  - [Installation](#installation)
+  - [Examples](#examples)
+- [Credits](#credits)
+- [Connect](#connect)
+- [License](#license)
 
 ## Features
 
