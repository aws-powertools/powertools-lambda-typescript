{
  "name": "@aws-lambda-powertools/parameters",
<<<<<<< HEAD
  "version": "2.0.2",
=======
  "version": "2.0.3",
>>>>>>> badfef58
  "description": "The parameters package for the Powertools for AWS Lambda (TypeScript) library",
  "author": {
    "name": "Amazon Web Services",
    "url": "https://aws.amazon.com"
  },
  "publishConfig": {
    "access": "public"
  },
  "scripts": {
    "test": "npm run test:unit",
    "test:unit": "jest --group=unit --detectOpenHandles --coverage --verbose",
    "jest": "jest --detectOpenHandles --verbose",
    "test:e2e:nodejs16x": "RUNTIME=nodejs16x jest --group=e2e",
    "test:e2e:nodejs18x": "RUNTIME=nodejs18x jest --group=e2e",
    "test:e2e:nodejs20x": "RUNTIME=nodejs20x jest --group=e2e",
    "test:e2e": "jest --group=e2e",
    "watch": "jest --watch",
    "build:cjs": "tsc --build tsconfig.json && echo '{ \"type\": \"commonjs\" }' > lib/cjs/package.json",
    "build:esm": "tsc --build tsconfig.esm.json && echo '{ \"type\": \"module\" }' > lib/esm/package.json",
    "build": "npm run build:esm & npm run build:cjs",
    "lint": "eslint --ext .ts,.js --no-error-on-unmatched-pattern .",
    "lint-fix": "eslint --fix --ext .ts,.js --no-error-on-unmatched-pattern .",
    "prepack": "node ../../.github/scripts/release_patch_package_json.js ."
  },
  "lint-staged": {
    "*.{js,ts}": "npm run lint-fix"
  },
  "homepage": "https://github.com/aws-powertools/powertools-lambda-typescript/tree/main/packages/parameters#readme",
  "license": "MIT-0",
  "type": "module",
  "exports": {
    ".": {
      "require": {
        "types": "./lib/cjs/index.d.ts",
        "default": "./lib/cjs/index.js"
      },
      "import": {
        "types": "./lib/esm/index.d.ts",
        "default": "./lib/esm/index.js"
      }
    },
    "./base/types": {
      "import": "./lib/esm/types/BaseProvider.js",
      "require": "./lib/cjs/types/BaseProvider.js"
    },
    "./base": {
      "import": "./lib/esm/base/index.js",
      "require": "./lib/cjs/base/index.js"
    },
    "./ssm/types": {
      "import": "./lib/esm/types/SSMProvider.js",
      "require": "./lib/cjs/types/SSMProvider.js"
    },
    "./ssm": {
      "import": "./lib/esm/ssm/index.js",
      "require": "./lib/cjs/ssm/index.js"
    },
    "./secrets/types": {
      "import": "./lib/esm/types/SecretsProvider.js",
      "require": "./lib/cjs/types/SecretsProvider.js"
    },
    "./secrets": {
      "import": "./lib/esm/secrets/index.js",
      "require": "./lib/cjs/secrets/index.js"
    },
    "./dynamodb/types": {
      "import": "./lib/esm/types/DynamoDBProvider.js",
      "require": "./lib/cjs/types/DynamoDBProvider.js"
    },
    "./dynamodb": {
      "import": "./lib/esm/dynamodb/index.js",
      "require": "./lib/cjs/dynamodb/index.js"
    },
    "./appconfig/types": {
      "import": "./lib/esm/types/AppConfigProvider.js",
      "require": "./lib/cjs/types/AppConfigProvider.js"
    },
    "./appconfig": {
      "import": "./lib/esm/appconfig/index.js",
      "require": "./lib/cjs/appconfig/index.js"
    },
    "./errors": {
      "import": "./lib/esm/errors.js",
      "require": "./lib/cjs/errors.js"
    }
  },
  "typesVersions": {
    "*": {
      "base/types": [
        "lib/cjs/types/BaseProvider.d.ts",
        "lib/esm/types/BaseProvider.d.ts"
      ],
      "base": [
        "lib/cjs/base/index.d.ts",
        "lib/esm/base/index.d.ts"
      ],
      "ssm/types": [
        "lib/cjs/types/SSMProvider.d.ts",
        "lib/esm/types/SSMProvider.d.ts"
      ],
      "ssm": [
        "lib/cjs/ssm/index.d.ts",
        "lib/esm/ssm/index.d.ts"
      ],
      "secrets/types": [
        "lib/cjs/types/SecretsProvider.d.ts",
        "lib/esm/types/SecretsProvider.d.ts"
      ],
      "secrets": [
        "lib/cjs/secrets/index.d.ts",
        "lib/esm/secrets/index.d.ts"
      ],
      "dynamodb/types": [
        "./lib/cjs/types/DynamoDBProvider.d.ts",
        "./lib/esm/types/DynamoDBProvider.d.ts"
      ],
      "dynamodb": [
        "lib/cjs/dynamodb/index.d.ts",
        "lib/esm/dynamodb/index.d.ts"
      ],
      "appconfig/types": [
        "./lib/cjs/types/AppConfigProvider.d.ts",
        "./lib/esm/types/AppConfigProvider.d.ts"
      ],
      "appconfig": [
        "lib/cjs/appconfig/index.d.ts",
        "lib/esm/appconfig/index.d.ts"
      ],
      "errors": [
        "lib/cjs/errors.d.ts",
        "lib/esm/errors.d.ts"
      ]
    }
  },
  "types": "./lib/cjs/index.d.ts",
  "main": "./lib/cjs/index.js",
  "files": [
    "lib"
  ],
  "repository": {
    "type": "git",
    "url": "git+https://github.com/aws-powertools/powertools-lambda-typescript.git"
  },
  "bugs": {
    "url": "https://github.com/aws-powertools/powertools-lambda-typescript/issues"
  },
  "keywords": [
    "aws",
    "lambda",
    "powertools",
    "ssm",
    "secrets",
    "serverless",
    "nodejs"
  ],
  "devDependencies": {
    "@aws-lambda-powertools/testing-utils": "file:../testing",
<<<<<<< HEAD
    "@aws-sdk/client-appconfigdata": "^3.525.0",
    "@aws-sdk/client-dynamodb": "^3.525.0",
    "@aws-sdk/client-secrets-manager": "^3.525.0",
    "@aws-sdk/client-ssm": "^3.525.0",
    "@aws-sdk/util-dynamodb": "^3.525.0",
    "aws-sdk-client-mock": "^3.0.1",
    "aws-sdk-client-mock-jest": "^3.0.1"
  },
  "dependencies": {
    "@aws-lambda-powertools/commons": "^2.0.2",
    "@aws-sdk/util-base64-node": "^3.209.0"
=======
    "@aws-sdk/client-appconfigdata": "^3.540.0",
    "@aws-sdk/client-dynamodb": "^3.540.0",
    "@aws-sdk/client-secrets-manager": "^3.543.0",
    "@aws-sdk/client-ssm": "^3.540.0",
    "@aws-sdk/util-dynamodb": "^3.540.0",
    "@smithy/util-base64": "^2.3.0",
    "aws-sdk-client-mock": "^4.0.0",
    "aws-sdk-client-mock-jest": "^4.0.0"
  },
  "dependencies": {
    "@aws-lambda-powertools/commons": "^2.0.3"
>>>>>>> badfef58
  },
  "peerDependencies": {
    "@aws-sdk/client-appconfigdata": ">=3.x",
    "@aws-sdk/client-dynamodb": ">=3.x",
    "@aws-sdk/client-secrets-manager": ">=3.x",
    "@aws-sdk/client-ssm": ">=3.x",
    "@aws-sdk/util-dynamodb": ">=3.x",
    "@middy/core": ">=3.x"
  },
  "peerDependenciesMeta": {
    "@middy/core": {
      "optional": true
    },
    "@aws-sdk/client-appconfigdata": {
      "optional": true
    },
    "@aws-sdk/client-dynamodb": {
      "optional": true
    },
    "@aws-sdk/client-secrets-manager": {
      "optional": true
    },
    "@aws-sdk/client-ssm": {
      "optional": true
    },
    "@aws-sdk/util-dynamodb": {
      "optional": true
    }
  }
}<|MERGE_RESOLUTION|>--- conflicted
+++ resolved
@@ -1,10 +1,6 @@
 {
   "name": "@aws-lambda-powertools/parameters",
-<<<<<<< HEAD
-  "version": "2.0.2",
-=======
   "version": "2.0.3",
->>>>>>> badfef58
   "description": "The parameters package for the Powertools for AWS Lambda (TypeScript) library",
   "author": {
     "name": "Amazon Web Services",
@@ -162,19 +158,6 @@
   ],
   "devDependencies": {
     "@aws-lambda-powertools/testing-utils": "file:../testing",
-<<<<<<< HEAD
-    "@aws-sdk/client-appconfigdata": "^3.525.0",
-    "@aws-sdk/client-dynamodb": "^3.525.0",
-    "@aws-sdk/client-secrets-manager": "^3.525.0",
-    "@aws-sdk/client-ssm": "^3.525.0",
-    "@aws-sdk/util-dynamodb": "^3.525.0",
-    "aws-sdk-client-mock": "^3.0.1",
-    "aws-sdk-client-mock-jest": "^3.0.1"
-  },
-  "dependencies": {
-    "@aws-lambda-powertools/commons": "^2.0.2",
-    "@aws-sdk/util-base64-node": "^3.209.0"
-=======
     "@aws-sdk/client-appconfigdata": "^3.540.0",
     "@aws-sdk/client-dynamodb": "^3.540.0",
     "@aws-sdk/client-secrets-manager": "^3.543.0",
@@ -186,7 +169,6 @@
   },
   "dependencies": {
     "@aws-lambda-powertools/commons": "^2.0.3"
->>>>>>> badfef58
   },
   "peerDependencies": {
     "@aws-sdk/client-appconfigdata": ">=3.x",
