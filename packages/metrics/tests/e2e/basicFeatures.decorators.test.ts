/**
 * Test metrics standard functions
 *
 * @group e2e/metrics/decorator
 */
import {
  invokeFunction,
  TestStack,
} from '@aws-lambda-powertools/testing-utils';
import {
  CloudWatchClient,
  GetMetricStatisticsCommand,
} from '@aws-sdk/client-cloudwatch';
import { join } from 'node:path';
<<<<<<< HEAD
import { getMetrics } from '../helpers/metricsUtils.js';
=======
import { getMetrics, sortDimensions } from '../helpers/metricsUtils.js';
>>>>>>> d18ffde7
import { MetricsTestNodejsFunction } from '../helpers/resources.js';
import {
  commonEnvironmentVars,
  ONE_MINUTE,
  RESOURCE_NAME_PREFIX,
  SETUP_TIMEOUT,
  TEARDOWN_TIMEOUT,
  TEST_CASE_TIMEOUT,
} from './constants.js';

describe(`Metrics E2E tests, basic features decorator usage`, () => {
  const testStack = new TestStack({
    stackNameProps: {
      stackNamePrefix: RESOURCE_NAME_PREFIX,
      testName: 'BasicFeatures-Decorators',
    },
  });

  // Location of the lambda function code
  const lambdaFunctionCodeFilePath = join(
    __dirname,
    'basicFeatures.decorator.test.functionCode.ts'
  );
  const startTime = new Date();

  const expectedServiceName = 'e2eBasicFeatures';
  let fnNameBasicFeatures: string;
  new MetricsTestNodejsFunction(
    testStack,
    {
      entry: lambdaFunctionCodeFilePath,
      environment: {
        EXPECTED_SERVICE_NAME: expectedServiceName,
      },
    },
    {
      nameSuffix: 'BasicFeatures',
    }
  );

  const cloudwatchClient = new CloudWatchClient({});
  const invocations = 2;

  beforeAll(async () => {
    // Deploy the stack
    await testStack.deploy();

    // Get the actual function names from the stack outputs
    fnNameBasicFeatures = testStack.findAndGetStackOutputValue('BasicFeatures');

    // Act
    await invokeFunction({
      functionName: fnNameBasicFeatures,
      times: invocations,
      invocationMode: 'SEQUENTIAL',
    });
  }, SETUP_TIMEOUT);

  describe('ColdStart metrics', () => {
    it(
      'should capture ColdStart Metric',
      async () => {
        const {
          EXPECTED_NAMESPACE: expectedNamespace,
          EXPECTED_DEFAULT_DIMENSIONS: expectedDefaultDimensions,
        } = commonEnvironmentVars;

        const expectedDimensions = [
          { Name: 'service', Value: expectedServiceName },
          { Name: 'function_name', Value: fnNameBasicFeatures },
          {
            Name: Object.keys(expectedDefaultDimensions)[0],
            Value: expectedDefaultDimensions.MyDimension,
          },
        ];
        // Check coldstart metric dimensions
        const coldStartMetrics = await getMetrics(
          cloudwatchClient,
          expectedNamespace,
          'ColdStart',
          1
        );

        expect(coldStartMetrics.Metrics?.length).toBe(1);
        const coldStartMetric = coldStartMetrics.Metrics?.[0];
        expect(sortDimensions(coldStartMetric?.Dimensions)).toStrictEqual(
          sortDimensions(expectedDimensions)
        );

        // Check coldstart metric value
        const adjustedStartTime = new Date(startTime.getTime() - ONE_MINUTE);
        const endTime = new Date(new Date().getTime() + ONE_MINUTE);
        console.log(
          `Manual command: aws cloudwatch get-metric-statistics --namespace ${expectedNamespace} --metric-name ColdStart --start-time ${Math.floor(
            adjustedStartTime.getTime() / 1000
          )} --end-time ${Math.floor(
            endTime.getTime() / 1000
          )} --statistics 'Sum' --period 60 --dimensions '${JSON.stringify(
            expectedDimensions
          )}'`
        );
        const coldStartMetricStat = await cloudwatchClient.send(
          new GetMetricStatisticsCommand({
            Namespace: expectedNamespace,
            StartTime: adjustedStartTime,
            Dimensions: expectedDimensions,
            EndTime: endTime,
            Period: 60,
            MetricName: 'ColdStart',
            Statistics: ['Sum'],
          })
        );

        // Despite lambda has been called twice, coldstart metric sum should only be 1
        const singleDataPoint = coldStartMetricStat.Datapoints
          ? coldStartMetricStat.Datapoints[0]
          : {};
        expect(singleDataPoint?.Sum).toBe(1);
      },
      TEST_CASE_TIMEOUT
    );
  });

  describe('Default and extra dimensions', () => {
    it(
      'should produce a Metric with the default and extra one dimensions',
      async () => {
        const {
          EXPECTED_NAMESPACE: expectedNamespace,
          EXPECTED_METRIC_NAME: expectedMetricName,
          EXPECTED_METRIC_VALUE: expectedMetricValue,
          EXPECTED_DEFAULT_DIMENSIONS: expectedDefaultDimensions,
          EXPECTED_EXTRA_DIMENSION: expectedExtraDimension,
        } = commonEnvironmentVars;

        // Check metric dimensions
        const metrics = await getMetrics(
          cloudwatchClient,
          expectedNamespace,
          expectedMetricName,
          1
        );

        expect(metrics.Metrics?.length).toBe(1);
        const metric = metrics.Metrics?.[0];
        const expectedDimensions = [
          { Name: 'service', Value: expectedServiceName },
          {
            Name: Object.keys(expectedDefaultDimensions)[0],
            Value: expectedDefaultDimensions.MyDimension,
          },
          {
            Name: Object.keys(expectedExtraDimension)[0],
            Value: expectedExtraDimension.MyExtraDimension,
          },
        ];
        expect(sortDimensions(metric?.Dimensions)).toStrictEqual(
          sortDimensions(expectedDimensions)
        );

        // Check coldstart metric value
        const adjustedStartTime = new Date(
          startTime.getTime() - 3 * ONE_MINUTE
        );
        const endTime = new Date(new Date().getTime() + ONE_MINUTE);
        console.log(
          `Manual command: aws cloudwatch get-metric-statistics --namespace ${expectedNamespace} --metric-name ${expectedMetricName} --start-time ${Math.floor(
            adjustedStartTime.getTime() / 1000
          )} --end-time ${Math.floor(
            endTime.getTime() / 1000
          )} --statistics 'Sum' --period 60 --dimensions '${JSON.stringify(
            expectedDimensions
          )}'`
        );
        const metricStat = await cloudwatchClient.send(
          new GetMetricStatisticsCommand({
            Namespace: expectedNamespace,
            StartTime: adjustedStartTime,
            Dimensions: expectedDimensions,
            EndTime: endTime,
            Period: 60,
            MetricName: expectedMetricName,
            Statistics: ['Sum'],
          })
        );

        // Since lambda has been called twice in this test and potentially more in others, metric sum should be at least of expectedMetricValue * invocationCount
        const singleDataPoint = metricStat.Datapoints
          ? metricStat.Datapoints[0]
          : {};
        expect(singleDataPoint?.Sum).toBeGreaterThanOrEqual(
          parseInt(expectedMetricValue) * invocations
        );
      },
      TEST_CASE_TIMEOUT
    );
  });

  afterAll(async () => {
    if (!process.env.DISABLE_TEARDOWN) {
      await testStack.destroy();
    }
  }, TEARDOWN_TIMEOUT);
});<|MERGE_RESOLUTION|>--- conflicted
+++ resolved
@@ -12,11 +12,7 @@
   GetMetricStatisticsCommand,
 } from '@aws-sdk/client-cloudwatch';
 import { join } from 'node:path';
-<<<<<<< HEAD
-import { getMetrics } from '../helpers/metricsUtils.js';
-=======
 import { getMetrics, sortDimensions } from '../helpers/metricsUtils.js';
->>>>>>> d18ffde7
 import { MetricsTestNodejsFunction } from '../helpers/resources.js';
 import {
   commonEnvironmentVars,
