--- conflicted
+++ resolved
@@ -30,22 +30,13 @@
   },
   "homepage": "https://github.com/aws-powertools/powertools-lambda-typescript#readme",
   "devDependencies": {
-<<<<<<< HEAD
-    "@aws-sdk/client-appconfigdata": "^3.540.0",
-    "@aws-sdk/client-dynamodb": "^3.540.0",
-    "@aws-sdk/client-secrets-manager": "^3.543.0",
-    "@aws-sdk/client-ssm": "^3.540.0",
-    "@aws-sdk/util-dynamodb": "^3.540.0",
-    "@middy/core": "^4.7.0",
-    "aws-sdk": "^2.1589.0",
-=======
     "@aws-sdk/client-appconfigdata": "^3.554.0",
     "@aws-sdk/client-dynamodb": "^3.554.0",
     "@aws-sdk/client-secrets-manager": "^3.554.0",
     "@aws-sdk/client-ssm": "^3.554.0",
     "@aws-sdk/util-dynamodb": "^3.554.0",
+    "@middy/core": "^4.7.0",
     "aws-sdk": "^2.1598.0",
->>>>>>> 9bf9ac87
     "aws-sdk-client-mock": "^4.0.0",
     "aws-sdk-client-mock-jest": "^4.0.0",
     "axios": "^1.6.8",
