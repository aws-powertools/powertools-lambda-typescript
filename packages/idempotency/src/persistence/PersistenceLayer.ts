--- conflicted
+++ resolved
@@ -1,11 +1,7 @@
 import { BinaryToTextEncoding, createHash, Hash } from 'crypto';
 import { IdempotencyRecordStatus } from '../types/IdempotencyRecordStatus';
-<<<<<<< HEAD
-import { EnvironmentVariablesService } from '../EnvironmentVariablesService';
-=======
 import type { PersistenceLayerConfigureOptions } from '../types/PersistenceLayer';
 import { EnvironmentVariablesService } from '../config';
->>>>>>> 0991021a
 import { IdempotencyRecord } from './IdempotencyRecord';
 import { PersistenceLayerInterface } from './PersistenceLayerInterface';
 
@@ -15,95 +11,18 @@
   private envVarsService!: EnvironmentVariablesService;
 
   private expiresAfterSeconds: number;
-<<<<<<< HEAD
-
-  private functionName: string = '';
-
-  private hashDigest: BinaryToTextEncoding;
-
-  private hashFunction: string;
-=======
   
   private hashDigest: BinaryToTextEncoding;
   
   private hashFunction: string;
   
   private idempotencyKeyPrefix: string;
->>>>>>> 0991021a
 
   public constructor() { 
     this.setEnvVarsService();
     this.expiresAfterSeconds = 60 * 60; //one hour is the default expiration
     this.hashFunction = 'md5';
     this.hashDigest = 'base64';
-<<<<<<< HEAD
-        
-  }
-  public configure(functionName: string = ''): void {
-    this.functionName = this.getEnvVarsService().getLambdaFunctionName() + '.' + functionName;
-  }
-
-  /**
-   * Deletes a record from the persistence store for the persistence key generated from the data passed in.
-   * 
-   * @param data - the data payload that will be hashed to create the hash portion of the idempotency key
-   */
-  public async deleteRecord(data: unknown): Promise<void> { 
-    const idempotencyRecord: IdempotencyRecord = new IdempotencyRecord({ 
-      idempotencyKey: this.getHashedIdempotencyKey(data),
-      status: IdempotencyRecordStatus.EXPIRED
-    });
-    
-    this._deleteRecord(idempotencyRecord);
-  }
-  /**
-   * Retrieves idempotency key for the provided data and fetches data for that key from the persistence store
-   * 
-   * @param data - the data payload that will be hashed to create the hash portion of the idempotency key
-   */
-  public async getRecord(data: unknown): Promise<IdempotencyRecord> {
-    const idempotencyKey: string = this.getHashedIdempotencyKey(data);
-
-    return this._getRecord(idempotencyKey);
-  }
-
-  /**
-   * Saves a record indicating that the function's execution is currently in progress
-   * 
-   * @param data - the data payload that will be hashed to create the hash portion of the idempotency key
-   */
-  public async saveInProgress(data: unknown): Promise<void> { 
-    const idempotencyRecord: IdempotencyRecord = 
-    new IdempotencyRecord({
-      idempotencyKey: this.getHashedIdempotencyKey(data),
-      status: IdempotencyRecordStatus.INPROGRESS,
-      expiryTimestamp: this.getExpiryTimestamp()
-    });
-
-    return this._putRecord(idempotencyRecord);
-  }
-
-  /**
-   * Saves a record of the function completing successfully. This will create a record with a COMPLETED status
-   * and will save the result of the completed function in the idempotency record.
-   * 
-   * @param data - the data payload that will be hashed to create the hash portion of the idempotency key
-   * @param result - the result of the successfully completed function
-   */
-  public async saveSuccess(data: unknown, result: Record<string, unknown>): Promise<void> { 
-    const idempotencyRecord: IdempotencyRecord = 
-    new IdempotencyRecord({
-      idempotencyKey: this.getHashedIdempotencyKey(data),
-      status: IdempotencyRecordStatus.COMPLETED,
-      expiryTimestamp: this.getExpiryTimestamp(),
-      responseData: result
-    });
-
-    this._updateRecord(idempotencyRecord);
-
-  }
-
-=======
     this.idempotencyKeyPrefix = this.getEnvVarsService().getFunctionName();
 
   }
@@ -180,7 +99,6 @@
 
   }
 
->>>>>>> 0991021a
   protected abstract _deleteRecord(record: IdempotencyRecord): Promise<void>;
   protected abstract _getRecord(idempotencyKey: string): Promise<IdempotencyRecord>;
   protected abstract _putRecord(record: IdempotencyRecord): Promise<void>;
@@ -229,11 +147,7 @@
       console.warn('No data found for idempotency key');
     }
     
-<<<<<<< HEAD
-    return this.functionName + '#' + this.generateHash(JSON.stringify(data));
-=======
     return `${this.idempotencyKeyPrefix}#${this.generateHash(JSON.stringify(data))}`;
->>>>>>> 0991021a
   }
 
   /**
