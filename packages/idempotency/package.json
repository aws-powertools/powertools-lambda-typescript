{
  "name": "@aws-lambda-powertools/idempotency",
  "version": "0.0.11",
  "description": "The idempotency package for the AWS Lambda Powertools for TypeScript library. It provides options to make your Lambda functions idempotent and safe to retry.",
  "author": {
    "name": "Amazon Web Services",
    "url": "https://aws.amazon.com"
  },
  "publishConfig": {
    "access": "public"
  },
  "scripts": {
    "commit": "commit",
    "test": "npm run test:unit",
    "test:unit": "jest --group=unit --detectOpenHandles --coverage --verbose",
    "test:e2e:nodejs14x": "echo \"Not implemented\"",
    "test:e2e:nodejs16x": "echo \"Not implemented\"",
    "test:e2e:nodejs18x": "echo \"Not implemented\"",
    "test:e2e": "echo \"Not implemented\"",
    "watch": "jest --watch --group=unit",
    "build": "tsc",
    "lint": "eslint --ext .ts --no-error-on-unmatched-pattern src tests",
    "lint-fix": "eslint --fix --ext .ts --no-error-on-unmatched-pattern src tests",
    "package": "mkdir -p dist/ && npm pack && mv *.tgz dist/",
    "package-bundle": "../../package-bundler.sh idempotency-bundle ./dist",
    "prepare": "npm run build",
    "postversion": "echo \"Not implemented\""
  },
  "homepage": "https://github.com/awslabs/aws-lambda-powertools-typescript/tree/master/packages/idempotency#readme",
  "license": "MIT",
  "main": "./lib/index.js",
  "types": "./lib/index.d.ts",
  "typedocMain": "src/file_that_does_not_exist_so_its_ignored_from_api_docs.ts",
  "files": [
    "lib"
  ],
  "repository": {
    "type": "git",
    "url": "git+https://github.com/awslabs/aws-lambda-powertools-typescript.git"
  },
  "bugs": {
    "url": "https://github.com/awslabs/aws-lambda-powertools-typescript/issues"
  },
  "dependencies": {
<<<<<<< HEAD
    "@aws-lambda-powertools/commons": "^1.2.1",
    "@aws-sdk/lib-dynamodb": "^3.170.0"
=======
    "@aws-lambda-powertools/commons": "^1.5.0",
    "@aws-sdk/lib-dynamodb": "^3.231.0"
>>>>>>> 0991021a
  },
  "keywords": [
    "aws",
    "lambda",
    "powertools",
    "serverless",
    "nodejs"
  ],
  "devDependencies": {
<<<<<<< HEAD
    "aws-sdk-client-mock": "^2.0.0",
    "aws-sdk-client-mock-jest": "^2.0.0"
  }
}

=======
    "aws-sdk-client-mock": "^2.0.1",
    "aws-sdk-client-mock-jest": "^2.0.1"
  }
}
>>>>>>> 0991021a
<|MERGE_RESOLUTION|>--- conflicted
+++ resolved
@@ -1,72 +1,59 @@
-{
-  "name": "@aws-lambda-powertools/idempotency",
-  "version": "0.0.11",
-  "description": "The idempotency package for the AWS Lambda Powertools for TypeScript library. It provides options to make your Lambda functions idempotent and safe to retry.",
-  "author": {
-    "name": "Amazon Web Services",
-    "url": "https://aws.amazon.com"
-  },
-  "publishConfig": {
-    "access": "public"
-  },
-  "scripts": {
-    "commit": "commit",
-    "test": "npm run test:unit",
-    "test:unit": "jest --group=unit --detectOpenHandles --coverage --verbose",
-    "test:e2e:nodejs14x": "echo \"Not implemented\"",
-    "test:e2e:nodejs16x": "echo \"Not implemented\"",
-    "test:e2e:nodejs18x": "echo \"Not implemented\"",
-    "test:e2e": "echo \"Not implemented\"",
-    "watch": "jest --watch --group=unit",
-    "build": "tsc",
-    "lint": "eslint --ext .ts --no-error-on-unmatched-pattern src tests",
-    "lint-fix": "eslint --fix --ext .ts --no-error-on-unmatched-pattern src tests",
-    "package": "mkdir -p dist/ && npm pack && mv *.tgz dist/",
-    "package-bundle": "../../package-bundler.sh idempotency-bundle ./dist",
-    "prepare": "npm run build",
-    "postversion": "echo \"Not implemented\""
-  },
-  "homepage": "https://github.com/awslabs/aws-lambda-powertools-typescript/tree/master/packages/idempotency#readme",
-  "license": "MIT",
-  "main": "./lib/index.js",
-  "types": "./lib/index.d.ts",
-  "typedocMain": "src/file_that_does_not_exist_so_its_ignored_from_api_docs.ts",
-  "files": [
-    "lib"
-  ],
-  "repository": {
-    "type": "git",
-    "url": "git+https://github.com/awslabs/aws-lambda-powertools-typescript.git"
-  },
-  "bugs": {
-    "url": "https://github.com/awslabs/aws-lambda-powertools-typescript/issues"
-  },
-  "dependencies": {
-<<<<<<< HEAD
-    "@aws-lambda-powertools/commons": "^1.2.1",
-    "@aws-sdk/lib-dynamodb": "^3.170.0"
-=======
-    "@aws-lambda-powertools/commons": "^1.5.0",
-    "@aws-sdk/lib-dynamodb": "^3.231.0"
->>>>>>> 0991021a
-  },
-  "keywords": [
-    "aws",
-    "lambda",
-    "powertools",
-    "serverless",
-    "nodejs"
-  ],
-  "devDependencies": {
-<<<<<<< HEAD
-    "aws-sdk-client-mock": "^2.0.0",
-    "aws-sdk-client-mock-jest": "^2.0.0"
-  }
-}
-
-=======
-    "aws-sdk-client-mock": "^2.0.1",
-    "aws-sdk-client-mock-jest": "^2.0.1"
-  }
-}
->>>>>>> 0991021a
+{
+  "name": "@aws-lambda-powertools/idempotency",
+  "version": "0.0.11",
+  "description": "The idempotency package for the AWS Lambda Powertools for TypeScript library. It provides options to make your Lambda functions idempotent and safe to retry.",
+  "author": {
+    "name": "Amazon Web Services",
+    "url": "https://aws.amazon.com"
+  },
+  "publishConfig": {
+    "access": "public"
+  },
+  "scripts": {
+    "commit": "commit",
+    "test": "npm run test:unit",
+    "test:unit": "jest --group=unit --detectOpenHandles --coverage --verbose",
+    "test:e2e:nodejs14x": "echo \"Not implemented\"",
+    "test:e2e:nodejs16x": "echo \"Not implemented\"",
+    "test:e2e:nodejs18x": "echo \"Not implemented\"",
+    "test:e2e": "echo \"Not implemented\"",
+    "watch": "jest --watch --group=unit",
+    "build": "tsc",
+    "lint": "eslint --ext .ts --no-error-on-unmatched-pattern src tests",
+    "lint-fix": "eslint --fix --ext .ts --no-error-on-unmatched-pattern src tests",
+    "package": "mkdir -p dist/ && npm pack && mv *.tgz dist/",
+    "package-bundle": "../../package-bundler.sh idempotency-bundle ./dist",
+    "prepare": "npm run build",
+    "postversion": "echo \"Not implemented\""
+  },
+  "homepage": "https://github.com/awslabs/aws-lambda-powertools-typescript/tree/master/packages/idempotency#readme",
+  "license": "MIT",
+  "main": "./lib/index.js",
+  "types": "./lib/index.d.ts",
+  "typedocMain": "src/file_that_does_not_exist_so_its_ignored_from_api_docs.ts",
+  "files": [
+    "lib"
+  ],
+  "repository": {
+    "type": "git",
+    "url": "git+https://github.com/awslabs/aws-lambda-powertools-typescript.git"
+  },
+  "bugs": {
+    "url": "https://github.com/awslabs/aws-lambda-powertools-typescript/issues"
+  },
+  "dependencies": {
+    "@aws-lambda-powertools/commons": "^1.5.0",
+    "@aws-sdk/lib-dynamodb": "^3.231.0"
+  },
+  "keywords": [
+    "aws",
+    "lambda",
+    "powertools",
+    "serverless",
+    "nodejs"
+  ],
+  "devDependencies": {
+    "aws-sdk-client-mock": "^2.0.1",
+    "aws-sdk-client-mock-jest": "^2.0.1"
+  }
+}