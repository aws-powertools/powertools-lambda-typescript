{
  "name": "@aws-lambda-powertools/parameters",
  "version": "2.0.2",
  "description": "The parameters package for the Powertools for AWS Lambda (TypeScript) library",
  "author": {
    "name": "Amazon Web Services",
    "url": "https://aws.amazon.com"
  },
  "publishConfig": {
    "access": "public"
  },
  "scripts": {
    "test": "npm run test:unit",
    "test:unit": "jest --group=unit --detectOpenHandles --coverage --verbose",
    "jest": "jest --detectOpenHandles --verbose",
    "test:e2e:nodejs16x": "RUNTIME=nodejs16x jest --group=e2e",
    "test:e2e:nodejs18x": "RUNTIME=nodejs18x jest --group=e2e",
    "test:e2e:nodejs20x": "RUNTIME=nodejs20x jest --group=e2e",
    "test:e2e": "jest --group=e2e",
    "watch": "jest --watch",
    "build:cjs": "tsc --build tsconfig.json && echo '{ \"type\": \"commonjs\" }' > lib/cjs/package.json",
    "build:esm": "tsc --build tsconfig.esm.json && echo '{ \"type\": \"module\" }' > lib/esm/package.json",
    "build": "npm run build:esm & npm run build:cjs",
    "lint": "eslint --ext .ts,.js --no-error-on-unmatched-pattern .",
    "lint-fix": "eslint --fix --ext .ts,.js --no-error-on-unmatched-pattern .",
    "prepack": "node ../../.github/scripts/release_patch_package_json.js ."
  },
  "lint-staged": {
    "*.{js,ts}": "npm run lint-fix"
  },
  "homepage": "https://github.com/aws-powertools/powertools-lambda-typescript/tree/main/packages/parameters#readme",
  "license": "MIT-0",
  "type": "module",
  "exports": {
    ".": {
      "require": {
        "types": "./lib/cjs/index.d.ts",
        "default": "./lib/cjs/index.js"
      },
      "import": {
        "types": "./lib/esm/index.d.ts",
        "default": "./lib/esm/index.js"
      }
    },
    "./base/types": {
      "import": "./lib/esm/types/BaseProvider.d.ts",
      "require": "./lib/cjs/types/BaseProvider.d.ts"
    },
    "./base": {
      "import": "./lib/esm/base/index.js",
      "require": "./lib/cjs/base/index.js"
    },
    "./ssm/types": {
      "import": "./lib/esm/types/SSMProvider.d.ts",
      "require": "./lib/cjs/types/SSMProvider.d.ts"
    },
    "./ssm": {
      "import": "./lib/esm/ssm/index.js",
      "require": "./lib/cjs/ssm/index.js"
    },
    "./secrets/types": {
      "import": "./lib/esm/types/SecretsProvider.d.ts",
      "require": "./lib/cjs/types/SecretsProvider.d.ts"
    },
    "./secrets": {
      "import": "./lib/esm/secrets/index.js",
      "require": "./lib/cjs/secrets/index.js"
    },
    "./dynamodb/types": {
      "import": "./lib/esm/types/AppConfigProvider.d.ts",
      "require": "./lib/cjs/types/AppConfigProvider.d.ts"
    },
    "./dynamodb": {
      "import": "./lib/esm/dynamodb/index.js",
      "require": "./lib/cjs/dynamodb/index.js"
    },
    "./appconfig/types": {
      "import": "./lib/esm/appconfig/index.js",
      "require": "./lib/cjs/appconfig/index.js"
    },
    "./appconfig": {
      "import": "./lib/esm/appconfig/index.js",
      "require": "./lib/cjs/appconfig/index.js"
    },
    "./errors": {
      "import": "./lib/esm/errors.js",
      "require": "./lib/cjs/errors.js"
    }
  },
  "typesVersions": {
    "*": {
      "base/types": [
        "lib/cjs/types/BaseProvider.d.ts",
        "lib/esm/types/BaseProvider.d.ts"
      ],
      "base": [
        "lib/cjs/base/index.d.ts",
        "lib/esm/base/index.d.ts"
      ],
      "ssm/types": [
        "lib/cjs/types/SSMProvider.d.ts",
        "lib/esm/types/SSMProvider.d.ts"
      ],
      "ssm": [
        "lib/cjs/ssm/index.d.ts",
        "lib/esm/ssm/index.d.ts"
      ],
      "secrets/types": [
        "lib/cjs/types/SecretsProvider.d.ts",
        "lib/esm/types/SecretsProvider.d.ts"
      ],
      "secrets": [
        "lib/cjs/secrets/index.d.ts",
        "lib/esm/secrets/index.d.ts"
      ],
      "dynamodb/types": [
        "./lib/cjs/types/DynamoDBProvider.d.ts",
        "./lib/esm/types/DynamoDBProvider.d.ts"
      ],
      "dynamodb": [
        "lib/cjs/dynamodb/index.d.ts",
        "lib/esm/dynamodb/index.d.ts"
      ],
      "appconfig/types": [
        "./lib/cjs/types/AppConfigProvider.d.ts",
        "./lib/esm/types/AppConfigProvider.d.ts"
      ],
      "appconfig": [
        "lib/cjs/appconfig/index.d.ts",
        "lib/esm/appconfig/index.d.ts"
      ],
      "errors": [
        "lib/cjs/errors.d.ts",
        "lib/esm/errors.d.ts"
      ]
    }
  },
  "types": "./lib/cjs/index.d.ts",
  "main": "./lib/cjs/index.js",
  "files": [
    "lib"
  ],
  "repository": {
    "type": "git",
    "url": "git+https://github.com/aws-powertools/powertools-lambda-typescript.git"
  },
  "bugs": {
    "url": "https://github.com/aws-powertools/powertools-lambda-typescript/issues"
  },
  "keywords": [
    "aws",
    "lambda",
    "powertools",
    "ssm",
    "secrets",
    "serverless",
    "nodejs"
  ],
  "devDependencies": {
    "@aws-lambda-powertools/testing-utils": "file:../testing",
<<<<<<< HEAD
    "@aws-sdk/client-appconfigdata": "^3.438.0",
    "@aws-sdk/client-dynamodb": "^3.438.0",
    "@aws-sdk/client-secrets-manager": "^3.438.0",
    "@aws-sdk/client-ssm": "^3.438.0",
    "@aws-sdk/util-dynamodb": "^3.438.0",
    "aws-sdk-client-mock": "^3.0.0",
    "aws-sdk-client-mock-jest": "^3.0.0"
=======
    "@aws-sdk/client-appconfigdata": "^3.525.0",
    "@aws-sdk/client-dynamodb": "^3.525.0",
    "@aws-sdk/client-secrets-manager": "^3.525.0",
    "@aws-sdk/client-ssm": "^3.525.0",
    "@aws-sdk/util-dynamodb": "^3.525.0",
    "aws-sdk-client-mock": "^3.0.1",
    "aws-sdk-client-mock-jest": "^3.0.1"
>>>>>>> d18ffde7
  },
  "dependencies": {
    "@aws-lambda-powertools/commons": "^2.0.2",
    "@aws-sdk/util-base64-node": "^3.209.0"
  },
  "peerDependencies": {
    "@aws-sdk/client-appconfigdata": ">=3.x",
    "@aws-sdk/client-dynamodb": ">=3.x",
    "@aws-sdk/client-secrets-manager": ">=3.x",
    "@aws-sdk/client-ssm": ">=3.x",
    "@aws-sdk/util-dynamodb": ">=3.x",
    "@middy/core": ">=3.x"
  },
  "peerDependenciesMeta": {
    "@middy/core": {
      "optional": true
    },
    "@aws-sdk/client-appconfigdata": {
      "optional": true
    },
    "@aws-sdk/client-dynamodb": {
      "optional": true
    },
    "@aws-sdk/client-secrets-manager": {
      "optional": true
    },
    "@aws-sdk/client-ssm": {
      "optional": true
    },
    "@aws-sdk/util-dynamodb": {
      "optional": true
    }
  }
}<|MERGE_RESOLUTION|>--- conflicted
+++ resolved
@@ -158,15 +158,6 @@
   ],
   "devDependencies": {
     "@aws-lambda-powertools/testing-utils": "file:../testing",
-<<<<<<< HEAD
-    "@aws-sdk/client-appconfigdata": "^3.438.0",
-    "@aws-sdk/client-dynamodb": "^3.438.0",
-    "@aws-sdk/client-secrets-manager": "^3.438.0",
-    "@aws-sdk/client-ssm": "^3.438.0",
-    "@aws-sdk/util-dynamodb": "^3.438.0",
-    "aws-sdk-client-mock": "^3.0.0",
-    "aws-sdk-client-mock-jest": "^3.0.0"
-=======
     "@aws-sdk/client-appconfigdata": "^3.525.0",
     "@aws-sdk/client-dynamodb": "^3.525.0",
     "@aws-sdk/client-secrets-manager": "^3.525.0",
@@ -174,7 +165,6 @@
     "@aws-sdk/util-dynamodb": "^3.525.0",
     "aws-sdk-client-mock": "^3.0.1",
     "aws-sdk-client-mock-jest": "^3.0.1"
->>>>>>> d18ffde7
   },
   "dependencies": {
     "@aws-lambda-powertools/commons": "^2.0.2",
