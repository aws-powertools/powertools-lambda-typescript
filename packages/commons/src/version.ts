// this file is auto generated, do not modify
<<<<<<< HEAD
export const PT_VERSION = '2.0.2';
=======
export const PT_VERSION = '2.0.3';
>>>>>>> badfef58
<|MERGE_RESOLUTION|>--- conflicted
+++ resolved
@@ -1,6 +1,2 @@
 // this file is auto generated, do not modify
-<<<<<<< HEAD
-export const PT_VERSION = '2.0.2';
-=======
-export const PT_VERSION = '2.0.3';
->>>>>>> badfef58
+export const PT_VERSION = '2.0.3';