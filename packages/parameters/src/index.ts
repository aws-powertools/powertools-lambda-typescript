--- conflicted
+++ resolved
@@ -1,6 +1,3 @@
-<<<<<<< HEAD
-=======
 export { clearCaches } from './base/DefaultProviders.js';
->>>>>>> d18ffde7
 export { GetParameterError, TransformParameterError } from './errors.js';
 export { Transform } from './constants.js';