// Copyright Amazon.com, Inc. or its affiliates. All Rights Reserved.
// SPDX-License-Identifier: MIT-0

/**
 * Test logger basic features
 *
 * @group e2e/logger/basicFeatures
 */

import path from 'path';
import { randomUUID } from 'crypto';
<<<<<<< HEAD
import { App, Stack } from '@aws-cdk/core';
import { 
  createStackWithLambdaFunction,
  deployStack,
  destroyStack,
  generateUniqueName,
  InvocationLogs,
  invokeFunction,
  isValidRuntimeKey
} from '@aws-lambda-powertools/commons';
import { 
  RESOURCE_NAME_PREFIX,
  STACK_OUTPUT_LOG_GROUP,
  SETUP_TIMEOUT,
  TEST_CASE_TIMEOUT,
  TEARDOWN_TIMEOUT
} from './constants';
=======
import { App, Stack } from 'aws-cdk-lib';
import { createStackWithLambdaFunction, generateUniqueName, invokeFunction, isValidRuntimeKey } from '../helpers/e2eUtils';
import { deployStack, destroyStack } from '../../../commons/tests/utils/cdk-cli';
import { InvocationLogs } from '../helpers/InvocationLogs';
>>>>>>> e2a9132b

const runtime: string = process.env.RUNTIME || 'nodejs14x';

if (!isValidRuntimeKey(runtime)) {
  throw new Error(`Invalid runtime key value: ${runtime}`);
}

const LEVEL = InvocationLogs.LEVEL;

const uuid = randomUUID();
const stackName = generateUniqueName(RESOURCE_NAME_PREFIX, uuid, runtime, 'BasicFeatures-Middy');
const functionName = generateUniqueName(RESOURCE_NAME_PREFIX, uuid, runtime, 'BasicFeatures-Middy');
const lambdaFunctionCodeFile = 'basicFeatures.middy.test.FunctionCode.ts';

// Text to be used by Logger in the Lambda function
const PERSISTENT_KEY = 'persistentKey';
const PERSISTENT_VALUE = `a persistent value that will be put in every log ${uuid}`;
const SINGLE_LOG_ITEM_KEY = `keyForSingleLogItem${uuid}`;
const SINGLE_LOG_ITEM_VALUE = `a value for a single log item${uuid}`;
const ERROR_MSG = `error-${uuid}`;

const integTestApp = new App();
let logGroupName: string; // We do not know it until deployment
let stack: Stack;

describe(`logger E2E tests basic functionalities (middy) for runtime: ${runtime}`, () => {

  let invocationLogs: InvocationLogs[];

  beforeAll(async () => {
    // Create and deploy a stack with AWS CDK
    stack = createStackWithLambdaFunction({
      app: integTestApp,
      stackName: stackName,
      functionName: functionName,
      functionEntry: path.join(__dirname, lambdaFunctionCodeFile),
      environment: {
        LOG_LEVEL: 'INFO',
        POWERTOOLS_SERVICE_NAME: 'logger-e2e-testing',
        UUID: uuid,

        // Text to be used by Logger in the Lambda function
        PERSISTENT_KEY, 
        PERSISTENT_VALUE, 
        SINGLE_LOG_ITEM_KEY,
        SINGLE_LOG_ITEM_VALUE,
        ERROR_MSG,
      },
      logGroupOutputKey: STACK_OUTPUT_LOG_GROUP,
      runtime: runtime,
    });

    const result = await deployStack(integTestApp, stack);
    logGroupName = result.outputs[STACK_OUTPUT_LOG_GROUP];

    // Invoke the function twice (one for cold start, another for warm start)
    invocationLogs = await invokeFunction(functionName, 2, 'SEQUENTIAL');

    console.log('logGroupName', logGroupName);
    
  }, SETUP_TIMEOUT);

  describe('Log level filtering', () => {
    it('should filter log based on LOG_LEVEL (INFO) environment variable in Lambda', async () => {
      const debugLogs = invocationLogs[0].getFunctionLogs(LEVEL.DEBUG);
      expect(debugLogs.length).toBe(0);
    }, TEST_CASE_TIMEOUT);
  });

  describe('Context data', () => {
    it('should log context information of the function', async () => {
      const logMessages = invocationLogs[0].getFunctionLogs();

      for (const message of logMessages) {
        expect(message).toContain('function_arn');
        expect(message).toContain('function_memory_size');
        expect(message).toContain('function_name');
        expect(message).toContain('function_request_id');
        expect(message).toContain('timestamp');
      }
    }, TEST_CASE_TIMEOUT);

    it('should include cold start equal to TRUE only on the first invocation', async () => {
      const coldStartLogMessages = invocationLogs[0].getFunctionLogs(LEVEL.INFO);
      for (const message of coldStartLogMessages) {
        expect(message).toContain(`"cold_start":true`);
      }

      const normalLogMessages = invocationLogs[1].getFunctionLogs(LEVEL.INFO);
      for (const message of normalLogMessages) {
        expect(message).not.toContain(`"cold_start":true`);
      }
    }, TEST_CASE_TIMEOUT);
  });

  describe('Context data', () => {
    it('should log context information in every log', async () => {
      const logMessages = invocationLogs[0].getFunctionLogs();

      for (const message of logMessages) {
        expect(message).toContain('function_arn');
        expect(message).toContain('function_memory_size');
        expect(message).toContain('function_name');
        expect(message).toContain('function_request_id');
        expect(message).toContain('timestamp');
      }
    }, TEST_CASE_TIMEOUT);
  });

  describe('Persistent additional log keys and values', () => {
    it('should contain persistent value in every log', async () => {
      const logMessages = invocationLogs[0].getFunctionLogs();

      for (const message of logMessages) {
        expect(message).toContain(`"${PERSISTENT_KEY}":"${PERSISTENT_VALUE}"`);
      }
    }, TEST_CASE_TIMEOUT);
  });

  describe('One-time additional log keys and values', () => {
    it('should log additional keys and value only once', async () => {
      const logMessages = invocationLogs[0].getFunctionLogs()
        .filter(message => message.includes(`"${SINGLE_LOG_ITEM_KEY}":"${SINGLE_LOG_ITEM_VALUE}"`));
      
      expect(logMessages).toHaveLength(1);
    }, TEST_CASE_TIMEOUT);
  });

  describe('Logging an error object', () => {
    it('should log additional keys and value only once', async () => {
      const logMessages = invocationLogs[0].getFunctionLogs(LEVEL.ERROR)
        .filter(message => message.includes(ERROR_MSG));
      
      expect(logMessages).toHaveLength(1);

      const { logObject } = InvocationLogs.parseFunctionLog(logMessages[0]);
      const errorObj = logObject.error;

      expect(errorObj.name).toBe('Error');
      expect(errorObj.message).toBe(ERROR_MSG);
      expect(errorObj.stack).toBeDefined();
    }, TEST_CASE_TIMEOUT);
  });

  afterAll(async () => {
    if (!process.env.DISABLE_TEARDOWN) {
      await destroyStack(integTestApp, stack);
    }
  }, TEARDOWN_TIMEOUT);
});<|MERGE_RESOLUTION|>--- conflicted
+++ resolved
@@ -9,17 +9,15 @@
 
 import path from 'path';
 import { randomUUID } from 'crypto';
-<<<<<<< HEAD
-import { App, Stack } from '@aws-cdk/core';
+import { App, Stack } from 'aws-cdk-lib';
 import { 
   createStackWithLambdaFunction,
-  deployStack,
-  destroyStack,
   generateUniqueName,
   InvocationLogs,
   invokeFunction,
   isValidRuntimeKey
 } from '@aws-lambda-powertools/commons';
+import { deployStack, destroyStack } from '../../../commons/tests/utils/cdk-cli';
 import { 
   RESOURCE_NAME_PREFIX,
   STACK_OUTPUT_LOG_GROUP,
@@ -27,12 +25,6 @@
   TEST_CASE_TIMEOUT,
   TEARDOWN_TIMEOUT
 } from './constants';
-=======
-import { App, Stack } from 'aws-cdk-lib';
-import { createStackWithLambdaFunction, generateUniqueName, invokeFunction, isValidRuntimeKey } from '../helpers/e2eUtils';
-import { deployStack, destroyStack } from '../../../commons/tests/utils/cdk-cli';
-import { InvocationLogs } from '../helpers/InvocationLogs';
->>>>>>> e2a9132b
 
 const runtime: string = process.env.RUNTIME || 'nodejs14x';
 
