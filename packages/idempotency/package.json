--- conflicted
+++ resolved
@@ -13,10 +13,6 @@
     "test": "npm run test:unit",
     "test:unit": "jest --group=unit --detectOpenHandles --coverage --verbose",
     "jest": "jest --detectOpenHandles --verbose",
-<<<<<<< HEAD
-    "test:e2e:nodejs14x": "RUNTIME=nodejs14x jest --group=e2e",
-=======
->>>>>>> 3a072aa0
     "test:e2e:nodejs16x": "RUNTIME=nodejs16x jest --group=e2e",
     "test:e2e:nodejs18x": "RUNTIME=nodejs18x jest --group=e2e",
     "test:e2e": "jest --group=e2e",
