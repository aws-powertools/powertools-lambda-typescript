--- conflicted
+++ resolved
@@ -51,17 +51,11 @@
       - publish
     runs-on: ubuntu-latest
     steps:
-<<<<<<< HEAD
       - uses: actions/checkout@v2
       - name: "Setup npm"
         run: |
           npm set "//registry.npmjs.org/:_authToken=${{ secrets.NPM_TOKEN }}"
       - name: Install packages
-=======
-      - name: publish latest release
-        env:
-          SLACK_WEBHOOK_URL: ${{ secrets.SLACK_WEBHOOK_URL }}
->>>>>>> 31155fa9
         run: |
           curl -H "Accept: application/vnd.github.v3+json" https://api.github.com/repos/${{ github.repository }}/releases/latest > release.json
           VERSION=$( jq -r '.name' release.json )
