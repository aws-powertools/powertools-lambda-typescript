--- conflicted
+++ resolved
@@ -17,13 +17,9 @@
 } from './types/Tracer.js';
 import { ProviderService } from './provider/ProviderService.js';
 import type { ProviderServiceInterface } from './types/ProviderServiceInterface.js';
-<<<<<<< HEAD
-import { type Segment, Subsegment } from 'aws-xray-sdk-core';
-=======
 import type { Segment, Subsegment } from 'aws-xray-sdk-core';
 import xraySdk from 'aws-xray-sdk-core';
 const { Subsegment: XraySubsegment } = xraySdk;
->>>>>>> d18ffde7
 
 /**
  * ## Intro
