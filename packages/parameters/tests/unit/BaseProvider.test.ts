/**
 * Test BaseProvider class
 *
 * @group unit/parameters/baseProvider/class
 */
import {
  BaseProvider,
<<<<<<< HEAD
  clearCaches,
=======
>>>>>>> d18ffde7
  DEFAULT_PROVIDERS,
  GetOptions,
  GetMultipleOptions,
} from '../../src/base/index.js';
import { DEFAULT_MAX_AGE_SECS } from '../../src/constants.js';
import type { EnvironmentVariablesService } from '../../src/config/EnvironmentVariablesService.js';
import { ExpirableValue } from '../../src/base/ExpirableValue.js';
<<<<<<< HEAD
import { GetParameterError, TransformParameterError } from '../../src/index.js';
=======
import {
  GetParameterError,
  TransformParameterError,
  clearCaches,
} from '../../src/index.js';
>>>>>>> d18ffde7
import { toBase64 } from '@aws-sdk/util-base64-node';

const encoder = new TextEncoder();
jest.mock('@aws-lambda-powertools/commons', () => ({
  ...jest.requireActual('@aws-lambda-powertools/commons'),
  addUserAgentMiddleware: jest.fn(),
}));

class TestProvider extends BaseProvider {
  public constructor() {
    super({
      proto: class {
        #name = 'TestProvider';

        public hello(): string {
          return this.#name;
        }
      },
    });
  }

  public _add(key: string, value: ExpirableValue): void {
    this.store.set(key, value);
  }

  public _get(_name: string): Promise<string> {
    throw Error('Not implemented.');
  }

  public _getKeyTest(key: string): ExpirableValue | undefined {
    return this.store.get(key);
  }

  public _getMultiple(
    _path: string
  ): Promise<Record<string, string | undefined>> {
    throw Error('Not implemented.');
  }

  public _getStoreSize(): number {
    return this.store.size;
  }
}

describe('Class: BaseProvider', () => {
  afterEach(() => {
    jest.clearAllMocks();
  });

  describe('Method: addToCache', () => {
    test('when called with a value and maxAge equal to 0, it skips the cache entirely', () => {
      // Prepare
      const provider = new TestProvider();

      // Act
      provider.addToCache('my-key', 'value', 0);

      // Assess
      expect(provider._getKeyTest('my-key')).toBeUndefined();
    });

    test('when called with a value and maxAge, it places the value in the cache', () => {
      // Prepare
      const provider = new TestProvider();

      // Act
      provider.addToCache('my-key', 'my-value', 5000);

      // Assess
      expect(provider._getKeyTest('my-key')).toEqual(
        expect.objectContaining({
          value: 'my-value',
        })
      );
    });
  });

  describe('Method: get', () => {
    test('when the underlying _get method throws an error, it throws a GetParameterError', async () => {
      // Prepare
      const provider = new TestProvider();

      // Act & Assess
      await expect(provider.get('my-parameter')).rejects.toThrowError(
        GetParameterError
      );
    });

    test('when called and a cached value is available, it returns an the cached value', async () => {
      // Prepare
      const provider = new TestProvider();
      provider._add(
        ['my-parameter', undefined].toString(),
        new ExpirableValue('my-value', 5000)
      );

      // Act
      const values = await provider.get('my-parameter');

      // Assess
      expect(values).toEqual('my-value');
    });

    test('when called with forceFetch, even whith cached value available, it returns the remote value', async () => {
      // Prepare
      const mockData = 'my-remote-value';
      const provider = new TestProvider();
      jest
        .spyOn(provider, '_get')
        .mockImplementation(
          () => new Promise((resolve, _reject) => resolve(mockData))
        );
      provider._add(
        ['my-parameter', undefined].toString(),
        new ExpirableValue('my-value', 5000)
      );

      // Act
      const values = await provider.get('my-parameter', { forceFetch: true });

      // Assess
      expect(values).toEqual('my-remote-value');
    });

    test('when called and cached value is expired, it returns the remote value', async () => {
      // Prepare
      const mockData = 'my-remote-value';
      const provider = new TestProvider();
      jest
        .spyOn(provider, '_get')
        .mockImplementation(
          () => new Promise((resolve, _reject) => resolve(mockData))
        );
      const expirableValue = new ExpirableValue('my-other-value', 0);
      jest.spyOn(expirableValue, 'isExpired').mockImplementation(() => true);
      provider._add(['my-path', undefined].toString(), expirableValue);

      // Act
      const values = await provider.get('my-parameter');

      // Assess
      expect(values).toEqual('my-remote-value');
    });

    test('when called with a json transform, and the value is a valid string representation of a JSON, it returns an object', async () => {
      // Prepare
      const mockData = JSON.stringify({ foo: 'bar' });
      const provider = new TestProvider();
      jest
        .spyOn(provider, '_get')
        .mockImplementation(
          () => new Promise((resolve, _reject) => resolve(mockData))
        );

      // Act
      const value = await provider.get('my-parameter', { transform: 'json' });

      // Assess
      expect(typeof value).toBe('object');
      expect(value).toMatchObject({
        foo: 'bar',
      });
    });

    test('when called with a json transform, and the value is NOT a valid string representation of a JSON, it throws', async () => {
      // Prepare
      const mockData = `${JSON.stringify({ foo: 'bar' })}{`;
      const provider = new TestProvider();
      jest
        .spyOn(provider, '_get')
        .mockImplementation(
          () => new Promise((resolve, _reject) => resolve(mockData))
        );

      // Act & Assess
      await expect(
        provider.get('my-parameter', { transform: 'json' })
      ).rejects.toThrowError(TransformParameterError);
    });

    test('when called with a binary transform, and the value is a valid string representation of a binary, it returns the decoded value', async () => {
      // Prepare
      const mockData = toBase64(encoder.encode('my-value'));
      const provider = new TestProvider();
      jest
        .spyOn(provider, '_get')
        .mockImplementation(
          () => new Promise((resolve, _reject) => resolve(mockData))
        );

      // Act
      const value = await provider.get('my-parameter', { transform: 'binary' });

      // Assess
      expect(typeof value).toBe('string');
      expect(value).toEqual('my-value');
    });

    test('when called with a binary transform, and the value is NOT a valid string representation of a binary, it throws', async () => {
      // Prepare
      const mockData = 'qw';
      const provider = new TestProvider();
      jest
        .spyOn(provider, '_get')
        .mockImplementation(
          () => new Promise((resolve, _reject) => resolve(mockData))
        );

      // Act & Assess
      await expect(
        provider.get('my-parameter', { transform: 'binary' })
      ).rejects.toThrowError(TransformParameterError);
    });

    test('when called with no transform, and the value is a valid binary, it returns the binary as-is', async () => {
      // Prepare
      const mockData = encoder.encode('my-value');
      const provider = new TestProvider();
      jest
        .spyOn(provider, '_get')
        .mockImplementation(
          () =>
            new Promise((resolve, _reject) =>
              resolve(mockData as unknown as string)
            )
        );

      // Act
      const value = await provider.get('my-parameter');

      // Assess
      expect(value).toBeInstanceOf(Uint8Array);
      expect(value).toEqual(mockData);
    });

    test('when called with a binary transform, and the value is a valid binary but NOT base64 encoded, it throws', async () => {
      // Prepare
      const mockData = encoder.encode('my-value');
      const provider = new TestProvider();
      jest
        .spyOn(provider, '_get')
        .mockImplementation(
          () =>
            new Promise((resolve, _reject) =>
              resolve(mockData as unknown as string)
            )
        );

      // Act & Assess
      await expect(
        provider.get('my-parameter', { transform: 'binary' })
      ).rejects.toThrowError(TransformParameterError);
    });

    test('when called with an auto transform, and the value is a valid JSON, it returns the parsed value', async () => {
      // Prepare
      const mockData = JSON.stringify({ foo: 'bar' });
      const provider = new TestProvider();
      jest
        .spyOn(provider, '_get')
        .mockImplementation(
          () => new Promise((resolve, _reject) => resolve(mockData))
        );

      // Act
      const value = await provider.get('my-parameter.json', {
        transform: 'auto',
      });

      // Assess
      expect(value).toStrictEqual({ foo: 'bar' });
    });
  });

  describe('Method: getMultiple', () => {
    test('when the underlying _getMultiple throws an error, it throws a GetParameterError', async () => {
      // Prepare
      const provider = new TestProvider();
      jest
        .spyOn(provider, '_getMultiple')
        .mockImplementation(
          () =>
            new Promise((_resolve, reject) => reject(new Error('Some error.')))
        );

      // Act & Assess
      await expect(provider.getMultiple('my-parameter')).rejects.toThrowError(
        GetParameterError
      );
    });

    test('when the underlying _getMultiple does not return an object, it throws a GetParameterError', async () => {
      // Prepare
      const provider = new TestProvider();
      jest.spyOn(provider, '_getMultiple').mockImplementation(
        () =>
          new Promise((resolve, _reject) =>
            // need to type cast to force the error
            resolve('not an object' as unknown as Record<string, string>)
          )
      );

      // Act & Assess
      await expect(provider.getMultiple('my-parameter')).rejects.toThrowError(
        GetParameterError
      );
    });

    test('when called with a json transform, and all the values are a valid string representation of a JSON, it returns an object with all the values', async () => {
      // Prepare
      const mockData = { A: JSON.stringify({ foo: 'bar' }) };
      const provider = new TestProvider();
      jest
        .spyOn(provider, '_getMultiple')
        .mockImplementation(
          () => new Promise((resolve, _reject) => resolve(mockData))
        );

      // Act
      const values = await provider.getMultiple('my-path', {
        transform: 'json',
      });

      // Assess
      expect(typeof values).toBe('object');
      expect(values).toMatchObject({
        A: {
          foo: 'bar',
        },
      });
    });

    test('when called, it returns an object with the values', async () => {
      // Prepare
      const mockData = { A: 'foo', B: 'bar' };
      const provider = new TestProvider();
      jest
        .spyOn(provider, '_getMultiple')
        .mockImplementation(
          () => new Promise((resolve, _reject) => resolve(mockData))
        );

      // Act
      const values = await provider.getMultiple('my-path');

      // Assess
      expect(typeof values).toBe('object');
      expect(values).toMatchObject({
        A: 'foo',
        B: 'bar',
      });
    });

    test('when called with a json transform, and one of the values is NOT a valid string representation of a JSON, it returns an object with partial failures', async () => {
      // Prepare
      const mockData = {
        A: JSON.stringify({ foo: 'bar' }),
        B: `${JSON.stringify({ foo: 'bar' })}{`,
      };
      const provider = new TestProvider();
      jest
        .spyOn(provider, '_getMultiple')
        .mockImplementation(
          () => new Promise((resolve, _reject) => resolve(mockData))
        );

      // Act
      const values = await provider.getMultiple('my-path', {
        transform: 'json',
      });

      // Assess
      expect(typeof values).toBe('object');
      expect(values).toMatchObject({
        A: {
          foo: 'bar',
        },
        B: undefined,
      });
    });

    test('when called with a json transform and throwOnTransformError equal to TRUE, and at least ONE the values is NOT a valid string representation of a JSON, it throws', async () => {
      // Prepare
      const mockData = { A: `${JSON.stringify({ foo: 'bar' })}{` };
      const provider = new TestProvider();
      jest
        .spyOn(provider, '_getMultiple')
        .mockImplementation(
          () => new Promise((resolve, _reject) => resolve(mockData))
        );

      // Act & Assess
      await expect(
        provider.getMultiple('my-path', {
          transform: 'json',
          throwOnTransformError: true,
        })
      ).rejects.toThrowError(TransformParameterError);
    });

    test('when called with a binary transform, and all the values are a valid string representation of a binary, it returns an object with all the values', async () => {
      // Prepare
      const mockData = { A: toBase64(encoder.encode('my-value')).toString() };
      const provider = new TestProvider();
      jest
        .spyOn(provider, '_getMultiple')
        .mockImplementation(
          () => new Promise((resolve, _reject) => resolve(mockData))
        );

      // Act
      const values = await provider.getMultiple('my-path', {
        transform: 'binary',
      });

      // Assess
      expect(typeof values).toBe('object');
      expect(values).toMatchObject({
        A: 'my-value',
      });
    });

    test('when called with a binary transform, and one of the values is NOT a valid string representation of a binary, it returns an object with partial failures', async () => {
      // Prepare
      const mockData = { A: toBase64(encoder.encode('my-value')), B: 'qw' };
      const provider = new TestProvider();
      jest
        .spyOn(provider, '_getMultiple')
        .mockImplementation(
          () => new Promise((resolve, _reject) => resolve(mockData))
        );

      // Act
      const values = await provider.getMultiple('my-path', {
        transform: 'binary',
      });

      // Assess
      expect(typeof values).toBe('object');
      expect(values).toMatchObject({
        A: 'my-value',
        B: undefined,
      });
    });

    test('when called with a binary transform and throwOnTransformError equal to TRUE, and at least ONE the values is NOT a valid string representation of a binary, it throws', async () => {
      // Prepare
      const mockData = { A: 'qw' };
      const provider = new TestProvider();
      jest
        .spyOn(provider, '_getMultiple')
        .mockImplementation(
          () => new Promise((resolve, _reject) => resolve(mockData))
        );

      // Act & Assess
      await expect(
        provider.getMultiple('my-path', {
          transform: 'binary',
          throwOnTransformError: true,
        })
      ).rejects.toThrowError(TransformParameterError);
    });

    test('when called with auto transform and the key of the parameter ends with `.binary`, and all the values are a valid string representation of a binary, it returns an object with all the transformed values', async () => {
      // Prepare
      const mockData = { 'A.binary': toBase64(encoder.encode('my-value')) };
      const provider = new TestProvider();
      jest
        .spyOn(provider, '_getMultiple')
        .mockImplementation(
          () => new Promise((resolve, _reject) => resolve(mockData))
        );

      // Act
      const values = await provider.getMultiple('my-path', {
        transform: 'auto',
      });

      // Assess
      expect(typeof values).toBe('object');
      expect(values).toMatchObject({
        'A.binary': 'my-value',
      });
    });

    test('when called with auto transform and the key of the parameter DOES NOT end with `.binary` or `.json`, it returns an object with all the values NOT transformed', async () => {
      // Prepare
      const mockBinary = toBase64(encoder.encode('my-value'));
      const mockData = { 'A.foo': mockBinary };
      const provider = new TestProvider();
      jest
        .spyOn(provider, '_getMultiple')
        .mockImplementation(
          () => new Promise((resolve, _reject) => resolve(mockData))
        );

      // Act
      const values = await provider.getMultiple('my-path', {
        transform: 'auto',
      });

      // Assess
      expect(typeof values).toBe('object');
      expect(values).toMatchObject({
        'A.foo': mockBinary,
      });
    });

    test('when called with a binary transform, and at least ONE the values is undefined, it returns an object with one of the values undefined', async () => {
      // Prepare
      const mockData = { A: undefined };
      const provider = new TestProvider();
      jest
        .spyOn(provider, '_getMultiple')
        .mockImplementation(
          () => new Promise((resolve, _reject) => resolve(mockData))
        );

      // Act
      const values = await provider.getMultiple('my-path', {
        transform: 'auto',
      });

      expect(typeof values).toBe('object');
      expect(values).toMatchObject({
        A: undefined,
      });
    });

    test('when called and values cached are available, it returns an object with the cached values', async () => {
      // Prepare
      const provider = new TestProvider();
      provider._add(
        ['my-path', undefined].toString(),
        new ExpirableValue({ A: 'my-value' }, 60000)
      );

      // Act
      const values = await provider.getMultiple('my-path');

      // Assess
      expect(typeof values).toBe('object');
      expect(values).toMatchObject({
        A: 'my-value',
      });
    });

    test('when called and values cached are expired, it returns an object with the remote values', async () => {
      // Prepare
      const mockData = { A: 'my-value' };
      const provider = new TestProvider();
      jest
        .spyOn(provider, '_getMultiple')
        .mockImplementation(
          () => new Promise((resolve, _reject) => resolve(mockData))
        );
      const expirableValue = new ExpirableValue({ B: 'my-other-value' }, 0);
      jest.spyOn(expirableValue, 'isExpired').mockImplementation(() => true);
      provider._add(['my-path', undefined].toString(), expirableValue);

      // Act
      const values = await provider.getMultiple('my-path');

      // Assess
      expect(typeof values).toBe('object');
      expect(values).toMatchObject({
        A: 'my-value',
      });
    });
  });

  describe('Method: clearCache', () => {
    test('when called, it clears the store', () => {
      // Prepare
      const provider = new TestProvider();
      provider._add(
        ['my-path', undefined].toString(),
        new ExpirableValue({ B: 'my-other-value' }, 0)
      );

      // Act
      provider.clearCache();

      // Assess
      expect(provider._getStoreSize()).toBe(0);
    });
  });
});

describe('Function: clearCaches', () => {
  test('when called, it clears all the caches', () => {
    // Prepare
    const provider1 = new TestProvider();
    const provider2 = new TestProvider();
    const provider1Spy = jest.spyOn(provider1, 'clearCache');
    const provider2Spy = jest.spyOn(provider2, 'clearCache');
    DEFAULT_PROVIDERS.ssm = provider1;
    DEFAULT_PROVIDERS.secretsManager = provider2;

    // Act
    clearCaches();

    // Assess
    expect(provider1Spy).toBeCalledTimes(1);
    expect(provider2Spy).toBeCalledTimes(1);
  });
});

describe('Class: GetOptions', () => {
  it('should set the default maxAge when not provided', () => {
    // Prepare
    const envVarsService = {
      getParametersMaxAge: jest.fn(),
    };
    const options = new GetOptions(
      undefined,
      envVarsService as unknown as EnvironmentVariablesService
    );

    // Assess
    expect(options.maxAge).toBe(DEFAULT_MAX_AGE_SECS);
  });
});

describe('Class: GetMultipleOptions', () => {
  it('should set throwOnTransformError to false when not provided', () => {
    // Prepare
    const envVarsService = {
      getParametersMaxAge: jest.fn(),
    };
    const options = new GetMultipleOptions(
      undefined,
      envVarsService as unknown as EnvironmentVariablesService
    );

    // Assess
    expect(options.throwOnTransformError).toBe(false);
  });
});<|MERGE_RESOLUTION|>--- conflicted
+++ resolved
@@ -5,10 +5,6 @@
  */
 import {
   BaseProvider,
-<<<<<<< HEAD
-  clearCaches,
-=======
->>>>>>> d18ffde7
   DEFAULT_PROVIDERS,
   GetOptions,
   GetMultipleOptions,
@@ -16,15 +12,11 @@
 import { DEFAULT_MAX_AGE_SECS } from '../../src/constants.js';
 import type { EnvironmentVariablesService } from '../../src/config/EnvironmentVariablesService.js';
 import { ExpirableValue } from '../../src/base/ExpirableValue.js';
-<<<<<<< HEAD
-import { GetParameterError, TransformParameterError } from '../../src/index.js';
-=======
 import {
   GetParameterError,
   TransformParameterError,
   clearCaches,
 } from '../../src/index.js';
->>>>>>> d18ffde7
 import { toBase64 } from '@aws-sdk/util-base64-node';
 
 const encoder = new TextEncoder();
