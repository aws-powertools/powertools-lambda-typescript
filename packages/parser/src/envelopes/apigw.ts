--- conflicted
+++ resolved
@@ -1,11 +1,7 @@
 import type { ZodSchema, z } from 'zod';
 import { ParseError } from '../errors.js';
 import { APIGatewayProxyEventSchema } from '../schemas/apigw.js';
-<<<<<<< HEAD
-import type { ParsedResult } from '../types/index.js';
-=======
 import type { ParsedResult } from '../types/parser.js';
->>>>>>> e922699a
 import { Envelope } from './envelope.js';
 
 /**
