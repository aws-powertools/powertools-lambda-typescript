--- conflicted
+++ resolved
@@ -9,16 +9,11 @@
 import type { HttpMethod, RouteHandler } from '../../../../src/types/rest.js';
 import { createTestEvent, createTestEventV2 } from '../helpers.js';
 
-<<<<<<< HEAD
-describe('Class: Router - Basic Routing', () => {
-  describe.each([
-=======
 describe.each([
   { version: 'V1', createEvent: createTestEvent },
   { version: 'V2', createEvent: createTestEventV2 },
 ])('Class: Router - Basic Routing ($version)', ({ createEvent }) => {
   it.each([
->>>>>>> 2f700189
     ['GET', 'get'],
     ['POST', 'post'],
     ['PUT', 'put'],
@@ -26,64 +21,6 @@
     ['DELETE', 'delete'],
     ['HEAD', 'head'],
     ['OPTIONS', 'options'],
-<<<<<<< HEAD
-  ])('routes %s requests', (method, verb) => {
-    it('with object response', async () => {
-      // Prepare
-      const app = new Router();
-      (
-        app[verb as Lowercase<HttpMethod>] as (
-          path: string,
-          handler: RouteHandler
-        ) => void
-      )('/test', async () => ({ result: `${verb}-test` }));
-
-      // Act
-      const actual = await app.resolve(
-        createTestEvent('/test', method),
-        context
-      );
-
-      // Assess
-      expect(actual).toEqual({
-        statusCode: 200,
-        body: JSON.stringify({ result: `${verb}-test` }),
-        headers: { 'content-type': 'application/json' },
-        isBase64Encoded: false,
-      });
-    });
-
-    it('with array response', async () => {
-      // Prepare
-      const app = new Router();
-      (
-        app[verb as Lowercase<HttpMethod>] as (
-          path: string,
-          handler: RouteHandler
-        ) => void
-      )('/test', async () => [
-        { id: 1, result: `${verb}-test-1` },
-        { id: 2, result: `${verb}-test-2` },
-      ]);
-
-      // Act
-      const actual = await app.resolve(
-        createTestEvent('/test', method),
-        context
-      );
-
-      // Assess
-      expect(actual).toEqual({
-        statusCode: 200,
-        body: JSON.stringify([
-          { id: 1, result: `${verb}-test-1` },
-          { id: 2, result: `${verb}-test-2` },
-        ]),
-        headers: { 'content-type': 'application/json' },
-        isBase64Encoded: false,
-      });
-    });
-=======
   ])('routes %s requests', async (method, verb) => {
     // Prepare
     const app = new Router();
@@ -100,7 +37,6 @@
     expect(actual.body).toBe(JSON.stringify({ result: `${verb}-test` }));
     expect(actual.headers?.['content-type']).toBe('application/json');
     expect(actual.isBase64Encoded).toBe(false);
->>>>>>> 2f700189
   });
 
   it.each([['CONNECT'], ['TRACE']])(
