name: 'Cached Node Modules'
description: 'A simple action to cache node_modules or install them if they are not cached'
inputs:
  nodeVersion: # id of input
    description: 'Node.js version to use in the cache key'
<<<<<<< HEAD
    default: '18'
=======
    default: '20'
>>>>>>> d18ffde7
  build:
    description: 'Whether to build the packages or not'
    default: 'true'
outputs:
  cache-hit:
    description: "Whether the cache was hit or not"
    value: ${{ steps.cache-node-modules.outputs.cache-hit }}
runs:
  using: "composite"
  steps:
    - name: Install npm
      # We need to keep this npm version until we drop Node.js 16 support because Node.js 16 doesn't support npm 10
      run: npm i -g npm@next-9
      shell: bash
    - name: Cache node modules
      id: cache-node-modules
      uses: actions/cache@13aacd865c20de90d75de3b17ebe84f7a17d57d2 # v4.0.0
      with:
        path: '**/node_modules'
        # Use the combo between node version, name, and SHA-256 hash of the lock file as cache key so that
        # if one of them changes the cache is invalidated/discarded
        key: ${{ inputs.nodeVersion }}-cache-utilities-node-modules-${{ hashFiles('./package-lock.json') }}
    - name: Install dependencies
      # We can skip the installation if there was a cache hit
      if: steps.cache-node-modules.outputs.cache-hit != 'true'
      run: npm ci
      shell: bash
    - name: Build packages
      # Regardless of whether the cache was hit or not, we need to build the packages, unless the caller says otherwise
      if: inputs.build == 'true'
      # We build the shared package first, then the others in parallel to speed up the process
      # even though we could just run `npm run build` in the root folder and build them in
      # sequence, but still in the correct order.
      run: |
        npm run build -w packages/commons
        npm run build -w packages/logger & \
        npm run build -w packages/tracer & \
        npm run build -w packages/metrics & \
        npm run build -w packages/parameters & \
        npm run build -w packages/idempotency & \
        npm run build -w packages/batch & \
        npm run build -w packages/parser & \
        npm run build -w packages/testing
      shell: bash<|MERGE_RESOLUTION|>--- conflicted
+++ resolved
@@ -3,11 +3,7 @@
 inputs:
   nodeVersion: # id of input
     description: 'Node.js version to use in the cache key'
-<<<<<<< HEAD
-    default: '18'
-=======
     default: '20'
->>>>>>> d18ffde7
   build:
     description: 'Whether to build the packages or not'
     default: 'true'
@@ -49,6 +45,5 @@
         npm run build -w packages/parameters & \
         npm run build -w packages/idempotency & \
         npm run build -w packages/batch & \
-        npm run build -w packages/parser & \
         npm run build -w packages/testing
       shell: bash