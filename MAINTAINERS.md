--- conflicted
+++ resolved
@@ -228,11 +228,7 @@
 
 ### Releasing a documentation hotfix
 
-<<<<<<< HEAD
-You can rebuild the latest documentation without a full release via this [GitHub Actions Workflow](https://github.com/aws-powertools/lambda-typescript/blob/main/.github/workflows/publish-docs-on-release.yml). Choose `Run workflow`, keep `main` as the branch, and input the latest Powertools version available i.e. `v1.4.1`.
-=======
 You can rebuild the latest documentation without a full release via this [GitHub Actions Workflow](https://github.com/awslabs/aws-lambda-powertools-typescript/blob/main/.github/workflows/publish-docs-on-release.yml). Choose `Run workflow`, keep `main` as the branch, and input the latest Powertools for AWS Lambda (TypeScript) version available i.e. `v1.4.1`.
->>>>>>> 3312019f
 
 This workflow will update both user guide and API documentation.
 
