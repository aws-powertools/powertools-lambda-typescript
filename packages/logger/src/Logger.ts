import { Console } from 'node:console';
import { randomInt } from 'node:crypto';
import { Utility, isNullOrUndefined } from '@aws-lambda-powertools/commons';
import type {
  AsyncHandler,
  HandlerMethodDecorator,
  SyncHandler,
} from '@aws-lambda-powertools/commons/types';
import type { Context, Handler } from 'aws-lambda';
import merge from 'lodash.merge';
import { EnvironmentVariablesService } from './config/EnvironmentVariablesService.js';
import {
  LogJsonIndent,
  LogLevelThreshold,
  ReservedKeys,
  UncaughtErrorLogMessage,
} from './constants.js';
import type { LogFormatter } from './formatter/LogFormatter.js';
import type { LogItem } from './formatter/LogItem.js';
import { PowertoolsLogFormatter } from './formatter/PowertoolsLogFormatter.js';
import { CircularMap } from './logBuffer.js';
import type { ConfigServiceInterface } from './types/ConfigServiceInterface.js';
import type {
  ConstructorOptions,
  CustomJsonReplacerFn,
  InjectLambdaContextOptions,
  LogAttributes,
  LogFunction,
  LogItemExtraInput,
  LogItemMessage,
  LogLevel,
  LoggerInterface,
} from './types/Logger.js';
import type {
  LogKeys,
  PowertoolsLogData,
  UnformattedAttributes,
} from './types/logKeys.js';

/**
 * The Logger utility provides an opinionated logger with output structured as JSON for AWS Lambda.
 *
 * **Key features**
 * Capturing key fields from the Lambda context, cold starts, and structure logging output as JSON.
 * Logging Lambda invocation events when instructed (disabled by default).
 * Switch log level to `DEBUG` for a percentage of invocations (sampling).
 * Buffering logs for a specific request or invocation, and flushing them automatically on error or manually as needed.
 * Appending additional keys to structured logs at any point in time.
 * Providing a custom log formatter (Bring Your Own Formatter) to output logs in a structure compatible with your organization’s Logging RFC.
 *
 * After initializing the Logger class, you can use the methods to log messages at different levels.
 *
 * @example
 * ```typescript
 * import { Logger } from '@aws-lambda-powertools/logger';
 *
 * const logger = new Logger({ serviceName: 'serverlessAirline' });
 *
 * export const handler = async (event, context) => {
 *   logger.info('This is an INFO log');
 *   logger.warn('This is a WARNING log');
 * };
 * ```
 *
 * To enrich the log items with information from the Lambda context, you can use the {@link Logger.addContext | `addContext()`} method.
 *
 * @example
 * ```typescript
 * import { Logger } from '@aws-lambda-powertools/logger';
 *
 * const logger = new Logger({ serviceName: 'serverlessAirline' });
 *
 * export const handler = async (event, context) => {
 *   logger.addContext(context);
 *
 *   logger.info('This is an INFO log with some context');
 * };
 * ```
 *
 * You can also add additional attributes to all log items using the {@link Logger.appendKeys | `appendKeys()`} method.
 *
 * @example
 * ```typescript
 * export const handler = async (event, context) => {
 *   logger.appendKeys({ key1: 'value1' });
 *
 *   logger.info('This is an INFO log with additional keys');
 *
 *   logger.removeKeys(['key1']);
 * };
 *```
 *
 * If you write your functions as classes and use TypeScript, you can use the {@link Logger.injectLambdaContext | `injectLambdaContext()`} class method decorator
 * to automatically add context to your logs and clear the state after the invocation.
 *
 * If instead you use Middy.js middlewares, you use the {@link "middleware/middy".injectLambdaContext | `injectLambdaContext()`} middleware.
 *
 * @see https://docs.powertools.aws.dev/lambda/typescript/latest/core/logger/
 */
class Logger extends Utility implements LoggerInterface {
  /**
   * Console instance used to print logs.
   *
   * In AWS Lambda, we create a new instance of the Console class so that we can have
   * full control over the output of the logs. In testing environments, we use the
   * default console instance.
   *
   * This property is initialized in the constructor in `setOptions()`.
   */
  private console!: Console;
  /**
   * Custom config service instance used to configure the logger.
   */
  private customConfigService?: ConfigServiceInterface;
  /**
   * Environment variables service instance used to fetch environment variables.
   */
  private envVarsService = new EnvironmentVariablesService();
  /**
   * Whether to print the Lambda invocation event in the logs.
   */
  private logEvent = false;
  /**
   * Formatter used to format the log items.
   * @default new PowertoolsLogFormatter()
   */
  private logFormatter: ConstructorOptions['logFormatter'];
  /**
   * JSON indentation used to format the logs.
   */
  private logIndentation: number = LogJsonIndent.COMPACT;
  /**
   * Log level used internally by the current instance of Logger.
   */
  private logLevel: number = LogLevelThreshold.INFO;
  /**
   * Persistent log attributes that will be logged in all log items.
   */
  private persistentLogAttributes: LogAttributes = {};
  /**
   * Standard attributes managed by Powertools that will be logged in all log items.
   */
  private powertoolsLogData: PowertoolsLogData = <PowertoolsLogData>{
    sampleRateValue: 0,
  };
  /**
   * Temporary log attributes that can be appended with `appendKeys()` method.
   */
  private temporaryLogAttributes: LogKeys = {};
  /**
   * Buffer used to store logs until the logger is initialized.
   *
   * Sometimes we need to log warnings before the logger is fully initialized, however we can't log them
   * immediately because the logger is not ready yet. This buffer stores those logs until the logger is ready.
   */
  readonly #initBuffer: [
    number,
    Parameters<Logger['createAndPopulateLogItem']>,
  ][] = [];
  /**
   * Flag used to determine if the logger is initialized.
   */
  #isInitialized = false;
  /**
   * Map used to hold the list of keys and their type.
   *
   * Because keys of different types can be overwritten, we keep a list of keys that were added and their last
   * type. We then use this map at log preparation time to pick the last one.
   */
  #keys: Map<string, 'temp' | 'persistent'> = new Map();
  /**
   * This is the initial log leval as set during the initialization of the logger.
   *
   * We keep this value to be able to reset the log level to the initial value when the sample rate is refreshed.
   */
  #initialLogLevel: number = LogLevelThreshold.INFO;
  /**
   * Replacer function used to serialize the log items.
   */
  #jsonReplacerFn?: CustomJsonReplacerFn;

  /**
   * Buffer configuration options.
   */
  readonly #bufferConfig: {
    /**
     * Whether the buffer should is enabled
     */
    enabled: boolean;
    /**
     * Whether the buffer should be flushed when an error is logged
     */
    flushOnErrorLog: boolean;
    /**
     * Max size of the buffer. Additions to the buffer beyond this size will
     * cause older logs to be evicted from the buffer
     */
    maxBytes: number;
    /**
     * Log level threshold for the buffer
     * Logs with a level lower than this threshold will be buffered
     * Default is DEBUG
     * Can be specified as a number (LogLevelThreshold value) or a string (log level name)
     */
    bufferAtVerbosity: number;
  } = {
    enabled: false,
    flushOnErrorLog: true,
    maxBytes: 20480,
    bufferAtVerbosity: LogLevelThreshold.DEBUG,
  };

  /**
   * Contains buffered logs, grouped by `_X_AMZN_TRACE_ID`, each group with a max size of `maxBufferBytesSize`
   */
  #buffer?: CircularMap<string>;

  /**
<<<<<<< HEAD
   * Search function for the correlation ID.
   */
  #correlationIdSearchFn?: (expression: string, data: unknown) => unknown;
=======
   * The debug sampling rate configuration.
   */
  readonly #debugLogSampling = {
    /**
     * The sampling rate value used to determine if the log level should be set to DEBUG.
     */
    sampleRateValue: 0,
    /**
     * The number of times the debug sampling rate has been refreshed.
     *
     * We use this to determine if we should refresh it again.
     */
    refreshedTimes: 0,
  };
>>>>>>> 2692ca4d

  /**
   * Log level used by the current instance of Logger.
   *
   * Returns the log level as a number. The higher the number, the less verbose the logs.
   * To get the log level name, use the {@link getLevelName()} method.
   */
  public get level(): number {
    return this.logLevel;
  }

  public constructor(options: ConstructorOptions = {}) {
    super();
    const { customConfigService, ...rest } = options;
    this.setCustomConfigService(customConfigService);
    // all logs are buffered until the logger is initialized
    this.setOptions(rest);
    this.#isInitialized = true;
    for (const [level, log] of this.#initBuffer) {
      // we call the method directly and create the log item just in time
      this.printLog(level, this.createAndPopulateLogItem(...log));
    }
    this.#initBuffer = [];
  }

  /**
   * Add the current Lambda function's invocation context data to the powertoolLogData property of the instance.
   * This context data will be part of all printed log items.
   *
   * @param context - The Lambda function's invocation context.
   */
  public addContext(context: Context): void {
    this.addToPowertoolsLogData({
      lambdaContext: {
        invokedFunctionArn: context.invokedFunctionArn,
        coldStart: this.getColdStart(),
        awsRequestId: context.awsRequestId,
        memoryLimitInMB: context.memoryLimitInMB,
        functionName: context.functionName,
        functionVersion: context.functionVersion,
      },
    });
  }

  /**
   * @deprecated This method is deprecated and will be removed in the future major versions, please use {@link appendPersistentKeys() `appendPersistentKeys()`} instead.
   */
  public addPersistentLogAttributes(attributes: LogKeys): void {
    this.appendPersistentKeys(attributes);
  }

  /**
   * Add the given temporary attributes (key-value pairs) to all log items generated by this Logger instance.
   *
   * If the key already exists in the attributes, it will be overwritten. If the key is one of `level`, `message`, `sampling_rate`,
   * `service`, or `timestamp` we will log a warning and drop the value.
   *
   * @param attributes - The attributes to add to all log items.
   */
  public appendKeys(attributes: LogKeys): void {
    this.#appendKeys(attributes, 'temp');
  }

  /**
   * Add the given persistent attributes (key-value pairs) to all log items generated by this Logger instance.
   *
   * If the key already exists in the attributes, it will be overwritten. If the key is one of `level`, `message`, `sampling_rate`,
   * `service`, or `timestamp` we will log a warning and drop the value.
   *
   * @param attributes - The attributes to add to all log items.
   */
  public appendPersistentKeys(attributes: LogKeys): void {
    this.#appendKeys(attributes, 'persistent');
  }

  /**
   * Create a separate Logger instance, identical to the current one.
   * It's possible to overwrite the new instance options by passing them.
   *
   * @param options - The options to initialize the child logger with.
   */
  public createChild(options: ConstructorOptions = {}): Logger {
    const childLogger = this.createLogger(
      // Merge parent logger options with options passed to createChild,
      // the latter having precedence.
      merge(
        {},
        {
          logLevel: this.getLevelName(),
          serviceName: this.powertoolsLogData.serviceName,
          sampleRateValue: this.#debugLogSampling.sampleRateValue,
          logFormatter: this.getLogFormatter(),
          customConfigService: this.getCustomConfigService(),
          environment: this.powertoolsLogData.environment,
          persistentLogAttributes: this.persistentLogAttributes,
          jsonReplacerFn: this.#jsonReplacerFn,
          ...(this.#bufferConfig.enabled && {
            logBufferOptions: {
              maxBytes: this.#bufferConfig.maxBytes,
              bufferAtVerbosity: this.getLogLevelNameFromNumber(
                this.#bufferConfig.bufferAtVerbosity
              ),
              flushOnErrorLog: this.#bufferConfig.flushOnErrorLog,
            },
          }),
        },
        options
      )
    );
    if (this.powertoolsLogData.lambdaContext)
      childLogger.addContext(
        this.powertoolsLogData.lambdaContext as unknown as Context
      );
    if (this.temporaryLogAttributes) {
      childLogger.appendKeys(this.temporaryLogAttributes);
    }

    return childLogger;
  }

  /**
   * Print a log item with level CRITICAL.
   *
   * @param input - The log message.
   * @param extraInput - The extra input to log.
   */
  public critical(
    input: LogItemMessage,
    ...extraInput: LogItemExtraInput
  ): void {
    this.processLogItem(LogLevelThreshold.CRITICAL, input, extraInput);
  }

  /**
   * Print a log item with level DEBUG.
   *
   * @param input
   * @param extraInput - The extra input to log.
   */
  public debug(input: LogItemMessage, ...extraInput: LogItemExtraInput): void {
    this.processLogItem(LogLevelThreshold.DEBUG, input, extraInput);
  }

  /**
   * Print a log item with level ERROR.
   *
   * @param input - The log message.
   * @param extraInput - The extra input to log.
   */
  public error(input: LogItemMessage, ...extraInput: LogItemExtraInput): void {
    if (this.#bufferConfig.enabled && this.#bufferConfig.flushOnErrorLog) {
      this.flushBuffer();
    }
    this.processLogItem(LogLevelThreshold.ERROR, input, extraInput);
  }

  /**
   * Get the log level name of the current instance of Logger.
   *
   * Returns the log level name, i.e. `INFO`, `DEBUG`, etc.
   * To get the log level as a number, use the {@link Logger.level} property.
   */
  public getLevelName(): Uppercase<LogLevel> {
    return this.getLogLevelNameFromNumber(this.logLevel);
  }

  /**
   * Return a boolean value. True means that the Lambda invocation events
   * are printed in the logs.
   */
  public getLogEvent(): boolean {
    return this.logEvent;
  }

  /**
   * Return the persistent log attributes, which are the attributes
   * that will be logged in all log items.
   */
  public getPersistentLogAttributes(): LogAttributes {
    return this.persistentLogAttributes;
  }

  /**
   * Print a log item with level INFO.
   *
   * @param input - The log message.
   * @param extraInput - The extra input to log.
   */
  public info(input: LogItemMessage, ...extraInput: LogItemExtraInput): void {
    this.processLogItem(LogLevelThreshold.INFO, input, extraInput);
  }

  /**
   * Class method decorator that adds the current Lambda function context as extra
   * information in all log items.
   *
   * This decorator is useful when you want to enrich your logs with information
   * from the function context, such as the function name, version, and request ID, and more.
   *
   * @example
   * ```typescript
   * import { Logger } from '@aws-lambda-powertools/logger';
   * import type { LambdaInterface } from '@aws-lambda-powertools/commons/types';
   *
   * const logger = new Logger({ serviceName: 'serverlessAirline' });
   *
   * class Lambda implements LambdaInterface {
   *   // Decorate your handler class method
   *   ⁣@logger.injectLambdaContext()
   *   public async handler(_event: unknown, _context: unknown): Promise<void> {
   *     logger.info('This is an INFO log with some context');
   *   }
   * }
   *
   * const handlerClass = new Lambda();
   * export const handler = handlerClass.handler.bind(handlerClass);
   * ```
   *
   * The decorator can also be used to log the Lambda invocation event; this can be configured both via
   * the `logEvent` parameter and the `POWERTOOLS_LOGGER_LOG_EVENT` environment variable. When both
   * are set, the `logEvent` parameter takes precedence.
   *
   * Additionally, the decorator can be used to reset the temporary keys added with the `appendKeys()` method
   * after the invocation, or to flush the buffer when an uncaught error is thrown in the handler.
   *
   * @see https://www.typescriptlang.org/docs/handbook/decorators.html#method-decorators
   *
   * @param options.logEvent - When `true` the logger will log the event.
   * @param options.resetKeys - When `true` the logger will clear temporary keys added with {@link Logger.appendKeys() `appendKeys()`} method.
   * @param options.flushBufferOnUncaughtError - When `true` the logger will flush the buffer when an uncaught error is thrown in the handler.
   */
  public injectLambdaContext(
    options?: InjectLambdaContextOptions
  ): HandlerMethodDecorator {
    return (_target, _propertyKey, descriptor) => {
      const originalMethod = descriptor.value as
        | SyncHandler<Handler>
        | AsyncHandler<Handler>;
      const loggerRef = this;
      // Use a function() {} instead of an () => {} arrow function so that we can
      // access `myClass` as `this` in a decorated `myClass.myMethod()`.
      descriptor.value = async function (
        this: Handler,
        event,
        context,
        callback
      ) {
        loggerRef.refreshSampleRateCalculation();
        loggerRef.addContext(context);
        loggerRef.logEventIfEnabled(event, options?.logEvent);
        if (options?.correlationIdPath) {
          loggerRef.setCorrelationIdFromPath(options?.correlationIdPath, event);
        }

        try {
          return await originalMethod.apply(this, [event, context, callback]);
        } catch (error) {
          if (options?.flushBufferOnUncaughtError) {
            loggerRef.flushBuffer();
            loggerRef.error({
              message: UncaughtErrorLogMessage,
              error,
            });
          }
          throw error;
          /* v8 ignore next */
        } finally {
          if (options?.clearState || options?.resetKeys) loggerRef.resetKeys();
          loggerRef.clearBuffer();
        }
      };
    };
  }

  /**
   * @deprecated This method is deprecated and will be removed in the future major versions. Use {@link resetKeys()} instead.
   */
  /* v8 ignore start */ public static injectLambdaContextAfterOrOnError(
    logger: Logger,
    _persistentAttributes: LogAttributes,
    options?: InjectLambdaContextOptions
  ): void {
    if (options && (options.clearState || options?.resetKeys)) {
      logger.resetKeys();
    }
  } /* v8 ignore stop */

  /**
   * @deprecated - This method is deprecated and will be removed in the next major version.
   */
  /* v8 ignore start */ public static injectLambdaContextBefore(
    logger: Logger,
    event: unknown,
    context: Context,
    options?: InjectLambdaContextOptions
  ): void {
    logger.addContext(context);

    let shouldLogEvent = undefined;
    if (options && Object.hasOwn(options, 'logEvent')) {
      shouldLogEvent = options.logEvent;
    }
    logger.logEventIfEnabled(event, shouldLogEvent);
  } /* v8 ignore stop */

  /**
   * Log the AWS Lambda event payload for the current invocation if the environment variable `POWERTOOLS_LOGGER_LOG_EVENT` is set to `true`.
   *
   * @example
   * ```ts
   * process.env.POWERTOOLS_LOGGER_LOG_EVENT = 'true';
   *
   * import { Logger } from '@aws-lambda-powertools/logger';
   *
   * const logger = new Logger();
   *
   * export const handler = async (event) => {
   *   logger.logEventIfEnabled(event);
   *   // ... your handler code
   * }
   * ```
   *
   * @param event - The AWS Lambda event payload.
   * @param overwriteValue - Overwrite the environment variable value.
   */
  public logEventIfEnabled(event: unknown, overwriteValue?: boolean): void {
    if (!this.shouldLogEvent(overwriteValue)) return;
    this.info('Lambda invocation event', { event });
  }

  /**
   * This method allows recalculating the initial sampling decision for changing
   * the log level to DEBUG based on a sample rate value used during initialization,
   * potentially yielding a different outcome.
   *
   * This only works for warm starts, because we don't to avoid double sampling.
   */
  public refreshSampleRateCalculation(): void {
    if (this.#debugLogSampling.refreshedTimes === 0) {
      this.#debugLogSampling.refreshedTimes++;
      return;
    }
    if (
      this.#shouldEnableDebugSampling() &&
      this.logLevel > LogLevelThreshold.TRACE
    ) {
      this.setLogLevel('DEBUG');
      this.debug('Setting log level to DEBUG due to sampling rate');
    } else {
      this.setLogLevel(this.getLogLevelNameFromNumber(this.#initialLogLevel));
    }
  }

  /**
   * Remove temporary attributes based on provided keys to all log items generated by this Logger instance.
   *
   * @param keys - The keys to remove.
   */
  public removeKeys(keys: string[]): void {
    for (const key of keys) {
      this.temporaryLogAttributes[key] = undefined;

      if (this.persistentLogAttributes[key]) {
        this.#keys.set(key, 'persistent');
      } else {
        this.#keys.delete(key);
      }
    }
  }

  /**
   * Remove the given keys from the persistent keys.
   *
   * @example
   * ```typescript
   * import { Logger } from '@aws-lambda-powertools/logger';
   *
   * const logger = new Logger({
   *   persistentKeys: {
   *     environment: 'prod',
   *   },
   * });
   *
   * logger.removePersistentKeys(['environment']);
   * ```
   *
   * @param keys - The keys to remove from the persistent attributes.
   */
  public removePersistentKeys(keys: string[]): void {
    for (const key of keys) {
      this.persistentLogAttributes[key] = undefined;

      if (this.temporaryLogAttributes[key]) {
        this.#keys.set(key, 'temp');
      } else {
        this.#keys.delete(key);
      }
    }
  }

  /**
   * @deprecated This method is deprecated and will be removed in the future major versions. Use {@link removePersistentKeys()} instead.
   */
  public removePersistentLogAttributes(keys: string[]): void {
    this.removePersistentKeys(keys);
  }

  /**
   * Remove all temporary log attributes added with {@link appendKeys() `appendKeys()`} method.
   */
  public resetKeys(): void {
    for (const key of Object.keys(this.temporaryLogAttributes)) {
      if (this.persistentLogAttributes[key]) {
        this.#keys.set(key, 'persistent');
      } else {
        this.#keys.delete(key);
      }
    }
    this.temporaryLogAttributes = {};
  }

  /**
   * Set the log level for this Logger instance.
   *
   * If the log level is set using AWS Lambda Advanced Logging Controls, it sets it
   * instead of the given log level to avoid data loss.
   *
   * @param logLevel The log level to set, i.e. `error`, `warn`, `info`, `debug`, etc.
   */
  public setLogLevel(logLevel: LogLevel): void {
    if (this.awsLogLevelShortCircuit(logLevel)) return;
    if (this.isValidLogLevel(logLevel)) {
      this.logLevel = LogLevelThreshold[logLevel];
    } else {
      throw new Error(`Invalid log level: ${logLevel}`);
    }
  }

  /**
   * @deprecated This method is deprecated and will be removed in the future major versions, please use {@link appendPersistentKeys() `appendPersistentKeys()`} instead.
   */
  public setPersistentLogAttributes(attributes: LogKeys): void {
    this.persistentLogAttributes = attributes;
  }

  /**
   * Check whether the current Lambda invocation event should be printed in the logs or not.
   *
   * @param overwriteValue - Overwrite the environment variable value.
   */
  public shouldLogEvent(overwriteValue?: boolean): boolean {
    if (typeof overwriteValue === 'boolean') {
      return overwriteValue;
    }

    return this.getLogEvent();
  }

  /**
   * Print a log item with level TRACE.
   *
   * @param input - The log message.
   * @param extraInput - The extra input to log.
   */
  public trace(input: LogItemMessage, ...extraInput: LogItemExtraInput): void {
    this.processLogItem(LogLevelThreshold.TRACE, input, extraInput);
  }

  /**
   * Print a log item with level WARN.
   *
   * @param input - The log message.
   * @param extraInput - The extra input to log.
   */
  public warn(input: LogItemMessage, ...extraInput: LogItemExtraInput): void {
    this.processLogItem(LogLevelThreshold.WARN, input, extraInput);
  }

  /**
   * Factory method for instantiating logger instances. Used by `createChild` method.
   * Important for customization and subclassing. It allows subclasses, like `MyOwnLogger`,
   * to override its behavior while keeping the main business logic in `createChild` intact.
   *
   * @example
   * ```typescript
   * // MyOwnLogger subclass
   * class MyOwnLogger extends Logger {
   *   protected createLogger(options?: ConstructorOptions): MyOwnLogger {
   *     return new MyOwnLogger(options);
   *   }
   *   // No need to re-implement business logic from `createChild` and keep track on changes
   *   public createChild(options?: ConstructorOptions): MyOwnLogger {
   *     return super.createChild(options) as MyOwnLogger;
   *   }
   * }
   * ```
   *
   * @param options - Logger configuration options.
   */
  protected createLogger(options?: ConstructorOptions): Logger {
    return new Logger(options);
  }

  /**
   * A custom JSON replacer function that is used to serialize the log items.
   *
   * By default, we already extend the default serialization behavior to handle `BigInt` and `Error` objects, as well as remove circular references.
   * When a custom JSON replacer function is passed to the Logger constructor, it will be called **before** our custom rules for each key-value pair in the object being stringified.
   *
   * This allows you to customize the serialization while still benefiting from the default behavior.
   *
   * @see {@link ConstructorOptions.jsonReplacerFn}
   */
  protected getJsonReplacer(): (key: string, value: unknown) => void {
    const references = new WeakSet();

    return (key, value) => {
      let replacedValue = value;
      if (this.#jsonReplacerFn)
        replacedValue = this.#jsonReplacerFn?.(key, replacedValue);

      if (replacedValue instanceof Error) {
        replacedValue = this.getLogFormatter().formatError(replacedValue);
      }
      if (typeof replacedValue === 'bigint') {
        return replacedValue.toString();
      }
      if (typeof replacedValue === 'object' && replacedValue !== null) {
        if (references.has(replacedValue)) {
          return;
        }
        references.add(replacedValue);
      }

      return replacedValue;
    };
  }

  /**
   * Store information that is printed in all log items.
   *
   * @param attributes - The attributes to add to all log items.
   */
  private addToPowertoolsLogData(attributes: Partial<PowertoolsLogData>): void {
    merge(this.powertoolsLogData, attributes);
  }

  /**
   * Shared logic for adding keys to the logger instance.
   *
   * @param attributes - The attributes to add to the log item.
   * @param type - The type of the attributes to add.
   */
  #appendKeys(attributes: LogKeys, type: 'temp' | 'persistent'): void {
    for (const attributeKey of Object.keys(attributes)) {
      if (this.#checkReservedKeyAndWarn(attributeKey) === false) {
        this.#keys.set(attributeKey, type);
      }
    }
    if (type === 'temp') {
      merge(this.temporaryLogAttributes, attributes);
    } else {
      merge(this.persistentLogAttributes, attributes);
    }
  }

  private awsLogLevelShortCircuit(selectedLogLevel?: string): boolean {
    const awsLogLevel = this.getEnvVarsService().getAwsLogLevel();
    if (this.isValidLogLevel(awsLogLevel)) {
      this.logLevel = LogLevelThreshold[awsLogLevel];

      if (
        this.isValidLogLevel(selectedLogLevel) &&
        this.logLevel > LogLevelThreshold[selectedLogLevel]
      ) {
        this.warn(
          `Current log level (${selectedLogLevel}) does not match AWS Lambda Advanced Logging Controls minimum log level (${awsLogLevel}). This can lead to data loss, consider adjusting them.`
        );
      }

      return true;
    }

    return false;
  }

  /**
   * Create a log item and populate it with the given log level, input, and extra input.
   */
  protected createAndPopulateLogItem(
    logLevel: number,
    input: LogItemMessage,
    extraInput: LogItemExtraInput
  ): LogItem {
    const unformattedBaseAttributes = {
      logLevel: this.getLogLevelNameFromNumber(logLevel),
      timestamp: new Date(),
      xRayTraceId: this.envVarsService.getXrayTraceId(),
      ...this.getPowertoolsLogData(),
      message: '',
    };
    const additionalAttributes = this.#createAdditionalAttributes();

    this.#processMainInput(
      input,
      unformattedBaseAttributes,
      additionalAttributes
    );
    this.#processExtraInput(extraInput, additionalAttributes);

    return this.getLogFormatter().formatAttributes(
      unformattedBaseAttributes,
      additionalAttributes
    );
  }

  /**
   * Create additional attributes from persistent and temporary keys
   */
  #createAdditionalAttributes(): LogAttributes {
    const attributes: LogAttributes = {};

    for (const [key, type] of this.#keys) {
      if (!this.#checkReservedKeyAndWarn(key)) {
        attributes[key] =
          type === 'persistent'
            ? this.persistentLogAttributes[key]
            : this.temporaryLogAttributes[key];
      }
    }

    return attributes;
  }

  /**
   * Process the main input message and add it to the attributes
   */
  #processMainInput(
    input: LogItemMessage,
    baseAttributes: UnformattedAttributes,
    additionalAttributes: LogAttributes
  ): void {
    if (typeof input === 'string') {
      baseAttributes.message = input;
      return;
    }

    const { message, ...rest } = input;
    baseAttributes.message = message;

    for (const [key, value] of Object.entries(rest)) {
      if (!this.#checkReservedKeyAndWarn(key)) {
        additionalAttributes[key] = value;
      }
    }
  }

  /**
   * Process extra input items and add them to additional attributes
   */
  #processExtraInput(
    extraInput: LogItemExtraInput,
    additionalAttributes: LogAttributes
  ): void {
    for (const item of extraInput) {
      if (isNullOrUndefined(item)) {
        continue;
      }
      if (item instanceof Error) {
        additionalAttributes.error = item;
      } else if (typeof item === 'string') {
        additionalAttributes.extra = item;
      } else {
        this.#processExtraObject(item, additionalAttributes);
      }
    }
  }

  /**
   * Process an extra input object and add its properties to additional attributes
   */
  #processExtraObject(
    item: Record<string, unknown>,
    additionalAttributes: LogAttributes
  ): void {
    for (const [key, value] of Object.entries(item)) {
      if (!this.#checkReservedKeyAndWarn(key)) {
        additionalAttributes[key] = value;
      }
    }
  }

  /**
   * Make a new debug log sampling decision based on the sample rate value.
   */
  #shouldEnableDebugSampling() {
    return (
      this.#debugLogSampling.sampleRateValue &&
      randomInt(0, 100) / 100 <= this.#debugLogSampling.sampleRateValue
    );
  }

  /**
   * Check if a given key is reserved and warn the user if it is.
   *
   * @param key - The key to check
   */
  #checkReservedKeyAndWarn(key: string): boolean {
    if (ReservedKeys.includes(key)) {
      this.warn(`The key "${key}" is a reserved key and will be dropped.`);
      return true;
    }
    return false;
  }

  /**
   * Get the custom config service, an abstraction used to fetch environment variables.
   */
  private getCustomConfigService(): ConfigServiceInterface | undefined {
    return this.customConfigService;
  }

  /**
   * Get the instance of a service that fetches environment variables.
   */
  private getEnvVarsService(): EnvironmentVariablesService {
    return this.envVarsService as EnvironmentVariablesService;
  }

  /**
   * Get the instance of a service that formats the structure of a
   * log item's keys and values in the desired way.
   */
  private getLogFormatter(): LogFormatter {
    return this.logFormatter as LogFormatter;
  }

  /**
   * Get the log level name from the log level number.
   *
   * For example, if the log level is 16, it will return 'WARN'.
   *
   * @param logLevel - The log level to get the name of
   */
  private getLogLevelNameFromNumber(logLevel: number): Uppercase<LogLevel> {
    let found: Uppercase<LogLevel> | undefined;
    for (const [key, value] of Object.entries(LogLevelThreshold)) {
      if (value === logLevel) {
        found = key as Uppercase<LogLevel>;
        break;
      }
    }

    return found as Uppercase<LogLevel>;
  }

  /**
   * Get information that will be added in all log item by
   * this Logger instance (different from user-provided persistent attributes).
   */
  private getPowertoolsLogData(): PowertoolsLogData {
    return this.powertoolsLogData;
  }

  /**
   * Check if a given log level is valid.
   *
   * @param logLevel - The log level to check
   */
  private isValidLogLevel(
    logLevel?: LogLevel | string
  ): logLevel is Uppercase<LogLevel> {
    return typeof logLevel === 'string' && logLevel in LogLevelThreshold;
  }

  /**
   * Check if a given sample rate value is valid.
   *
   * @param sampleRateValue - The sample rate value to check
   */
  private isValidSampleRate(
    sampleRateValue?: number
  ): sampleRateValue is number {
    return (
      typeof sampleRateValue === 'number' &&
      0 <= sampleRateValue &&
      sampleRateValue <= 1
    );
  }

  /**
   * Print a given log with given log level.
   *
   * @param logLevel - The log level
   * @param log - The log item to print
   */
  protected printLog(logLevel: number, log: LogItem): void {
    log.prepareForPrint();

    const consoleMethod =
      logLevel === LogLevelThreshold.CRITICAL
        ? 'error'
        : (this.getLogLevelNameFromNumber(logLevel).toLowerCase() as keyof Omit<
            LogFunction,
            'critical'
          >);

    this.console[consoleMethod](
      JSON.stringify(
        log.getAttributes(),
        this.getJsonReplacer(),
        this.logIndentation
      )
    );
  }

  /**
   * Print or buffer a given log with given log level.
   *
   * @param logLevel - The log level threshold
   * @param input - The log message
   * @param extraInput - The extra input to log
   */
  protected processLogItem(
    logLevel: number,
    input: LogItemMessage,
    extraInput: LogItemExtraInput
  ): void {
    const traceId = this.envVarsService.getXrayTraceId();
    if (traceId !== undefined && this.shouldBufferLog(traceId, logLevel)) {
      try {
        this.bufferLogItem(
          traceId,
          this.createAndPopulateLogItem(logLevel, input, extraInput),
          logLevel
        );
      } catch (error) {
        this.printLog(
          LogLevelThreshold.WARN,
          this.createAndPopulateLogItem(
            LogLevelThreshold.WARN,
            `Unable to buffer log: ${(error as Error).message}`,
            [error as Error]
          )
        );

        this.printLog(
          logLevel,
          this.createAndPopulateLogItem(logLevel, input, extraInput)
        );
      }

      return;
    }

    if (logLevel >= this.logLevel) {
      if (this.#isInitialized) {
        this.printLog(
          logLevel,
          this.createAndPopulateLogItem(logLevel, input, extraInput)
        );
      } else {
        this.#initBuffer.push([logLevel, [logLevel, input, extraInput]]);
      }
    }
  }

  /**
   * Initialize the console property as an instance of the internal version of Console() class (PR #748)
   * or as the global node console if the `POWERTOOLS_DEV' env variable is set and has truthy value.
   */
  private setConsole(): void {
    if (!this.getEnvVarsService().isDevMode()) {
      this.console = new Console({
        stdout: process.stdout,
        stderr: process.stderr,
      });
    } else {
      this.console = console;
    }

    /**
     * Patch `console.trace` to avoid printing a stack trace and aligning with AWS Lambda behavior - see #2902
     */
    this.console.trace = (message: string, ...optionalParams: unknown[]) => {
      this.console.log(message, ...optionalParams);
    };
  }

  /**
   * Set the Logger's customer config service instance, which will be used
   * to fetch environment variables.
   *
   * @param customConfigService - The custom config service
   */
  private setCustomConfigService(
    customConfigService?: ConfigServiceInterface
  ): void {
    this.customConfigService = customConfigService
      ? customConfigService
      : undefined;
  }

  /**
   * Set the initial Logger log level based on the following order:
   * 1. If a log level is set using AWS Lambda Advanced Logging Controls, it sets it.
   * 2. If a log level is passed to the constructor, it sets it.
   * 3. If a log level is set via custom config service, it sets it.
   * 4. If a log level is set via env variables, it sets it.
   *
   * If none of the above is true, the default log level applies (`INFO`).
   *
   * @param logLevel - Log level passed to the constructor
   */
  private setInitialLogLevel(logLevel?: ConstructorOptions['logLevel']): void {
    const constructorLogLevel = logLevel?.toUpperCase();

    if (this.awsLogLevelShortCircuit(constructorLogLevel)) return;

    if (this.isValidLogLevel(constructorLogLevel)) {
      this.logLevel = LogLevelThreshold[constructorLogLevel];
      this.#initialLogLevel = this.logLevel;

      return;
    }
    const customConfigValue = this.getCustomConfigService()
      ?.getLogLevel()
      ?.toUpperCase();
    if (this.isValidLogLevel(customConfigValue)) {
      this.logLevel = LogLevelThreshold[customConfigValue];
      this.#initialLogLevel = this.logLevel;

      return;
    }
    const envVarsValue = this.getEnvVarsService()?.getLogLevel()?.toUpperCase();
    if (this.isValidLogLevel(envVarsValue)) {
      this.logLevel = LogLevelThreshold[envVarsValue];
      this.#initialLogLevel = this.logLevel;

      return;
    }
  }

  /**
   * Set the sample rate value with the following priority:
   * 1. Constructor value
   * 2. Custom config service value
   * 3. Environment variable value
   * 4. Default value (zero)
   *
   * @param sampleRateValue - The sample rate value
   */
  private setInitialSampleRate(sampleRateValue?: number): void {
    const constructorValue = sampleRateValue;
    const customConfigValue =
      this.getCustomConfigService()?.getSampleRateValue();
    const envVarsValue = this.getEnvVarsService().getSampleRateValue();
    for (const value of [constructorValue, customConfigValue, envVarsValue]) {
      if (this.isValidSampleRate(value)) {
        this.#debugLogSampling.sampleRateValue = value;
        this.powertoolsLogData.sampleRateValue = value;

        if (
          this.#shouldEnableDebugSampling() &&
          this.logLevel > LogLevelThreshold.TRACE
        ) {
          this.setLogLevel('DEBUG');
          this.debug('Setting log level to DEBUG due to sampling rate');
        }

        break;
      }
    }
  }

  /**
   * If the log event feature is enabled via env variable, it sets a property that tracks whether
   * the event passed to the Lambda function handler should be logged or not.
   */
  private setLogEvent(): void {
    if (this.getEnvVarsService().getLogEvent()) {
      this.logEvent = true;
    }
  }

  /**
   * Set the log formatter instance, in charge of giving a custom format
   * to the structured logs, and optionally the ordering for keys within logs.
   *
   * @param logFormatter - The log formatter
   * @param logRecordOrder - Optional list of keys to specify order in logs
   */
  private setLogFormatter(
    logFormatter?: ConstructorOptions['logFormatter'],
    logRecordOrder?: ConstructorOptions['logRecordOrder']
  ): void {
    this.logFormatter =
      logFormatter ??
      new PowertoolsLogFormatter({
        envVarsService: this.getEnvVarsService(),
        logRecordOrder,
      });
  }

  /**
   * If the `POWERTOOLS_DEV` env variable is set,
   * add JSON indentation for pretty printing logs.
   */
  private setLogIndentation(): void {
    if (this.getEnvVarsService().isDevMode()) {
      this.logIndentation = LogJsonIndent.PRETTY;
    }
  }

  /**
   * Configure the Logger instance settings that will affect the Logger's behaviour
   * and the content of all logs.
   *
   * @param options - Options to configure the Logger instance
   */
  private setOptions(
    options: Omit<ConstructorOptions, 'customConfigService'>
  ): this {
    const {
      logLevel,
      serviceName,
      sampleRateValue,
      logFormatter,
      persistentKeys,
      persistentLogAttributes, // deprecated in favor of persistentKeys
      environment,
      jsonReplacerFn,
      logRecordOrder,
      logBufferOptions,
      correlationIdSearchFn,
    } = options;

    if (persistentLogAttributes && persistentKeys) {
      this.warn(
        'Both persistentLogAttributes and persistentKeys options were provided. Using persistentKeys as persistentLogAttributes is deprecated and will be removed in future releases'
      );
    }

    // configurations that affect log content
    this.setPowertoolsLogData(
      serviceName,
      environment,
      persistentKeys || persistentLogAttributes
    );

    // configurations that affect Logger behavior
    this.setLogEvent();
    this.setInitialLogLevel(logLevel);
    this.setInitialSampleRate(sampleRateValue);

    // configurations that affect how logs are printed
    this.setLogFormatter(logFormatter, logRecordOrder);
    this.setConsole();
    this.setLogIndentation();
    this.#jsonReplacerFn = jsonReplacerFn;
    this.#setLogBuffering(logBufferOptions);
    this.#correlationIdSearchFn = correlationIdSearchFn;

    return this;
  }

  /**
   * Add important data to the Logger instance that will affect the content of all logs.
   *
   * @param serviceName - The service name
   * @param environment - The environment
   * @param persistentKeys - The persistent log attributes
   */
  private setPowertoolsLogData(
    serviceName?: ConstructorOptions['serviceName'],
    environment?: ConstructorOptions['environment'],
    persistentKeys?: ConstructorOptions['persistentKeys']
  ): void {
    this.addToPowertoolsLogData({
      awsRegion: this.getEnvVarsService().getAwsRegion(),
      environment:
        environment ||
        this.getCustomConfigService()?.getCurrentEnvironment() ||
        this.getEnvVarsService().getCurrentEnvironment(),
      serviceName:
        serviceName ||
        this.getCustomConfigService()?.getServiceName() ||
        this.getEnvVarsService().getServiceName() ||
        this.defaultServiceName,
    });
    persistentKeys && this.appendPersistentKeys(persistentKeys);
  }

  /**
   * Configure the buffer settings for the Logger instance.
   *
   * @param options - Options to configure the Logger instance
   */
  #setLogBuffering(options?: ConstructorOptions['logBufferOptions']) {
    if (options === undefined) {
      return;
    }
    // `enabled` is a boolean, so we set it to true if it's not explicitly set to false
    this.#bufferConfig.enabled = options?.enabled !== false;
    // if `enabled` is false, we don't need to set any other options
    if (this.#bufferConfig.enabled === false) return;

    if (options?.maxBytes !== undefined) {
      this.#bufferConfig.maxBytes = options.maxBytes;
    }
    this.#buffer = new CircularMap({
      maxBytesSize: this.#bufferConfig.maxBytes,
    });

    if (options?.flushOnErrorLog === false) {
      this.#bufferConfig.flushOnErrorLog = false;
    }

    const bufferAtLogLevel = options?.bufferAtVerbosity?.toUpperCase();
    if (this.isValidLogLevel(bufferAtLogLevel)) {
      this.#bufferConfig.bufferAtVerbosity =
        LogLevelThreshold[bufferAtLogLevel];
    }
  }

  /**
   * Add a log to the buffer.
   *
   * @param xrayTraceId - `_X_AMZN_TRACE_ID` of the request
   * @param log - Log to be buffered
   * @param logLevel - The level of log to be buffered
   */
  protected bufferLogItem(
    xrayTraceId: string,
    log: LogItem,
    logLevel: number
  ): void {
    log.prepareForPrint();
    this.#buffer?.setItem(
      xrayTraceId,
      JSON.stringify(
        log.getAttributes(),
        this.getJsonReplacer(),
        this.logIndentation
      ),
      logLevel
    );
  }

  /**
   * Flush all logs in the request buffer.
   *
   * This is called automatically when you use the {@link injectLambdaContext | `@logger.injectLambdaContext()`} decorator and
   * your function throws an error.
   */
  public flushBuffer(): void {
    const traceId = this.envVarsService.getXrayTraceId();
    if (traceId === undefined) {
      return;
    }

    const buffer = this.#buffer?.get(traceId);
    if (buffer === undefined) {
      return;
    }

    for (const item of buffer) {
      const consoleMethod = this.getLogLevelNameFromNumber(
        item.logLevel
      ).toLowerCase() as keyof Omit<LogFunction, 'critical'>;
      this.console[consoleMethod](item.value);
    }
    if (buffer.hasEvictedLog) {
      this.printLog(
        LogLevelThreshold.WARN,
        this.createAndPopulateLogItem(
          LogLevelThreshold.WARN,
          'Some logs are not displayed because they were evicted from the buffer. Increase buffer size to store more logs in the buffer',
          []
        )
      );
    }

    this.#buffer?.delete(traceId);
  }

  /**
   * Empties the buffer for the current request
   *
   */
  public clearBuffer(): void {
    const traceId = this.envVarsService.getXrayTraceId();
    if (traceId === undefined) {
      return;
    }
    this.#buffer?.delete(traceId);
  }

  /**
   * Test if the log meets the criteria to be buffered.
   *
   * @param traceId - `_X_AMZN_TRACE_ID` of the request
   * @param logLevel - The level of the log being considered
   */
  protected shouldBufferLog(
    traceId: string | undefined,
    logLevel: number
  ): boolean {
    return (
      this.#bufferConfig.enabled &&
      traceId !== undefined &&
      logLevel <= this.#bufferConfig.bufferAtVerbosity
    );
  }

  /**
   * Extract the correlation ID from the event using the provided path and append it to the log attributes.
   * @param correlationIdPath - The path to the correlation ID in the event object
   * @param event - The event object
   */
  protected setCorrelationIdFromPath(
    correlationIdPath: string,
    event: unknown
  ): void {
    if (!this.#correlationIdSearchFn) {
      this.warn(
        'correlationIdPath is set but no search function was provided. The correlation ID will not be added to the log attributes.'
      );
    } else {
      const correlationId = this.#correlationIdSearchFn(
        correlationIdPath,
        event
      );
      if (correlationId) this.setCorrelationId(correlationId);
    }
  }

  /**
   * Set the correlation ID in the log attributes.
   * @param value - The value to set as the correlation ID
   */
  public setCorrelationId(value: unknown): void {
    this.appendKeys({ correlation_id: value });
  }

  /**
   * Get the correlation ID from the log attributes.
   * @returns The correlation ID from the log attributes
   */
  public getCorrelationId(): unknown {
    return this.temporaryLogAttributes.correlation_id;
  }
}

export { Logger };<|MERGE_RESOLUTION|>--- conflicted
+++ resolved
@@ -216,11 +216,11 @@
   #buffer?: CircularMap<string>;
 
   /**
-<<<<<<< HEAD
    * Search function for the correlation ID.
    */
   #correlationIdSearchFn?: (expression: string, data: unknown) => unknown;
-=======
+
+  /**
    * The debug sampling rate configuration.
    */
   readonly #debugLogSampling = {
@@ -235,7 +235,6 @@
      */
     refreshedTimes: 0,
   };
->>>>>>> 2692ca4d
 
   /**
    * Log level used by the current instance of Logger.
