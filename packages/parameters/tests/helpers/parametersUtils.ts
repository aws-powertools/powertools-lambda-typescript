import { Stack, RemovalPolicy, CustomResource, Duration } from 'aws-cdk-lib';
import { Provider } from 'aws-cdk-lib/custom-resources';
import { RetentionDays } from 'aws-cdk-lib/aws-logs';
import { NodejsFunction } from 'aws-cdk-lib/aws-lambda-nodejs';
import { Runtime } from 'aws-cdk-lib/aws-lambda';
import { PolicyStatement } from 'aws-cdk-lib/aws-iam';
import { StringParameter, IStringParameter } from 'aws-cdk-lib/aws-ssm';
import { Table, TableProps, BillingMode } from 'aws-cdk-lib/aws-dynamodb';
import {
  CfnApplication,
  CfnConfigurationProfile,
  CfnDeployment,
  CfnDeploymentStrategy,
  CfnEnvironment,
  CfnHostedConfigurationVersion,
} from 'aws-cdk-lib/aws-appconfig';

export type CreateDynamoDBTableOptions = {
  stack: Stack
  id: string
} & TableProps;

const createDynamoDBTable = (options: CreateDynamoDBTableOptions): Table => {
  const { stack, id, ...tableProps } = options;
  const props = {
    billingMode: BillingMode.PAY_PER_REQUEST,
    removalPolicy: RemovalPolicy.DESTROY,
    ...tableProps,
  };

  return new Table(stack, id, props);
};

<<<<<<< HEAD
export type AppConfigResourcesOptions = {
  stack: Stack
  applicationName: string
  environmentName: string
  deploymentStrategyName: string
};

type AppConfigResourcesOutput = {
  application: CfnApplication
  environment: CfnEnvironment
  deploymentStrategy: CfnDeploymentStrategy
};

/**
 * Utility function to create the base resources for an AppConfig application.
 */
const createBaseAppConfigResources = (options: AppConfigResourcesOptions): AppConfigResourcesOutput => {
  const {
    stack,
    applicationName,
    environmentName,
    deploymentStrategyName,
  } = options;

  // create a new app config application.
  const application = new CfnApplication(
    stack,
    'application',
    {
      name: applicationName,
    }
  );

  const environment = new CfnEnvironment(stack, 'environment', {
    name: environmentName,
    applicationId: application.ref,
  });

  const deploymentStrategy = new CfnDeploymentStrategy(stack, 'deploymentStrategy', {
    name: deploymentStrategyName,
    deploymentDurationInMinutes: 0,
    growthFactor: 100,
    replicateTo: 'NONE',
    finalBakeTimeInMinutes: 0,
  });

  return {
    application,
    environment,
    deploymentStrategy,
  };
};

export type CreateAppConfigConfigurationProfileOptions = {
  stack: Stack
  name: string
  application: CfnApplication
  environment: CfnEnvironment
  deploymentStrategy: CfnDeploymentStrategy
  type: 'AWS.Freeform' | 'AWS.AppConfig.FeatureFlags'
  content: {
    contentType: 'application/json' | 'application/x-yaml' | 'text/plain'
    content: string
  }
};

/**
 * Utility function to create an AppConfig configuration profile and deployment.
 */
const createAppConfigConfigurationProfile = (options: CreateAppConfigConfigurationProfileOptions): CfnDeployment => {
  const {
    stack,
    name,
    application,
    environment,
    deploymentStrategy,
    type,
    content,
  } = options;
  
  const configProfile = new CfnConfigurationProfile(stack, `${name}-configProfile`, {
    name,
    applicationId: application.ref,
    locationUri: 'hosted',
    type,
  });

  const configVersion = new CfnHostedConfigurationVersion(stack, `${name}-configVersion`, {
    applicationId: application.ref,
    configurationProfileId: configProfile.ref,
    ...content
  });

  return new CfnDeployment(stack, `${name}-deployment`, {
    applicationId: application.ref,
    configurationProfileId: configProfile.ref,
    configurationVersion: configVersion.ref,
    deploymentStrategyId: deploymentStrategy.ref,
    environmentId: environment.ref,
  });
=======
export type CreateSecureStringProviderOptions = {
  stack: Stack
  parametersPrefix: string
};

const createSecureStringProvider = (options: CreateSecureStringProviderOptions): Provider => {
  const { stack, parametersPrefix } = options;

  const ssmSecureStringHandlerFn = new NodejsFunction(
    stack,
    'ssm-securestring-handler',
    {
      entry: 'tests/helpers/ssmSecureStringCdk.ts',
      handler: 'handler',
      bundling: {
        minify: true,
        sourceMap: true,
        target: 'es2020',
        externalModules: [],
      },
      runtime: Runtime.NODEJS_18_X,
      timeout: Duration.seconds(15),
    });
  ssmSecureStringHandlerFn.addToRolePolicy(
    new PolicyStatement({
      actions: [
        'ssm:PutParameter',
        'ssm:DeleteParameter',
      ],
      resources: [
        `arn:aws:ssm:${stack.region}:${stack.account}:parameter/${parametersPrefix}*`,
      ],
    }),
  );

  return new Provider(stack, 'ssm-secure-string-provider', {
    onEventHandler: ssmSecureStringHandlerFn,
    logRetention: RetentionDays.ONE_DAY,
  });
};

export type CreateSSMSecureStringOptions = {
  stack: Stack
  provider: Provider
  id: string
  name: string
  value: string
};

const createSSMSecureString = (options: CreateSSMSecureStringOptions): IStringParameter => {
  const { stack, provider, id, name, value } = options;

  new CustomResource(stack, `custom-${id}`, {
    serviceToken: provider.serviceToken,
    properties: {
      Name: name,
      Value: value,
    },
  });

  const param = StringParameter.fromSecureStringParameterAttributes(stack, id, {
    parameterName: name,
  });
  param.node.addDependency(provider);

  return param;
>>>>>>> fa236b94
};

export {
  createDynamoDBTable,
<<<<<<< HEAD
  createBaseAppConfigResources,
  createAppConfigConfigurationProfile,
=======
  createSSMSecureString,
  createSecureStringProvider,
>>>>>>> fa236b94
};<|MERGE_RESOLUTION|>--- conflicted
+++ resolved
@@ -31,7 +31,6 @@
   return new Table(stack, id, props);
 };
 
-<<<<<<< HEAD
 export type AppConfigResourcesOptions = {
   stack: Stack
   applicationName: string
@@ -132,7 +131,8 @@
     deploymentStrategyId: deploymentStrategy.ref,
     environmentId: environment.ref,
   });
-=======
+}
+
 export type CreateSecureStringProviderOptions = {
   stack: Stack
   parametersPrefix: string
@@ -199,16 +199,12 @@
   param.node.addDependency(provider);
 
   return param;
->>>>>>> fa236b94
 };
 
 export {
   createDynamoDBTable,
-<<<<<<< HEAD
   createBaseAppConfigResources,
   createAppConfigConfigurationProfile,
-=======
   createSSMSecureString,
   createSecureStringProvider,
->>>>>>> fa236b94
 };