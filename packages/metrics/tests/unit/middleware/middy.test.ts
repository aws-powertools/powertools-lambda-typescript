--- conflicted
+++ resolved
@@ -10,10 +10,6 @@
 import { cleanupMiddlewares } from '@aws-lambda-powertools/commons';
 import context from '@aws-lambda-powertools/testing-utils/context';
 
-<<<<<<< HEAD
-const consoleSpy = jest.spyOn(console, 'log').mockImplementation();
-const consoleWarnSpy = jest.spyOn(console, 'warn').mockImplementation();
-=======
 jest.mock('node:console', () => ({
   ...jest.requireActual('node:console'),
   Console: jest.fn().mockImplementation(() => ({
@@ -21,7 +17,6 @@
   })),
 }));
 jest.spyOn(console, 'warn').mockImplementation(() => ({}));
->>>>>>> d18ffde7
 const mockDate = new Date(1466424490000);
 jest.spyOn(global, 'Date').mockImplementation(() => mockDate);
 
@@ -49,19 +44,9 @@
         logMetrics(metrics, { throwOnEmptyMetrics: true })
       );
 
-<<<<<<< HEAD
-      try {
-        await handler(event, context, () => console.log('Lambda invoked!'));
-      } catch (e) {
-        expect((<Error>e).message).toBe(
-          'The number of metrics recorded must be higher than zero'
-        );
-      }
-=======
       await expect(handler(event, context)).rejects.toThrowError(
         'The number of metrics recorded must be higher than zero'
       );
->>>>>>> d18ffde7
     });
 
     test('should not throw on empty metrics if set to false', async () => {
@@ -74,16 +59,8 @@
         logMetrics(metrics, { throwOnEmptyMetrics: false })
       );
 
-<<<<<<< HEAD
-      try {
-        await handler(event, context, () => console.log('Lambda invoked!'));
-      } catch (e) {
-        fail(`Should not throw but got the following Error: ${e}`);
-      }
-=======
       // Act & Assess
       await expect(handler(event, context)).resolves.not.toThrowError();
->>>>>>> d18ffde7
     });
 
     test('should not throw on empty metrics if not set, but should log a warning', async () => {
@@ -124,16 +101,11 @@
         logMetrics(metrics, { captureColdStartMetric: true })
       );
 
-<<<<<<< HEAD
-      await handler(event, context, () => console.log('Lambda invoked!'));
-      await handler(event, context, () => console.log('Lambda invoked! again'));
-=======
-      // Act
-      await handler(event, context);
-      await handler(event, context);
-
-      // Assess
->>>>>>> d18ffde7
+      // Act
+      await handler(event, context);
+      await handler(event, context);
+
+      // Assess
       const loggedData = [
         JSON.parse(consoleSpy.mock.calls[0][0]),
         JSON.parse(consoleSpy.mock.calls[1][0]),
@@ -165,20 +137,11 @@
         logMetrics(metrics, { captureColdStartMetric: false })
       );
 
-<<<<<<< HEAD
-      await handler(event, context, () => console.log('Lambda invoked!'));
-      await handler(event, context, () => console.log('Lambda invoked! again'));
-      const loggedData = [
-        JSON.parse(consoleSpy.mock.calls[0][0]),
-        JSON.parse(consoleSpy.mock.calls[1][0]),
-      ];
-=======
       // Act
       await handler(event, context);
 
       // Assess
       const loggedData = JSON.parse(consoleSpy.mock.calls[0][0]);
->>>>>>> d18ffde7
 
       expect(loggedData._aws.CloudWatchMetrics[0].Metrics.length).toBe(0);
     });
@@ -189,25 +152,9 @@
         namespace: 'serverlessAirline',
         serviceName: 'orders',
       });
-<<<<<<< HEAD
-
-      const lambdaHandler = (): void => {
-        console.log('{"message": "do nothing"}');
-      };
-
-      const handler = middy(lambdaHandler).use(logMetrics(metrics));
-
-      await handler(event, context, () => console.log('Lambda invoked!'));
-      await handler(event, context, () => console.log('Lambda invoked! again'));
-      const loggedData = [
-        JSON.parse(consoleSpy.mock.calls[0][0]),
-        JSON.parse(consoleSpy.mock.calls[1][0]),
-      ];
-=======
       const handler = middy(async (): Promise<void> => undefined).use(
         logMetrics(metrics)
       );
->>>>>>> d18ffde7
 
       // Act & Assess
       await expect(handler(event, context)).resolves.not.toThrow();
@@ -221,18 +168,6 @@
         namespace: 'serverlessAirline',
         serviceName: 'orders',
       });
-<<<<<<< HEAD
-
-      const lambdaHandler = (): void => {
-        metrics.addMetric('successfulBooking', MetricUnit.Count, 2);
-        metrics.addMetric('successfulBooking', MetricUnit.Count, 1);
-      };
-
-      const handler = middy(lambdaHandler).use(logMetrics(metrics));
-
-      // Act
-      await handler(event, context, () => console.log('Lambda invoked!'));
-=======
       const consoleSpy = jest.spyOn(metrics['console'], 'log');
       const handler = middy(async (): Promise<void> => {
         metrics.addMetric('successfulBooking', MetricUnit.Count, 2);
@@ -241,7 +176,6 @@
 
       // Act
       await handler(event, context);
->>>>>>> d18ffde7
 
       // Assess
       expect(consoleSpy).toHaveBeenNthCalledWith(
@@ -269,14 +203,7 @@
         namespace: 'serverlessAirline',
         serviceName: 'orders',
       });
-<<<<<<< HEAD
-
-      const lambdaHandler = (): void => {
-        metrics.addMetric('successfulBooking', MetricUnit.Count, 1);
-      };
-=======
-      const consoleSpy = jest.spyOn(metrics['console'], 'log');
->>>>>>> d18ffde7
+      const consoleSpy = jest.spyOn(metrics['console'], 'log');
       const metricsOptions: ExtraOptions = {
         throwOnEmptyMetrics: true,
         defaultDimensions: { environment: 'prod', aws_region: 'eu-west-1' },
@@ -287,11 +214,7 @@
       }).use(logMetrics(metrics, metricsOptions));
 
       // Act
-<<<<<<< HEAD
-      await handler(event, context, () => console.log('Lambda invoked!'));
-=======
-      await handler(event, context);
->>>>>>> d18ffde7
+      await handler(event, context);
 
       // Assess
       expect(consoleSpy).toHaveBeenNthCalledWith(
@@ -321,17 +244,6 @@
         namespace: 'serverlessAirline',
         serviceName: 'orders',
       });
-<<<<<<< HEAD
-
-      const lambdaHandler = (): void => {
-        metrics.addMetric('successfulBooking', MetricUnit.Count, 1);
-      };
-
-      const handler = middy(lambdaHandler).use(logMetrics(metrics));
-
-      // Act
-      await handler(event, context, () => console.log('Lambda invoked!'));
-=======
       const consoleSpy = jest.spyOn(metrics['console'], 'log');
       const handler = middy(async (): Promise<void> => {
         metrics.addMetric('successfulBooking', MetricUnit.Count, 1);
@@ -339,7 +251,6 @@
 
       // Act
       await handler(event, context);
->>>>>>> d18ffde7
 
       // Assess
       expect(consoleSpy).toHaveBeenNthCalledWith(
@@ -367,21 +278,6 @@
         namespace: 'serverlessAirline',
         serviceName: 'orders',
       });
-<<<<<<< HEAD
-
-      const lambdaHandler = (): void => {
-        metrics.addMetric('successfulBooking', MetricUnit.Count, 1);
-      };
-      const metricsOptions: ExtraOptions = {
-        throwOnEmptyMetrics: true,
-      };
-      const handler = middy(lambdaHandler).use(
-        logMetrics([metrics], metricsOptions)
-      );
-
-      // Act
-      await handler(event, context, () => console.log('Lambda invoked!'));
-=======
       const consoleSpy = jest.spyOn(metrics['console'], 'log');
       const handler = middy(async (): Promise<void> => {
         metrics.addMetric('successfulBooking', MetricUnit.Count, 1);
@@ -393,7 +289,6 @@
 
       // Act
       await handler(event, context);
->>>>>>> d18ffde7
 
       // Assess
       expect(consoleSpy).toHaveBeenNthCalledWith(
@@ -478,11 +373,7 @@
       }).use(logMetrics(metrics));
 
       // Act
-<<<<<<< HEAD
-      await handler(event, context, () => console.log('Lambda invoked!'));
-=======
-      await handler(event, context);
->>>>>>> d18ffde7
+      await handler(event, context);
 
       // Assess
       expect(consoleSpy).toHaveBeenCalledWith(
@@ -525,11 +416,7 @@
       }).use(logMetrics(metrics));
 
       // Act
-<<<<<<< HEAD
-      await handler(event, context, () => console.log('Lambda invoked!'));
-=======
-      await handler(event, context);
->>>>>>> d18ffde7
+      await handler(event, context);
 
       // Assess
       expect(consoleSpy).toHaveBeenCalledWith(
