---
title: Metrics
description: Core utility
---

!!! warning  "Do not use this library in production"

    AWS Lambda Powertools for TypeScript is currently released as a beta developer preview and is intended strictly for feedback purposes only.  
    This version is not stable, and significant breaking changes might incur as part of the upcoming [production-ready release](https://github.com/awslabs/aws-lambda-powertools-typescript/milestone/2){target="_blank"}.

    **Do not use this library for production workloads.**

Metrics creates custom metrics asynchronously by logging metrics to standard output following [Amazon CloudWatch Embedded Metric Format (EMF)](https://docs.aws.amazon.com/AmazonCloudWatch/latest/monitoring/CloudWatch_Embedded_Metric_Format.html).

These metrics can be visualized through [Amazon CloudWatch Console](https://console.aws.amazon.com/cloudwatch/).

## Key features

* Aggregate up to 100 metrics using a single CloudWatch EMF object (large JSON blob)
* Validate against common metric definitions mistakes (metric unit, values, max dimensions, max metrics, etc)
* Metrics are created asynchronously by CloudWatch service, no custom stacks needed
* Context manager to create a one off metric with a different dimension

## Terminologies

If you're new to Amazon CloudWatch, there are two terminologies you must be aware of before using this utility:

* **Namespace**. It's the highest level container that will group multiple metrics from multiple services for a given application, for example `ServerlessEcommerce`.
* **Dimensions**. Metrics metadata in key-value format. They help you slice and dice metrics visualization, for example `ColdStart` metric by Payment `service`.

<figure>
  <img src="../../media/metrics_terminology.png" />
  <figcaption>Metric terminology, visually explained</figcaption>
</figure>

## Getting started

### Installation

Install the library in your project:

```shell

npm install @aws-lambda-powertools/metrics

```

### Utility settings

The library requires two settings. You can set them as environment variables, or pass them in the constructor.  

These settings will be used across all metrics emitted:

Setting | Description | Environment variable | Constructor parameter
------------------------------------------------- | ------------------------------------------------- | ------------------------------------------------- | -------------------------------------------------
**Metric namespace** | Logical container where all metrics will be placed e.g. `serverlessAirline` |  `POWERTOOLS_METRICS_NAMESPACE` | `namespace`
**Service** | Optionally, sets **service** metric dimension across all metrics e.g. `payment` | `POWERTOOLS_SERVICE_NAME` | `service`

For a **complete list** of supported environment variables, refer to [this section](./../index.md#environment-variables).

!!! tip
    Use your application name or main service as the metric namespace to easily group all metrics

#### Example using AWS Serverless Application Model (SAM)

=== "handler.ts"

    ```typescript hl_lines="1 4"
    import { Metrics } from '@aws-lambda-powertools/metrics';

    // Metrics parameters fetched from the environment variables (see template.yaml tab)
    const metrics = new Metrics();
    
    // You can also pass the parameters in the constructor
    // const metrics = new Metrics({
    //   namespace: 'serverlessAirline',
    //   service: 'orders'
    // });
    ```

=== "template.yml"

    ```yaml hl_lines="9 10"
    Resources:
      HelloWorldFunction:
        Type: AWS::Serverless::Function
        Properties:
          Runtime: nodejs14.x
          Environment:
          Variables:
            POWERTOOLS_SERVICE_NAME: orders
            POWERTOOLS_METRICS_NAMESPACE: serverlessAirline
    ```

You can initialize Metrics anywhere in your code - It'll keep track of your aggregate metrics in memory.

### Creating metrics

You can create metrics using the `addMetric` method, and you can create dimensions for all your aggregate metrics using the `addDimension` method.

=== "Metrics"

    ```typescript hl_lines="6"
    import { Metrics, MetricUnits } from '@aws-lambda-powertools/metrics';

    const metrics = new Metrics({ namespace: 'serverlessAirline', service: 'orders' });

    export const handler = async (_event: any, _context: any) => {
        metrics.addMetric('successfulBooking', MetricUnits.Count, 1);
        metrics.purgeStoredMetrics();
    }
    ```

=== "Metrics with custom dimensions"

    ```typescript hl_lines="6-7"
    import { Metrics, MetricUnits } from '@aws-lambda-powertools/metrics';

    const metrics = new Metrics({ namespace: 'serverlessAirline', service: 'orders' });

    export const handler = async (_event: any, _context: any) => {
        metrics.addDimension('environment', 'prod');
        metrics.addMetric('successfulBooking', MetricUnits.Count, 1);
        metrics.purgeStoredMetrics();
    }
    ```

!!! tip "Autocomplete Metric Units"
    Use the `MetricUnit` enum to easily find a supported metric unit by CloudWatch. Alternatively, you can pass the value as a string if you already know them e.g. "Count".

!!! note "Metrics overflow"
    CloudWatch EMF supports a max of 100 metrics per batch. Metrics will automatically propagate all the metrics when adding the 100th metric. Subsequent metrics, e.g. 101th, will be aggregated into a new EMF object, for your convenience.

!!! warning "Do not create metrics or dimensions outside the handler"
    Metrics or dimensions added in the global scope will only be added during cold start. Disregard if that's the intended behaviour.

### Adding multi-value metrics
You can call `addMetric()` with the same name multiple times. The values will be grouped together in an array.

=== "addMetric() with the same name"

    ```typescript hl_lines="8 10"
    import { Metrics, MetricUnits } from '@aws-lambda-powertools/metrics';
    import { Context } from 'aws-lambda'; 


    const metrics = new Metrics({namespace:"serverlessAirline", service:"orders"});

    export const handler = async (event: any, context: Context) => {
        metrics.addMetric('performedActionA', MetricUnits.Count, 2);
        // do something else...
        metrics.addMetric('performedActionA', MetricUnits.Count, 1);
    }
    ```
=== "Example CloudWatch Logs excerpt"

    ```json hl_lines="2-5 18-19"
    {
        "performedActionA": [
            2,
            1
        ],
        "_aws": {
            "Timestamp": 1592234975665,
            "CloudWatchMetrics": [
                {
                "Namespace": "serverlessAirline",
                "Dimensions": [
                    [
                    "service"
                    ]
                ],
                "Metrics": [
                    {
                    "Name": "performedActionA",
                    "Unit": "Count"
                    }
                ]
                }
            ]
        },
        "service": "orders"
    }
    ```
### Adding default dimensions

You can add default dimensions to your metrics by passing them as parameters in 4 ways:  

* in the constructor
* in the [Middy-compatible](https://github.com/middyjs/middy){target=_blank} middleware
* using the `setDefaultDimensions` method
* in the decorator

=== "constructor"

    ```typescript hl_lines="6"
    import { Metrics, MetricUnits } from '@aws-lambda-powertools/metrics';

    const metrics = new Metrics({
        namespace: 'serverlessAirline', 
        service: 'orders', 
        defaultDimensions: { 'environment': 'prod', 'foo': 'bar' } 
    });

    export const handler = async (_event: any, _context: any) => {
        metrics.addMetric('successfulBooking', MetricUnits.Count, 1);
    }
    ```

=== "Middy middleware"

    !!! note
        Middy comes bundled with Metrics, so you can just import it when using the middleware.

    !!! tip "Using Middy for the first time?"
        Learn more about [its usage and lifecycle in the official Middy documentation](https://github.com/middyjs/middy#usage){target="_blank"}.

    ```typescript hl_lines="1-2 11 13"
    import { Metrics, MetricUnits, logMetrics } from '@aws-lambda-powertools/metrics';
    import middy from '@middy/core';

    const metrics = new Metrics({ namespace: 'serverlessAirline', service: 'orders' });

    const lambdaHandler = async (_event: any, _context: any) => {
        metrics.addMetric('successfulBooking', MetricUnits.Count, 1);
    }

    // Wrap the handler with middy
    export const handler = middy(lambdaHandler)
        // Use the middleware by passing the Metrics instance as a parameter
        .use(logMetrics(metrics, { defaultDimensions:{ 'environment': 'prod', 'foo': 'bar' }  }));
    ```

=== "setDefaultDimensions method"

    ```typescript hl_lines="4"
    import { Metrics, MetricUnits } from '@aws-lambda-powertools/metrics';

    const metrics = new Metrics({ namespace: 'serverlessAirline', service: 'orders' });
    metrics.setDefaultDimensions({ 'environment': 'prod', 'foo': 'bar' });

    export const handler = async (event: any, _context: any) => {
        metrics.addMetric('successfulBooking', MetricUnits.Count, 1);
    }
    ```

=== "with logMetrics decorator"

    ```typescript hl_lines="9"
    import { Metrics, MetricUnits } from '@aws-lambda-powertools/metrics';
    import { LambdaInterface } from '@aws-lambda-powertools/commons';

    const metrics = new Metrics({ namespace: 'serverlessAirline', service: 'orders' });
    const DEFAULT_DIMENSIONS = { 'environment': 'prod', 'foo': 'bar' };

    export class MyFunction extends LambdaInterface {
        // Decorate your handler class method
        @metrics.logMetrics({defaultDimensions: DEFAULT_DIMENSIONS})
        public handler(_event: any, _context: any): Promise<unknown> {
            metrics.addMetric('successfulBooking', MetricUnits.Count, 1);
        }
    }
    ```

If you'd like to remove them at some point, you can use the `clearDefaultDimensions` method.

### Flushing metrics

As you finish adding all your metrics, you need to serialize and "flush them" by calling `purgeStoredMetrics()`. This will print the metrics to standard output.

You can flush metrics automatically using one of the following methods:  

* manually
* [Middy-compatible](https://github.com/middyjs/middy){target=_blank} middleware
* class decorator

Using the Middy middleware or decorator will **automatically validate, serialize, and flush** all your metrics. During metrics validation, if no metrics are provided then a warning will be logged, but no exception will be raised.
If you do not use the middleware or decorator, you have to flush your metrics manually.


!!! warning "Metric validation"
    If metrics are provided, and any of the following criteria are not met, a **`RangeError`** exception will be raised:

    * Maximum of 9 dimensions
    * Namespace is set only once (or none)
    * Metric units must be [supported by CloudWatch](https://docs.aws.amazon.com/AmazonCloudWatch/latest/APIReference/API_MetricDatum.html)

#### Manually

You can manually flush the metrics with `purgeStoredMetrics` as follows:

!!! warning
    Metrics, dimensions and namespace validation still applies.

=== "handler.ts"

    ```typescript hl_lines="7"
    import { Metrics, MetricUnits } from '@aws-lambda-powertools/metrics';

    const metrics = new Metrics({ namespace: 'serverlessAirline', service: 'orders' });

    export const handler = async (_event: any, _context: any) => {
        metrics.addMetric('successfulBooking', MetricUnits.Count, 10);
        metrics.purgeStoredMetrics();
    };
    ```

=== "Example CloudWatch Logs excerpt"

    ```json hl_lines="2 7 10 15 22"
    {
        "successfulBooking": 1.0,
        "_aws": {
        "Timestamp": 1592234975665,
        "CloudWatchMetrics": [
            {
            "Namespace": "successfulBooking",
            "Dimensions": [
                [
                "service"
                ]
            ],
            "Metrics": [
                {
                "Name": "successfulBooking",
                "Unit": "Count"
                }
            ]
            }
        ]
        },
        "service": "orders"
    }
    ```

#### Middy middleware

See below an example of how to automatically flush metrics with the Middy-compatible `logMetrics` middleware.

=== "handler.ts"

    ```typescript hl_lines="1-2 7 10-11"
    import { Metrics, MetricUnits, logMetrics } from '@aws-lambda-powertools/metrics';
    import middy from '@middy/core';

    const metrics = new Metrics({ namespace: 'serverlessAirline', service: 'orders' });

    const lambdaHandler = async (_event: any, _context: any) => {
        metrics.addMetric('successfulBooking', MetricUnits.Count, 1);
    }

    export const handler = middy(lambdaHandler)
        .use(logMetrics(metrics));
    ```

=== "Example CloudWatch Logs excerpt"

    ```json hl_lines="2 7 10 15 22"
    {
        "successfulBooking": 1.0,
        "_aws": {
<<<<<<< HEAD
        "Timestamp": 1592234975665,
        "CloudWatchMetrics": [
            {
            "Namespace": "serverlessAirline",
            "Dimensions": [
                [
                "service"
                ]
            ],
            "Metrics": [
                {
                "Name": "successfulBooking",
                "Unit": "Count"
=======
            "Timestamp": 1592234975665,
            "CloudWatchMetrics": [
                {
                "Namespace": "exampleApplication",
                "Dimensions": [
                    [
                    "service"
                    ]
                ],
                "Metrics": [
                    {
                    "Name": "bookingConfirmation",
                    "Unit": "Count"
                    }
                ]
>>>>>>> 6c194446
                }
            ]
        },
        "service": "orders"
    }
    ```

#### Using the class decorator

!!! info
    Decorators can only be attached to a class declaration, method, accessor, property, or parameter. Therefore, if you prefer to write your handler as a standard function rather than a Class method, check the [middleware](#using-a-middleware) or [manual](#manually) method sections instead.  
    See the [official TypeScript documentation](https://www.typescriptlang.org/docs/handbook/decorators.html) for more details.

The `logMetrics` decorator of the metrics utility can be used when your Lambda handler function is implemented as method of a Class.


=== "handler.ts"

    ```typescript hl_lines="8"
    import { Metrics, MetricUnits } from '@aws-lambda-powertools/metrics';
    import { LambdaInterface } from '@aws-lambda-powertools/commons';

    const metrics = new Metrics({ namespace: 'serverlessAirline', service: 'orders' });

    export class MyFunction extends LambdaInterface {

        @metrics.logMetrics()
        public async handler(_event: any, _context: any): Promise<unknown> {
            metrics.addMetric('successfulBooking', MetricUnits.Count, 1);
        }
    }
    ```

=== "Example CloudWatch Logs excerpt"

    ```json hl_lines="2 7 10 15 22"
    {
        "successfulBooking": 1.0,
        "_aws": {
<<<<<<< HEAD
        "Timestamp": 1592234975665,
        "CloudWatchMetrics": [
            {
            "Namespace": "successfulBooking",
            "Dimensions": [
                [
                "service"
                ]
            ],
            "Metrics": [
                {
                "Name": "successfulBooking",
                "Unit": "Count"
=======
            "Timestamp": 1592234975665,
            "CloudWatchMetrics": [
                {
                "Namespace": "exampleApplication",
                "Dimensions": [
                    [
                    "service"
                    ]
                ],
                "Metrics": [
                    {
                    "Name": "bookingConfirmation",
                    "Unit": "Count"
                    }
                ]
>>>>>>> 6c194446
                }
            ]
        },
        "service": "orders"
    }
    ```

<<<<<<< HEAD
=======

#### Manually

You can manually flush the metrics with `publishStoredMetrics` as follows:

!!! warning
    Metrics, dimensions and namespace validation still applies.

```typescript hl_lines="8"
import { Metrics, MetricUnits } from '@aws-lambda-powertools/metrics';

const metrics = new Metrics();

const lambdaHandler: Handler = async () => {
    metrics.addMetric('test-metric', MetricUnits.Count, 10);
    const metricsObject = metrics.serializeMetrics();
    metrics.publishStoredMetrics();
    console.log(JSON.stringify(metricsObject));
};
```

>>>>>>> 6c194446
#### Throwing a RangeError when no metrics are emitted

If you want to ensure that at least one metric is emitted before you flush them, you can use the `raiseOnEmptyMetrics` parameter and pass it to the middleware or decorator:

```typescript hl_lines="11"
    import { Metrics, MetricUnits, logMetrics } from '@aws-lambda-powertools/metrics';
    import middy from '@middy/core';

    const metrics = new Metrics({ namespace: 'serverlessAirline', service: 'orders' });

    const lambdaHandler = async (_event: any, _context: any) => {
        metrics.addMetric('successfulBooking', MetricUnits.Count, 1);
    }

    export const handler = middy(lambdaHandler)
        .use(logMetrics(metrics, { raiseOnEmptyMetrics: true }));
```

### Capturing a cold start invocation as metric

You can optionally capture cold start metrics with the `logMetrics` middleware or decorator via the `captureColdStartMetric` param.

=== "logMetrics middleware"

    ```typescript hl_lines="11"
    import { Metrics, MetricUnits, logMetrics } from '@aws-lambda-powertools/metrics';
    import middy from '@middy/core';

    const metrics = new Metrics({ namespace: 'serverlessAirline', service: 'orders' });

    const lambdaHandler = async (_event: any, _context: any) => {
        metrics.addMetric('successfulBooking', MetricUnits.Count, 1);
    }

    export const handler = middy(lambdaHandler)
        .use(logMetrics(metrics, { captureColdStartMetric: true } }));
    ```

=== "logMetrics decorator"

    ```typescript hl_lines="9"
    import { Metrics, MetricUnits } from '@aws-lambda-powertools/metrics';
    import { LambdaInterface } from '@aws-lambda-powertools/commons';

    const metrics = new Metrics({namespace: 'serverlessAirline', service: 'orders' });

    export class MyFunction extends LambdaInterface {

        @metrics.logMetrics({ captureColdStartMetric: true })
        public async handler(_event: any, _context: any): Promise<unknown> {
            metrics.addMetric('successfulBooking', MetricUnits.Count, 1);
        }
    }
    ```

If it's a cold start invocation, this feature will:

* Create a separate EMF blob solely containing a metric named `ColdStart`
* Add the `function_name`, `service` and default dimensions

This has the advantage of keeping cold start metric separate from your application metrics, where you might have unrelated dimensions.

!!! info "We do not emit 0 as a value for the ColdStart metric for cost-efficiency reasons. [Let us know](https://github.com/awslabs/aws-lambda-powertools-typescript/issues/new?assignees=&labels=feature-request%2C+triage&template=feature_request.md&title=) if you'd prefer a flag to override it."

## Advanced

### Adding metadata

You can add high-cardinality data as part of your Metrics log with the `addMetadata` method. This is useful when you want to search highly contextual information along with your metrics in your logs.

!!! warning
    **This will not be available during metrics visualization** - Use **dimensions** for this purpose

=== "handler.ts"

    ```typescript hl_lines="8"
        import { Metrics, MetricUnits, logMetrics } from '@aws-lambda-powertools/metrics';
        import middy from '@middy/core';

        const metrics = new Metrics({ namespace: 'serverlessAirline', service: 'orders' });

        const lambdaHandler = async (_event: any, _context: any) => {
            metrics.addMetric('successfulBooking', MetricUnits.Count, 1);
            metrics.addMetadata('bookingId', '7051cd10-6283-11ec-90d6-0242ac120003');
        }

        export const handler = middy(lambdaHandler)
            .use(logMetrics(metrics));
    ```

=== "Example CloudWatch Logs excerpt"

    ```json hl_lines="23"
    {
        "successfulBooking": 1.0,
        "_aws": {
<<<<<<< HEAD
        "Timestamp": 1592234975665,
        "CloudWatchMetrics": [
            {
            "Namespace": "serverlessAirline",
            "Dimensions": [
                [
                "service"
                ]
            ],
            "Metrics": [
=======
            "Timestamp": 1592234975665,
            "CloudWatchMetrics": [
>>>>>>> 6c194446
                {
                "Namespace": "exampleApplication",
                "Dimensions": [
                    [
                    "service"
                    ]
                ],
                "Metrics": [
                    {
                    "Name": "successfulBooking",
                    "Unit": "Count"
                    }
                ]
                }
            ]
        },
        "service": "orders",
        "bookingId": "7051cd10-6283-11ec-90d6-0242ac120003"
    }
    ```

### Single metric with different dimensions

CloudWatch EMF uses the same dimensions across all your metrics. Use `singleMetric` if you have a metric that should have different dimensions.

!!! info
    For cost-efficiency, this feature would be used sparsely since you [pay for unique metric](https://aws.amazon.com/cloudwatch/pricing). Keep the following formula in mind:

    **unique metric = (metric_name + dimension_name + dimension_value)**


=== "logMetrics middleware"

    ```typescript hl_lines="11 13-14"
    import { Metrics, MetricUnits, logMetrics } from '@aws-lambda-powertools/metrics';
    import middy from '@middy/core';

    const metrics = new Metrics({ namespace: 'serverlessAirline', service: 'orders' });

    const lambdaHandler = async (_event: any, _context: any) => {
        metrics.addDimension('metricUnit', 'milliseconds');
        // This metric will have the "metricUnit" dimension, and no "metricType" dimension:
        metrics.addMetric('latency', MetricUnits.Milliseconds, 56);
    
        const singleMetric = metrics.singleMetric();
        // This metric will have the "metricType" dimension, and no "metricUnit" dimension:
        singleMetric.addDimension('metricType', 'business');
        singleMetric.addMetric('orderSubmitted', MetricUnits.Count, 1);
    }

    export const handler = middy(lambdaHandler)
        .use(logMetrics(metrics));
    ```

=== "logMetrics decorator"

    ```typescript hl_lines="14 16-17"
    import { Metrics, MetricUnits } from '@aws-lambda-powertools/metrics';
    import { LambdaInterface } from '@aws-lambda-powertools/commons';

    const metrics = new Metrics({ namespace: 'serverlessAirline', service: 'orders' });

    class Lambda extends LambdaInterface {

        @metrics.logMetrics()
        public async handler(_event: any, _context: any): Promise<unknown> {
            metrics.addDimension('metricUnit', 'milliseconds');
            // This metric will have the "metricUnit" dimension, and no "metricType" dimension:
            metrics.addMetric('latency', MetricUnits.Milliseconds, 56);
        
            const singleMetric = metrics.singleMetric();
            // This metric will have the "metricType" dimension, and no "metricUnit" dimension:
            singleMetric.addDimension('metricType', 'business');
            singleMetric.addMetric('orderSubmitted', MetricUnits.Count, 1);
        }
    }

    export const myFunction = new Lambda();
    export const handler = myFunction.handler;
    ```<|MERGE_RESOLUTION|>--- conflicted
+++ resolved
@@ -359,7 +359,6 @@
     {
         "successfulBooking": 1.0,
         "_aws": {
-<<<<<<< HEAD
         "Timestamp": 1592234975665,
         "CloudWatchMetrics": [
             {
@@ -373,23 +372,6 @@
                 {
                 "Name": "successfulBooking",
                 "Unit": "Count"
-=======
-            "Timestamp": 1592234975665,
-            "CloudWatchMetrics": [
-                {
-                "Namespace": "exampleApplication",
-                "Dimensions": [
-                    [
-                    "service"
-                    ]
-                ],
-                "Metrics": [
-                    {
-                    "Name": "bookingConfirmation",
-                    "Unit": "Count"
-                    }
-                ]
->>>>>>> 6c194446
                 }
             ]
         },
@@ -429,7 +411,6 @@
     {
         "successfulBooking": 1.0,
         "_aws": {
-<<<<<<< HEAD
         "Timestamp": 1592234975665,
         "CloudWatchMetrics": [
             {
@@ -443,23 +424,6 @@
                 {
                 "Name": "successfulBooking",
                 "Unit": "Count"
-=======
-            "Timestamp": 1592234975665,
-            "CloudWatchMetrics": [
-                {
-                "Namespace": "exampleApplication",
-                "Dimensions": [
-                    [
-                    "service"
-                    ]
-                ],
-                "Metrics": [
-                    {
-                    "Name": "bookingConfirmation",
-                    "Unit": "Count"
-                    }
-                ]
->>>>>>> 6c194446
                 }
             ]
         },
@@ -467,30 +431,6 @@
     }
     ```
 
-<<<<<<< HEAD
-=======
-
-#### Manually
-
-You can manually flush the metrics with `publishStoredMetrics` as follows:
-
-!!! warning
-    Metrics, dimensions and namespace validation still applies.
-
-```typescript hl_lines="8"
-import { Metrics, MetricUnits } from '@aws-lambda-powertools/metrics';
-
-const metrics = new Metrics();
-
-const lambdaHandler: Handler = async () => {
-    metrics.addMetric('test-metric', MetricUnits.Count, 10);
-    const metricsObject = metrics.serializeMetrics();
-    metrics.publishStoredMetrics();
-    console.log(JSON.stringify(metricsObject));
-};
-```
-
->>>>>>> 6c194446
 #### Throwing a RangeError when no metrics are emitted
 
 If you want to ensure that at least one metric is emitted before you flush them, you can use the `raiseOnEmptyMetrics` parameter and pass it to the middleware or decorator:
@@ -587,7 +527,6 @@
     {
         "successfulBooking": 1.0,
         "_aws": {
-<<<<<<< HEAD
         "Timestamp": 1592234975665,
         "CloudWatchMetrics": [
             {
@@ -598,10 +537,6 @@
                 ]
             ],
             "Metrics": [
-=======
-            "Timestamp": 1592234975665,
-            "CloudWatchMetrics": [
->>>>>>> 6c194446
                 {
                 "Namespace": "exampleApplication",
                 "Dimensions": [
