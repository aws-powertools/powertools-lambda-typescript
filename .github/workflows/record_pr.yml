--- conflicted
+++ resolved
@@ -46,11 +46,7 @@
     permissions:
       contents: read  # NOTE: treat as untrusted location
     steps:
-<<<<<<< HEAD
-      - uses: actions/checkout@b4ffde65f46336ab88eb53be808477a3936bae11  # v4.1.1
-=======
       - uses: actions/checkout@9bb56186c3b09b4f86b1c65136769dd318469633  # v4.1.2
->>>>>>> badfef58
       - name: "Extract PR details"
         uses: actions/github-script@60a0d83039c74a4aee543508d2ffcb1c3799cdea # v7.0.1
         with:
