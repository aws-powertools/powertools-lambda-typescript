{
  "name": "@aws-lambda-powertools/testing-utils",
  "version": "2.26.1",
  "description": "A package containing utilities to test your serverless workloads",
  "author": {
    "name": "Amazon Web Services",
    "url": "https://aws.amazon.com"
  },
  "private": true,
  "scripts": {
    "test": "vitest --run",
    "test:unit": "vitest --run",
    "test:e2e": "echo 'Not implemented'",
    "build:cjs": "tsc --build tsconfig.cjs.json && echo '{ \"type\": \"commonjs\" }' > lib/cjs/package.json",
    "build:esm": "tsc --build tsconfig.json && echo '{ \"type\": \"module\" }' > lib/esm/package.json",
    "build": "npm run build:esm & npm run build:cjs",
    "lint": "biome lint .",
    "lint:fix": "biome check --write .",
    "prepack": "node ../../.github/scripts/release_patch_package_json.js ."
  },
  "repository": {
    "type": "git",
    "url": "git+https://github.com/aws-powertools/powertools-lambda-typescript.git"
  },
  "files": [
    "lib"
  ],
  "type": "module",
  "exports": {
    ".": {
      "require": {
        "types": "./lib/cjs/index.d.ts",
        "default": "./lib/cjs/index.js"
      },
      "import": {
        "types": "./lib/esm/index.d.ts",
        "default": "./lib/esm/index.js"
      }
    },
    "./resources/lambda": {
      "import": "./lib/esm/resources/TestNodejsFunction.js",
      "require": "./lib/cjs/resources/TestNodejsFunction.js"
    },
    "./resources/dynamodb": {
      "import": "./lib/esm/resources/TestDynamodbTable.js",
      "require": "./lib/cjs/resources/TestDynamodbTable.js"
    },
    "./context": {
      "import": "./lib/esm/context.js",
      "require": "./lib/cjs/context.js"
    },
    "./types": {
      "import": "./lib/esm/types.js",
      "require": "./lib/cjs/types.js"
    },
    "./utils/xray-traces": {
      "import": "./lib/esm/xray-traces-utils.js",
      "require": "./lib/cjs/xray-traces-utils.js"
    }
  },
  "typesVersions": {
    "*": {
      "resources/lambda": [
        "lib/cjs/resources/TestNodejsFunction.d.ts",
        "lib/esm/resources/TestNodejsFunction.d.ts"
      ],
      "resources/dynamodb": [
        "lib/cjs/resources/TestDynamodbTable.d.ts",
        "lib/esm/resources/TestDynamodbTable.d.ts"
      ],
      "types": [
        "lib/cjs/types.d.ts",
        "lib/esm/types.d.ts"
      ],
      "context": [
        "lib/cjs/context.d.ts",
        "lib/esm/context.d.ts"
      ],
      "utils/xray-traces": [
        "lib/cjs/xray-traces-utils.d.ts",
        "lib/esm/xray-traces-utils.d.ts"
      ]
    }
  },
  "types": "./lib/cjs/index.d.ts",
  "main": "./lib/cjs/index.js",
  "keywords": [
    "aws",
    "lambda",
    "powertools",
    "testing",
    "serverless"
  ],
  "license": "MIT-0",
  "bugs": {
    "url": "https://github.com/aws-powertools/powertools-lambda-typescript/issues"
  },
  "homepage": "https://github.com/aws-powertools/powertools-lambda-typescript/tree/main/packages/testing#readme",
  "dependencies": {
<<<<<<< HEAD
    "@aws-cdk/toolkit-lib": "^1.8.2",
    "@aws-sdk/client-lambda": "^3.888.0",
=======
    "@aws-cdk/toolkit-lib": "^1.8.1",
    "@aws-sdk/client-lambda": "^3.893.0",
>>>>>>> 7ea49c7d
    "@smithy/util-utf8": "^4.0.0",
    "aws-cdk-lib": "^2.216.0",
    "esbuild": "^0.25.10",
    "promise-retry": "^2.0.1"
  },
  "devDependencies": {
    "@types/promise-retry": "^1.1.6",
    "aws-sdk-client-mock-vitest": "^6.2.0"
  }
}<|MERGE_RESOLUTION|>--- conflicted
+++ resolved
@@ -97,13 +97,8 @@
   },
   "homepage": "https://github.com/aws-powertools/powertools-lambda-typescript/tree/main/packages/testing#readme",
   "dependencies": {
-<<<<<<< HEAD
     "@aws-cdk/toolkit-lib": "^1.8.2",
-    "@aws-sdk/client-lambda": "^3.888.0",
-=======
-    "@aws-cdk/toolkit-lib": "^1.8.1",
     "@aws-sdk/client-lambda": "^3.893.0",
->>>>>>> 7ea49c7d
     "@smithy/util-utf8": "^4.0.0",
     "aws-cdk-lib": "^2.216.0",
     "esbuild": "^0.25.10",
