import { BaseProvider } from '../base/BaseProvider.js';
import {
  SecretsManagerClient,
  GetSecretValueCommand,
} from '@aws-sdk/client-secrets-manager';
import type { GetSecretValueCommandInput } from '@aws-sdk/client-secrets-manager';
import type {
  SecretsProviderOptions,
  SecretsGetOptions,
  SecretsGetOutput,
<<<<<<< HEAD
} from '../types/SecretsProvider';
=======
} from '../types/SecretsProvider.js';
>>>>>>> 3a072aa0

/**
 * ## Intro
 * The Parameters utility provides a SecretsProvider that allows to retrieve secrets from AWS Secrets Manager.
 *
 * ## Getting started
 *
 * This utility supports AWS SDK v3 for JavaScript only (`@aws-sdk/client-secrets-manager`). This allows the utility to be modular, and you to install only
 * the SDK packages you need and keep your bundle size small.
 *
 * ## Basic usage
 *
 * @example
 * ```typescript
 * import { SecretsProvider } from '@aws-lambda-powertools/parameters/secrets';
 *
 * const secretsProvider = new SecretsProvider();
 *
 * export const handler = async (): Promise<void> => {
 *   // Retrieve a secret
 *   const secret = await secretsProvider.get('my-secret');
 * };
 * ```
 *
 * If you want to retrieve secrets without customizing the provider, you can use the {@link getSecret} function instead.
 *
 * ## Advanced usage
 *
 * ### Caching
 *
 * By default, the provider will cache parameters retrieved in-memory for 5 seconds.
 * You can adjust how long values should be kept in cache by using the `maxAge` parameter.
 *
 * @example
 * ```typescript
 * import { SecretsProvider } from '@aws-lambda-powertools/parameters/secrets';
 *
 * const secretsProvider = new SecretsProvider();
 *
 * export const handler = async (): Promise<void> => {
 *   // Retrieve a secret and cache it for 10 seconds
 *   const secret = await secretsProvider.get('my-secret', { maxAge: 10 });
 * };
 * ```
 *
 * If instead you'd like to always ensure you fetch the latest parameter from the store regardless if already available in cache, use the `forceFetch` parameter.
 *
 * @example
 * ```typescript
 * import { SecretsProvider } from '@aws-lambda-powertools/parameters/secrets';
 *
 * const secretsProvider = new SecretsProvider();
 *
 * export const handler = async (): Promise<void> => {
 *   // Retrieve a secret and always fetch the latest value
 *   const secret = await secretsProvider.get('my-secret', { forceFetch: true });
 * };
 * ```
 *
 * ### Transformations
 *
 * For parameters stored in JSON or Base64 format, you can use the transform argument for deserialization.
 *
 * @example
 * ```typescript
 * import { SecretsProvider } from '@aws-lambda-powertools/parameters/secrets';
 *
 * const secretsProvider = new SecretsProvider();
 *
 * export const handler = async (): Promise<void> => {
 *   // Retrieve a secret and parse it as JSON
 *   const secret = await secretsProvider.get('my-secret', { transform: 'json' });
 * };
 * ```
 *
 * ### Extra SDK options
 *
 * When retrieving a secret, you can pass extra options to the AWS SDK v3 for JavaScript client by using the `sdkOptions` parameter.
 *
 * @example
 * ```typescript
 * import { SecretsProvider } from '@aws-lambda-powertools/parameters/secrets';
 *
 * const secretsProvider = new SecretsProvider();
 *
 * export const handler = async (): Promise<void> => {
 *   // Retrieve a secret and pass extra options to the AWS SDK v3 for JavaScript client
 *   const secret = await secretsProvider.get('my-secret', {
 *     sdkOptions: {
 *       VersionId: 1,
 *     },
 *   });
 * };
 * ```
 *
 * This object accepts the same options as the [AWS SDK v3 for JavaScript Secrets Manager client](https://docs.aws.amazon.com/AWSJavaScriptSDK/v3/latest/clients/client-secrets-manager/interfaces/getsecretvaluecommandinput.html).
 *
 * ### Customize AWS SDK v3 for JavaScript client
 *
 * By default, the provider will create a new Secrets Manager client using the default configuration.
 *
 * You can customize the client by passing a custom configuration object to the provider.
 *
 * @example
 * ```typescript
 * import { SecretsProvider } from '@aws-lambda-powertools/parameters/secrets';
 *
 * const secretsProvider = new SecretsProvider({
 *  clientConfig: { region: 'eu-west-1' },
 * });
 * ```
 *
 * This object accepts the same options as the [AWS SDK v3 for JavaScript Secrets Manager client](https://docs.aws.amazon.com/AWSJavaScriptSDK/v3/latest/clients/client-secrets-manager/interfaces/secretsmanagerclientconfig.html).
 *
 * Otherwise, if you want to use a custom client altogether, you can pass it to the provider.
 *
 * @example
 * ```typescript
 * import { SecretsProvider } from '@aws-lambda-powertools/parameters/secrets';
 * import { SecretsManagerClient } from '@aws-sdk/client-secrets-manager';
 *
 * const client = new SecretsManagerClient({ region: 'eu-west-1' });
 * const secretsProvider = new SecretsProvider({
 *  awsSdkV3Client: client,
 * });
 * ```
 *
 * This object must be an instance of the [AWS SDK v3 for JavaScript Secrets Manager client](https://docs.aws.amazon.com/AWSJavaScriptSDK/v3/latest/clients/client-secrets-manager/classes/secretsmanagerclient.html).
 *
 * For more usage examples, see [our documentation](https://docs.powertools.aws.dev/lambda/typescript/latest/utilities/parameters/).
 *
 * @class
 * @implements {BaseProvider}
 * @see https://docs.powertools.aws.dev/lambda/typescript/latest/utilities/parameters/
 */
class SecretsProvider extends BaseProvider {
<<<<<<< HEAD
  public client!: SecretsManagerClient;
=======
  public declare client: SecretsManagerClient;
>>>>>>> 3a072aa0

  /**
   * It initializes the SecretsProvider class.
   *
   * @param {SecretsProviderOptions} config - The configuration object.
   */
  public constructor(config?: SecretsProviderOptions) {
    super({
      proto: SecretsManagerClient as new (
        config?: unknown
      ) => SecretsManagerClient,
      ...(config ?? {}),
    });
  }

  /**
   * Retrieve a secret from AWS Secrets Manager.
   *
   * @example
   * ```typescript
   * import { SecretsProvider } from '@aws-lambda-powertools/parameters/secrets';
   *
   * const secretsProvider = new SecretsProvider();
   *
   * export const handler = async (): Promise<void> => {
   *   // Retrieve a secret
   *   const secret = await secretsProvider.get('my-secret');
   * };
   * ```
   *
   * You can customize the retrieval of the secret by passing options to the function:
   * * `maxAge` - The maximum age of the value in cache before fetching a new one (in seconds) (default: 5)
   * * `forceFetch` - Whether to always fetch a new value from the store regardless if already available in cache
   * * `transform` - Whether to transform the value before returning it. Supported values: `json`, `binary`
   * * `sdkOptions` - Extra options to pass to the AWS SDK v3 for JavaScript client
   *
   * For usage examples check {@link SecretsProvider}.
   *
   * @param {string} name - The name of the secret
   * @param {SecretsGetOptions} options - Options to customize the retrieval of the secret
   * @see https://docs.powertools.aws.dev/lambda/typescript/latest/utilities/parameters/
   */
  public async get<
    ExplicitUserProvidedType = undefined,
    InferredFromOptionsType extends
      | SecretsGetOptions
      | undefined = SecretsGetOptions,
  >(
    name: string,
    options?: InferredFromOptionsType & SecretsGetOptions
  ): Promise<
    | SecretsGetOutput<ExplicitUserProvidedType, InferredFromOptionsType>
    | undefined
  > {
    return super.get(name, options) as Promise<
      | SecretsGetOutput<ExplicitUserProvidedType, InferredFromOptionsType>
      | undefined
    >;
  }

  /**
   * Retrieving multiple parameter values is not supported with AWS Secrets Manager.
   */
  public async getMultiple(path: string, _options?: unknown): Promise<void> {
    await super.getMultiple(path);
  }

  /**
   * Retrieve a configuration from AWS Secrets Manager.
   *
   * @param {string} name - Name of the configuration or its ID
   * @param {SecretsGetOptions} options - SDK options to propagate to the AWS SDK v3 for JavaScript client
   */
  protected async _get(
    name: string,
    options?: SecretsGetOptions
  ): Promise<string | Uint8Array | undefined> {
    const sdkOptions: GetSecretValueCommandInput = {
      ...(options?.sdkOptions || {}),
      SecretId: name,
    };

    const result = await this.client.send(
      new GetSecretValueCommand(sdkOptions)
    );

    if (result.SecretString) return result.SecretString;

    return result.SecretBinary;
  }

  /**
   * Retrieving multiple parameter values is not supported with AWS Secrets Manager.
   *
   * @throws Not Implemented Error.
   */
  protected async _getMultiple(
    _path: string,
    _options?: unknown
  ): Promise<void> {
    throw new Error('Method not implemented.');
  }
}

export { SecretsProvider };<|MERGE_RESOLUTION|>--- conflicted
+++ resolved
@@ -8,11 +8,7 @@
   SecretsProviderOptions,
   SecretsGetOptions,
   SecretsGetOutput,
-<<<<<<< HEAD
-} from '../types/SecretsProvider';
-=======
 } from '../types/SecretsProvider.js';
->>>>>>> 3a072aa0
 
 /**
  * ## Intro
@@ -142,18 +138,14 @@
  *
  * This object must be an instance of the [AWS SDK v3 for JavaScript Secrets Manager client](https://docs.aws.amazon.com/AWSJavaScriptSDK/v3/latest/clients/client-secrets-manager/classes/secretsmanagerclient.html).
  *
- * For more usage examples, see [our documentation](https://docs.powertools.aws.dev/lambda/typescript/latest/utilities/parameters/).
+ * For more usage examples, see [our documentation](https://docs.powertools.aws.dev/lambda-typescript/latest/utilities/parameters/).
  *
  * @class
  * @implements {BaseProvider}
- * @see https://docs.powertools.aws.dev/lambda/typescript/latest/utilities/parameters/
+ * @see https://docs.powertools.aws.dev/lambda-typescript/latest/utilities/parameters/
  */
 class SecretsProvider extends BaseProvider {
-<<<<<<< HEAD
-  public client!: SecretsManagerClient;
-=======
   public declare client: SecretsManagerClient;
->>>>>>> 3a072aa0
 
   /**
    * It initializes the SecretsProvider class.
@@ -194,7 +186,7 @@
    *
    * @param {string} name - The name of the secret
    * @param {SecretsGetOptions} options - Options to customize the retrieval of the secret
-   * @see https://docs.powertools.aws.dev/lambda/typescript/latest/utilities/parameters/
+   * @see https://docs.powertools.aws.dev/lambda-typescript/latest/utilities/parameters/
    */
   public async get<
     ExplicitUserProvidedType = undefined,
