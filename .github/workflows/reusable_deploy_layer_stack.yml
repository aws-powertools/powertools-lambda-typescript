name: Deploy cdk stack

on:
  workflow_call:
    inputs:
      stage:
        description: "Deployment stage (BETA, PROD)"
        required: true
        type: string
      artifact-name:
        description: "CDK Layer artifact name to download"
        required: true
        type: string
      latest_published_version:
        description: "Latest version that is published"
        required: true
        type: string
    secrets:
      target-account-role:
        required: true

permissions:
  contents: read

jobs:
  deploy-cdk-stack:
    permissions:
      id-token: write
    runs-on: ubuntu-latest
    strategy:
      fail-fast: false
      matrix:
        region:
          [
            "af-south-1",
            "eu-central-1",
            "eu-central-2",
            "us-east-1",
            "us-east-2",
            "us-west-1",
            "us-west-2",
            "ap-east-1",
            "ap-south-1",
            "ap-northeast-1",
            "ap-northeast-2",
            "ap-northeast-3",
            "ap-southeast-1",
            "ap-southeast-2",
            "ap-southeast-3",
            "ap-southeast-4",
            "ca-central-1",
            "ca-west-1",
            "eu-west-1",
            "eu-west-2",
            "eu-west-3",
            "eu-south-1",
            "eu-south-2",
            "eu-north-1",
            "sa-east-1",
            "me-south-1",
            "il-central-1",
          ]
    steps:
      - name: checkout
<<<<<<< HEAD
        uses: actions/checkout@b4ffde65f46336ab88eb53be808477a3936bae11  # v4.1.1
=======
        uses: actions/checkout@9bb56186c3b09b4f86b1c65136769dd318469633  # v4.1.2
>>>>>>> badfef58
      - name: aws credentials
        uses: aws-actions/configure-aws-credentials@e3dd6a429d7300a6a4c196c26e071d42e0343502 # v4.0.2
        with:
          aws-region: ${{ matrix.region }}
          role-to-assume: ${{ secrets.target-account-role }}
          mask-aws-account-id: true
      - name: Setup Node.js
        uses: actions/setup-node@60edb5dd545a775178f52524783378180af0d1f8 # v4.0.2
        with:
          node-version: "20"
      - name: Setup dependencies
        uses: ./.github/actions/cached-node-modules
      - name: Download artifact
        uses: actions/download-artifact@c850b930e6ba138125429b7e5c93fc707a7f8427 # v4.1.4
        with:
          name: ${{ inputs.artifact-name }}
      - name: Unzip artifact
        run: unzip -o cdk.out.zip
      - name: Deploy Layer
        run: npm run cdk -w layers -- deploy --app cdk.out --context region=${{ matrix.region }} 'LayerPublisherStack' --require-approval never --verbose --outputs-file cdk-outputs.json
      - name: Store latest Layer ARN
        if: ${{ inputs.stage == 'PROD' }}
        run: |
          mkdir cdk-layer-stack
          jq -r -c '.LayerPublisherStack.LatestLayerArn' layers/cdk-outputs.json > cdk-layer-stack/${{ matrix.region }}-layer-version.txt
          cat cdk-layer-stack/${{ matrix.region }}-layer-version.txt
      - name: Save Layer ARN artifact
        if: ${{ inputs.stage == 'PROD' }}
        uses: actions/upload-artifact@5d5d22a31266ced268874388b861e4b58bb5c2f3 # v4.3.1
        with:
          name: cdk-layer-stack-${{ matrix.region }}
          path: ./cdk-layer-stack/* # NOTE: upload-artifact does not inherit working-directory setting.
          if-no-files-found: error
          retention-days: 1
      - name: CDK deploy canary
        run: npm run cdk -w layers -- deploy --app cdk.out --context region=${{ matrix.region }} 'CanaryStack' --require-approval never --verbose --outputs-file cdk-outputs.json<|MERGE_RESOLUTION|>--- conflicted
+++ resolved
@@ -62,11 +62,7 @@
           ]
     steps:
       - name: checkout
-<<<<<<< HEAD
-        uses: actions/checkout@b4ffde65f46336ab88eb53be808477a3936bae11  # v4.1.1
-=======
         uses: actions/checkout@9bb56186c3b09b4f86b1c65136769dd318469633  # v4.1.2
->>>>>>> badfef58
       - name: aws credentials
         uses: aws-actions/configure-aws-credentials@e3dd6a429d7300a6a4c196c26e071d42e0343502 # v4.0.2
         with:
