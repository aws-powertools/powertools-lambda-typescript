---
title: Lambda layers
description: Using Powertools for AWS Lambda with Lambda layers
---

<!-- markdownlint-disable MD043 -->

A [Lambda Layer](https://docs.aws.amazon.com/lambda/latest/dg/configuration-layers.html){target="_blank"} is a `.zip` file archive that can contain additional code, pre-packaged dependencies, data, or configuration files. We provide a Lambda Layer for Powertools for AWS Lambda (TypeScript) to help you get started quickly with the library.

You can add our layer both in the [AWS Lambda Console _(under `Layers`)_](https://docs.aws.amazon.com/lambda/latest/dg/adding-layers.html){target="_blank"}, or via your favorite infrastructure as code framework with the ARN value. You can use the Lambda Layer both with CommonJS and ESM (ECMAScript modules).

### Layer ARNs

We publish the Lambda Layer for Powertools for AWS Lambda in all commercial regions and AWS GovCloud (US) regions.

???+ tip "Spotted a missing region?"

    Open an [issue](https://github.com/aws-powertools/powertools-lambda-typescript/issues/new?template=feature_request.yml&title=Feature%20request%3A%20missing%20Lambda%20layer%20region) in our GitHub repository to request it.

<<<<<<< HEAD
| Region           | Layer ARN                                                                                                  |
| ---------------- | ---------------------------------------------------------------------------------------------------------- |
| `us-east-1`      | [arn:aws:lambda:us-east-1:094274105915:layer:AWSLambdaPowertoolsTypeScriptV2:28](#){: .copyMe}             |
| `us-east-2`      | [arn:aws:lambda:us-east-2:094274105915:layer:AWSLambdaPowertoolsTypeScriptV2:28](#){: .copyMe}             |
| `us-west-1`      | [arn:aws:lambda:us-west-1:094274105915:layer:AWSLambdaPowertoolsTypeScriptV2:28](#){: .copyMe}             |
| `us-west-2`      | [arn:aws:lambda:us-west-2:094274105915:layer:AWSLambdaPowertoolsTypeScriptV2:28](#){: .copyMe}             |
| `ap-south-1`     | [arn:aws:lambda:ap-south-1:094274105915:layer:AWSLambdaPowertoolsTypeScriptV2:28](#){: .copyMe}            |
| `ap-south-2`     | [arn:aws:lambda:ap-south-2:094274105915:layer:AWSLambdaPowertoolsTypeScriptV2:28](#){: .copyMe}            |
| `ap-east-1`      | [arn:aws:lambda:ap-east-1:094274105915:layer:AWSLambdaPowertoolsTypeScriptV2:28](#){: .copyMe}             |
| `ap-northeast-1` | [arn:aws:lambda:ap-northeast-1:094274105915:layer:AWSLambdaPowertoolsTypeScriptV2:28](#){: .copyMe}        |
| `ap-northeast-2` | [arn:aws:lambda:ap-northeast-2:094274105915:layer:AWSLambdaPowertoolsTypeScriptV2:28](#){: .copyMe}        |
| `ap-northeast-3` | [arn:aws:lambda:ap-northeast-3:094274105915:layer:AWSLambdaPowertoolsTypeScriptV2:28](#){: .copyMe}        |
| `ap-southeast-1` | [arn:aws:lambda:ap-southeast-1:094274105915:layer:AWSLambdaPowertoolsTypeScriptV2:28](#){: .copyMe}        |
| `ap-southeast-2` | [arn:aws:lambda:ap-southeast-2:094274105915:layer:AWSLambdaPowertoolsTypeScriptV2:28](#){: .copyMe}        |
| `ap-southeast-3` | [arn:aws:lambda:ap-southeast-3:094274105915:layer:AWSLambdaPowertoolsTypeScriptV2:28](#){: .copyMe}        |
| `ap-southeast-4` | [arn:aws:lambda:ap-southeast-4:094274105915:layer:AWSLambdaPowertoolsTypeScriptV2:28](#){: .copyMe}        |
| `ap-southeast-5` | [arn:aws:lambda:ap-southeast-5:094274105915:layer:AWSLambdaPowertoolsTypeScriptV2:28](#){: .copyMe}        |
| `ap-southeast-7` | [arn:aws:lambda:ap-southeast-7:094274105915:layer:AWSLambdaPowertoolsTypeScriptV2:28](#){: .copyMe}        |
| `eu-central-1`   | [arn:aws:lambda:eu-central-1:094274105915:layer:AWSLambdaPowertoolsTypeScriptV2:28](#){: .copyMe}          |
| `eu-central-2`   | [arn:aws:lambda:eu-central-1:094274105915:layer:AWSLambdaPowertoolsTypeScriptV2:28](#){: .copyMe}          |
| `eu-west-1`      | [arn:aws:lambda:eu-west-1:094274105915:layer:AWSLambdaPowertoolsTypeScriptV2:28](#){: .copyMe}             |
| `eu-west-2`      | [arn:aws:lambda:eu-west-2:094274105915:layer:AWSLambdaPowertoolsTypeScriptV2:28](#){: .copyMe}             |
| `eu-west-3`      | [arn:aws:lambda:eu-west-3:094274105915:layer:AWSLambdaPowertoolsTypeScriptV2:28](#){: .copyMe}             |
| `eu-north-1`     | [arn:aws:lambda:eu-north-1:094274105915:layer:AWSLambdaPowertoolsTypeScriptV2:28](#){: .copyMe}            |
| `eu-south-1`     | [arn:aws:lambda:eu-south-1:094274105915:layer:AWSLambdaPowertoolsTypeScriptV2:28](#){: .copyMe}            |
| `eu-south-2`     | [arn:aws:lambda:eu-south-2:094274105915:layer:AWSLambdaPowertoolsTypeScriptV2:28](#){: .copyMe}            |
| `ca-central-1`   | [arn:aws:lambda:ca-central-1:094274105915:layer:AWSLambdaPowertoolsTypeScriptV2:28](#){: .copyMe}          |
| `ca-west-1`      | [arn:aws:lambda:ca-west-1:094274105915:layer:AWSLambdaPowertoolsTypeScriptV2:28](#){: .copyMe}             |
| `sa-east-1`      | [arn:aws:lambda:sa-east-1:094274105915:layer:AWSLambdaPowertoolsTypeScriptV2:28](#){: .copyMe}             |
| `af-south-1`     | [arn:aws:lambda:af-south-1:094274105915:layer:AWSLambdaPowertoolsTypeScriptV2:28](#){: .copyMe}            |
| `me-south-1`     | [arn:aws:lambda:me-south-1:094274105915:layer:AWSLambdaPowertoolsTypeScriptV2:28](#){: .copyMe}            |
| `me-central-1`   | [arn:aws:lambda:me-central-1:094274105915:layer:AWSLambdaPowertoolsTypeScriptV2:28](#){: .copyMe}          |
| `il-central-1`   | [arn:aws:lambda:il-central-1:094274105915:layer:AWSLambdaPowertoolsTypeScriptV2:28](#){: .copyMe}          |
| `mx-central-1`   | [arn:aws:lambda:mx-central-1:094274105915:layer:AWSLambdaPowertoolsTypeScriptV2:28](#){: .copyMe}          |
| `us-gov-west-1`  | [arn:aws-us-gov:lambda:us-gov-west-1:165093116878:layer:AWSLambdaPowertoolsTypeScriptV2:28](#){: .copyMe}  |
| `us-gov-east-1`  | [arn:aws-us-gov:lambda:us-gov-east-1:165087284144:layer:AWSLambdaPowertoolsTypeScriptV2:28](#){: .copyMe}  |
| `cn-north-1`     | [arn:aws-aws-cn:lambda:cn-north-1:498634801083:layer:AWSLambdaPowertoolsTypeScriptV2:28](#){: .copyMe}     |
=======
| Region           | Layer ARN                                                                                                 |
| ---------------- | --------------------------------------------------------------------------------------------------------- |
| `us-east-1`      | [arn:aws:lambda:us-east-1:094274105915:layer:AWSLambdaPowertoolsTypeScriptV2:29](#){: .copyMe}            |
| `us-east-2`      | [arn:aws:lambda:us-east-2:094274105915:layer:AWSLambdaPowertoolsTypeScriptV2:29](#){: .copyMe}            |
| `us-west-1`      | [arn:aws:lambda:us-west-1:094274105915:layer:AWSLambdaPowertoolsTypeScriptV2:29](#){: .copyMe}            |
| `us-west-2`      | [arn:aws:lambda:us-west-2:094274105915:layer:AWSLambdaPowertoolsTypeScriptV2:29](#){: .copyMe}            |
| `ap-south-1`     | [arn:aws:lambda:ap-south-1:094274105915:layer:AWSLambdaPowertoolsTypeScriptV2:29](#){: .copyMe}           |
| `ap-south-2`     | [arn:aws:lambda:ap-south-2:094274105915:layer:AWSLambdaPowertoolsTypeScriptV2:29](#){: .copyMe}           |
| `ap-east-1`      | [arn:aws:lambda:ap-east-1:094274105915:layer:AWSLambdaPowertoolsTypeScriptV2:29](#){: .copyMe}            |
| `ap-northeast-1` | [arn:aws:lambda:ap-northeast-1:094274105915:layer:AWSLambdaPowertoolsTypeScriptV2:29](#){: .copyMe}       |
| `ap-northeast-2` | [arn:aws:lambda:ap-northeast-2:094274105915:layer:AWSLambdaPowertoolsTypeScriptV2:29](#){: .copyMe}       |
| `ap-northeast-3` | [arn:aws:lambda:ap-northeast-3:094274105915:layer:AWSLambdaPowertoolsTypeScriptV2:29](#){: .copyMe}       |
| `ap-southeast-1` | [arn:aws:lambda:ap-southeast-1:094274105915:layer:AWSLambdaPowertoolsTypeScriptV2:29](#){: .copyMe}       |
| `ap-southeast-2` | [arn:aws:lambda:ap-southeast-2:094274105915:layer:AWSLambdaPowertoolsTypeScriptV2:29](#){: .copyMe}       |
| `ap-southeast-3` | [arn:aws:lambda:ap-southeast-3:094274105915:layer:AWSLambdaPowertoolsTypeScriptV2:29](#){: .copyMe}       |
| `ap-southeast-4` | [arn:aws:lambda:ap-southeast-4:094274105915:layer:AWSLambdaPowertoolsTypeScriptV2:29](#){: .copyMe}       |
| `ap-southeast-5` | [arn:aws:lambda:ap-southeast-5:094274105915:layer:AWSLambdaPowertoolsTypeScriptV2:29](#){: .copyMe}       |
| `ap-southeast-7` | [arn:aws:lambda:ap-southeast-7:094274105915:layer:AWSLambdaPowertoolsTypeScriptV2:29](#){: .copyMe}       |
| `eu-central-1`   | [arn:aws:lambda:eu-central-1:094274105915:layer:AWSLambdaPowertoolsTypeScriptV2:29](#){: .copyMe}         |
| `eu-central-2`   | [arn:aws:lambda:eu-central-1:094274105915:layer:AWSLambdaPowertoolsTypeScriptV2:29](#){: .copyMe}         |
| `eu-west-1`      | [arn:aws:lambda:eu-west-1:094274105915:layer:AWSLambdaPowertoolsTypeScriptV2:29](#){: .copyMe}            |
| `eu-west-2`      | [arn:aws:lambda:eu-west-2:094274105915:layer:AWSLambdaPowertoolsTypeScriptV2:29](#){: .copyMe}            |
| `eu-west-3`      | [arn:aws:lambda:eu-west-3:094274105915:layer:AWSLambdaPowertoolsTypeScriptV2:29](#){: .copyMe}            |
| `eu-north-1`     | [arn:aws:lambda:eu-north-1:094274105915:layer:AWSLambdaPowertoolsTypeScriptV2:29](#){: .copyMe}           |
| `eu-south-1`     | [arn:aws:lambda:eu-south-1:094274105915:layer:AWSLambdaPowertoolsTypeScriptV2:29](#){: .copyMe}           |
| `eu-south-2`     | [arn:aws:lambda:eu-south-2:094274105915:layer:AWSLambdaPowertoolsTypeScriptV2:29](#){: .copyMe}           |
| `ca-central-1`   | [arn:aws:lambda:ca-central-1:094274105915:layer:AWSLambdaPowertoolsTypeScriptV2:29](#){: .copyMe}         |
| `ca-west-1`      | [arn:aws:lambda:ca-west-1:094274105915:layer:AWSLambdaPowertoolsTypeScriptV2:29](#){: .copyMe}            |
| `sa-east-1`      | [arn:aws:lambda:sa-east-1:094274105915:layer:AWSLambdaPowertoolsTypeScriptV2:29](#){: .copyMe}            |
| `af-south-1`     | [arn:aws:lambda:af-south-1:094274105915:layer:AWSLambdaPowertoolsTypeScriptV2:29](#){: .copyMe}           |
| `me-south-1`     | [arn:aws:lambda:me-south-1:094274105915:layer:AWSLambdaPowertoolsTypeScriptV2:29](#){: .copyMe}           |
| `me-central-1`   | [arn:aws:lambda:me-central-1:094274105915:layer:AWSLambdaPowertoolsTypeScriptV2:29](#){: .copyMe}         |
| `il-central-1`   | [arn:aws:lambda:il-central-1:094274105915:layer:AWSLambdaPowertoolsTypeScriptV2:29](#){: .copyMe}         |
| `mx-central-1`   | [arn:aws:lambda:mx-central-1:094274105915:layer:AWSLambdaPowertoolsTypeScriptV2:29](#){: .copyMe}         |
| `us-gov-west-1`  | [arn:aws-us-gov:lambda:us-gov-west-1:165093116878:layer:AWSLambdaPowertoolsTypeScriptV2:29](#){: .copyMe} |
| `us-gov-east-1`  | [arn:aws-us-gov:lambda:us-gov-east-1:165087284144:layer:AWSLambdaPowertoolsTypeScriptV2:29](#){: .copyMe} |
>>>>>>> 66fb73ea

### Lookup Layer ARN via AWS SSM Parameter Store

You can also use AWS SSM Parameter Store to dynamically add Powertools for AWS Lambda. The `{version}` placeholder is the semantic version number (e,g. 2.1.0) for a release or `_latest_`.

For example, to get the ARN for version `2.14.0` in the `eu-west-1` region, run the following command:

```bash title="AWS CLI command to get Lambda Layer ARN"
aws ssm get-parameter --name /aws/service/powertools/typescript/generic/all/2.14.0 --region eu-west-1

# output
Parameter:
  ARN: arn:aws:ssm:eu-west-1::parameter/aws/service/powertools/typescript/generic/all/2.14.0
  DataType: text
  LastModifiedDate: '2025-02-11T11:08:45.070000+01:00'
  Name: /aws/service/powertools/typescript/generic/all/2.14.0
  Type: String
  Value: arn:aws:lambda:eu-west-1:094274105915:layer:AWSLambdaPowertoolsTypeScriptV2:29
  Version: 1
```

We currently publish SSM parameters for the following Powertools for AWS Lambda versions in all commercial regions:

- `/aws/service/powertools/typescript/generic/all/latest`: for the latest version of Powertools for AWS Lambda
- `/aws/service/powertools/typescript/generic/all/{version}`: for a specific version of Powertools for AWS Lambda (e.g. `2.14.0`)

See the [examples below](#how-to-use-with-infrastructure-as-code) for how to use the SSM parameter in your infrastructure as code.

### Want to inspect the contents of the Layer?

The pre-signed URL to download this Lambda Layer will be within `Location` key in the CLI output. The CLI output will also contain the Powertools for AWS Lambda version it contains.

Change `{aws::region}` to your AWS region, e.g. `eu-west-1`, and run the following command:

```bash title="AWS CLI command to download Lambda Layer content"
aws lambda get-layer-version-by-arn --arn arn:aws:lambda:{aws::region}:094274105915:layer:AWSLambdaPowertoolsTypeScriptV2:29 --region {aws::region}

# output
{  
    "Content": {,
        "Location": "https://awslambda-eu-west-1-layers.s3.eu-west-1.amazonaws.com/...",
        "CodeSha256": "gwGIE8w0JckdDeDCTX6FbWObb2uIDwgiaAq78gMWDyA=",
        "CodeSize": 3548324
    },
    "LayerArn": "arn:aws:lambda:eu-west-1:094274105915:layer:AWSLambdaPowertoolsTypeScriptV2",
    "LayerVersionArn": "arn:aws:lambda:eu-west-1:094274105915:layer:AWSLambdaPowertoolsTypeScriptV2:29",
    "Description": "Powertools for AWS Lambda (TypeScript) version 2.18.0",
    "CreatedDate": "2025-04-08T07:38:30.424+0000",
    "Version": 24,
    "CompatibleRuntimes": [
        "nodejs18.x",
        "nodejs20.x",
        "nodejs22.x"
    ],
    "LicenseInfo": "MIT-0",
    "CompatibleArchitectures": [
        "arm64",
        "x86_64"
    ]
}
```

### How to use with Infrastructure as Code

=== "CDK"

    ```typescript hl_lines="14 20"
    import { Stack } from 'aws-cdk-lib';
    import { Construct } from 'constructs';
    import { LayerVersion, Function, Runtime, Code } from 'aws-cdk-lib/aws-lambda';
    import { NodejsFunction } from 'aws-cdk-lib/aws-lambda-nodejs';
    
    export class SampleFunctionWithLayer extends Construct {
      constructor(scope: Construct, id: string) {
        super(scope, id);
      
        // Create a Layer with Powertools for AWS Lambda (TypeScript)
        const powertoolsLayer = LayerVersion.fromLayerVersionArn(
          this,
          'PowertoolsLayer',
          `arn:aws:lambda:${Stack.of(this).region}:094274105915:layer:AWSLambdaPowertoolsTypeScriptV2:29`
        );
        
        new NodejsFunction(this, 'Function', {
          runtime: Runtime.NODEJS_22_X,
          // Add the Layer to a Lambda function
          layers: [powertoolsLayer],
          code: Code.fromInline(`...`),
          handler: 'index.handler',
        });
      }
    }
    ```

    If you use `esbuild` to bundle your code, make sure to exclude `@aws-lambda-powertools/*` and `@aws-sdk/*` from being bundled since the packages are already present the layer:

    ```typescript
    new NodejsFunction(this, 'Function', {
      ...
      bundling: {
        externalModules: [
          '@aws-lambda-powertools/*',
          '@aws-sdk/*',
        ],
      }
    });
    ```

    Check the AWS CDK `NodeJsFunction` [documentation](https://docs.aws.amazon.com/cdk/api/v2/docs/aws-cdk-lib.aws_lambda_nodejs.BundlingOptions.html#externalmodules) for more details.  

    You can also use AWS SSM Parameter Store to dynamically resolve the Layer ARN from SSM Parameter Store and add the toolkit in your code, allowing you to pin to `latest` or a specific Powertools for AWS version.  

    ```typescript hl_lines="5 15-17"
    import { Stack } from 'aws-cdk-lib';
    import { Construct } from 'constructs';
    import { LayerVersion, Function, Runtime, Code } from 'aws-cdk-lib/aws-lambda';
    import { NodejsFunction } from 'aws-cdk-lib/aws-lambda-nodejs';
    import { StringParameter } from 'aws-cdk-lib/aws-ssm';
    
    export class SampleFunctionWithLayer extends Construct {
      constructor(scope: Construct, id: string) {
        super(scope, id);
      
        // Create a Layer with Powertools for AWS Lambda (TypeScript)
        const powertoolsLayer = LayerVersion.fromLayerVersionArn(
          this,
          'PowertoolsLayer',
          StringParameter.valueForStringParameter(this, 'PowertoolsLayer', {
            parameterName: '/aws/service/powertools/typescript/generic/all/latest',
          })
        );
        
        new NodejsFunction(this, 'Function', {
          runtime: Runtime.NODEJS_22_X,
          // Add the Layer to a Lambda function
          layers: [powertoolsLayer],
          code: Code.fromInline(`...`),
          handler: 'index.handler',
        });
      }
    }
    ```    

=== "SAM"

    ```yaml hl_lines="5"
    MyLambdaFunction:
      Type: AWS::Serverless::Function
        Properties:
          Layers:
            - !Sub arn:aws:lambda:${AWS::Region}:094274105915:layer:AWSLambdaPowertoolsTypeScriptV2:29
    ```

    You can also use AWS SSM Parameter Store to dynamically add Powertools for AWS Lambda and resolve the Layer ARN from SSM Parameter Store in your code, allowing you to pin to `latest` or a specific Powertools for AWS Lambda version.

    ```yaml hl_lines="5"
    MyLambdaFunction:
      Type: AWS::Serverless::Function
        Properties:
          Layers:
            - {{resolve:ssm:/aws/service/powertools/typescript/generic/all/latest}}
    ```

    If you use `esbuild` to bundle your code, make sure to exclude `@aws-lambda-powertools/*` and `@aws-sdk/*` from being bundled since the packages are already present the layer:

    ```yaml hl_lines="5-14"
    MyLambdaFunction:
      Type: AWS::Serverless::Function
      Properties:
        ...
        Metadata: 
          # Manage esbuild properties
          BuildMethod: esbuild
          BuildProperties:
          Minify: true
          External:
            - '@aws-lambda-powertools/*'
            - '@aws-sdk/*'
    ```

    Check the [documentation](https://docs.aws.amazon.com/serverless-application-model/latest/developerguide/serverless-sam-cli-using-build-typescript.html) for more details.

=== "Serverless framework"

    ```yaml hl_lines="5"
    functions:
      hello:
        handler: lambda_function.lambda_handler
        layers:
          - arn:aws:lambda:${aws:region}:094274105915:layer:AWSLambdaPowertoolsTypeScriptV2:29
    ```

    If you use `esbuild` to bundle your code, make sure to exclude `@aws-lambda-powertools/*` and `@aws-sdk/*` from being bundled since the packages are already present the layer:

    ```yaml
    custom:
      esbuild:
        external:
          - '@aws-lambda-powertools/*'
          - '@aws-sdk/*'
    ```

    Check the [documentation](https://floydspace.github.io/serverless-esbuild/) for more details.

=== "Terraform"

    ```terraform hl_lines="18"
    terraform {
      required_version = "~> 1.0.5"
      required_providers {
        aws = "~> 3.50.0"
      }
    }

    provider "aws" {
      region  = "{aws::region}"
    }

    resource "aws_lambda_function" "test_lambda" {
      filename      = "lambda_function_payload.zip"
      function_name = "lambda_function_name"
      role          = ...
      handler       = "index.handler"
      runtime 		= "nodejs22.x"
      layers 		= ["arn:aws:lambda:{aws::region}:094274105915:layer:AWSLambdaPowertoolsTypeScriptV2:29"]
      source_code_hash = filebase64sha256("lambda_function_payload.zip")
    }
    ```

    You can use [data sources](https://developer.hashicorp.com/terraform/language/data-sources) to resolve the SSM Parameter Store in your code, allowing you to pin to `latest` or a specific Powertools for AWS Lambda version.

    ```terraform
      data "aws_ssm_parameter" "powertools_version" {
        # Replace {version} with your chosen Powertools for AWS Lambda version or latest
        name = "/aws/service/powertools/python/generic/all/latest"
      }

      resource "aws_lambda_function" "test_lambda" {
        ...

        runtime = "nodejs22.x"

        layers = [data.aws_ssm_parameter.powertools_version.value]
      }
    ```

=== "Pulumi"

    ```typescript hl_lines="11"
    import * as pulumi from '@pulumi/pulumi';
    import * as aws from '@pulumi/aws';

    const role = new aws.iam.Role('role', {
        assumeRolePolicy: aws.iam.assumeRolePolicyForPrincipal(aws.iam.Principals.LambdaPrincipal),
        managedPolicyArns: [aws.iam.ManagedPolicies.AWSLambdaBasicExecutionRole]
    });

    const lambdaFunction = new aws.lambda.Function('function', {
        layers: [
            pulumi.interpolate`arn:aws:lambda:${aws.getRegionOutput().name}:094274105915:layer:AWSLambdaPowertoolsTypeScriptV2:29`
        ],
        code: new pulumi.asset.FileArchive('lambda_function_payload.zip'),
        tracingConfig: {
            mode: 'Active'
        },
        runtime: aws.lambda.Runtime.NodeJS22dX,
        handler: 'index.handler',
        role: role.arn,
        architectures: ['x86_64']
    });
    ```

=== "Amplify"

    Remember to replace the region with your AWS region, e.g., `eu-west-1`. Amplify Gen 2 currently does not support obtaining the region dynamically.

    ```typescript hl_lines="9 19"
    import { defineFunction } from "@aws-amplify/backend";

    export const myFunction = defineFunction({
      name: "my-function",
      layers: {
        "@aws-lambda-powertools/*":
          "arn:aws:lambda:${AWS::Region}:094274105915:layer:AWSLambdaPowertoolsTypeScriptV2:29",
      },
    });
    ```<|MERGE_RESOLUTION|>--- conflicted
+++ resolved
@@ -17,7 +17,6 @@
 
     Open an [issue](https://github.com/aws-powertools/powertools-lambda-typescript/issues/new?template=feature_request.yml&title=Feature%20request%3A%20missing%20Lambda%20layer%20region) in our GitHub repository to request it.
 
-<<<<<<< HEAD
 | Region           | Layer ARN                                                                                                  |
 | ---------------- | ---------------------------------------------------------------------------------------------------------- |
 | `us-east-1`      | [arn:aws:lambda:us-east-1:094274105915:layer:AWSLambdaPowertoolsTypeScriptV2:28](#){: .copyMe}             |
@@ -55,44 +54,6 @@
 | `us-gov-west-1`  | [arn:aws-us-gov:lambda:us-gov-west-1:165093116878:layer:AWSLambdaPowertoolsTypeScriptV2:28](#){: .copyMe}  |
 | `us-gov-east-1`  | [arn:aws-us-gov:lambda:us-gov-east-1:165087284144:layer:AWSLambdaPowertoolsTypeScriptV2:28](#){: .copyMe}  |
 | `cn-north-1`     | [arn:aws-aws-cn:lambda:cn-north-1:498634801083:layer:AWSLambdaPowertoolsTypeScriptV2:28](#){: .copyMe}     |
-=======
-| Region           | Layer ARN                                                                                                 |
-| ---------------- | --------------------------------------------------------------------------------------------------------- |
-| `us-east-1`      | [arn:aws:lambda:us-east-1:094274105915:layer:AWSLambdaPowertoolsTypeScriptV2:29](#){: .copyMe}            |
-| `us-east-2`      | [arn:aws:lambda:us-east-2:094274105915:layer:AWSLambdaPowertoolsTypeScriptV2:29](#){: .copyMe}            |
-| `us-west-1`      | [arn:aws:lambda:us-west-1:094274105915:layer:AWSLambdaPowertoolsTypeScriptV2:29](#){: .copyMe}            |
-| `us-west-2`      | [arn:aws:lambda:us-west-2:094274105915:layer:AWSLambdaPowertoolsTypeScriptV2:29](#){: .copyMe}            |
-| `ap-south-1`     | [arn:aws:lambda:ap-south-1:094274105915:layer:AWSLambdaPowertoolsTypeScriptV2:29](#){: .copyMe}           |
-| `ap-south-2`     | [arn:aws:lambda:ap-south-2:094274105915:layer:AWSLambdaPowertoolsTypeScriptV2:29](#){: .copyMe}           |
-| `ap-east-1`      | [arn:aws:lambda:ap-east-1:094274105915:layer:AWSLambdaPowertoolsTypeScriptV2:29](#){: .copyMe}            |
-| `ap-northeast-1` | [arn:aws:lambda:ap-northeast-1:094274105915:layer:AWSLambdaPowertoolsTypeScriptV2:29](#){: .copyMe}       |
-| `ap-northeast-2` | [arn:aws:lambda:ap-northeast-2:094274105915:layer:AWSLambdaPowertoolsTypeScriptV2:29](#){: .copyMe}       |
-| `ap-northeast-3` | [arn:aws:lambda:ap-northeast-3:094274105915:layer:AWSLambdaPowertoolsTypeScriptV2:29](#){: .copyMe}       |
-| `ap-southeast-1` | [arn:aws:lambda:ap-southeast-1:094274105915:layer:AWSLambdaPowertoolsTypeScriptV2:29](#){: .copyMe}       |
-| `ap-southeast-2` | [arn:aws:lambda:ap-southeast-2:094274105915:layer:AWSLambdaPowertoolsTypeScriptV2:29](#){: .copyMe}       |
-| `ap-southeast-3` | [arn:aws:lambda:ap-southeast-3:094274105915:layer:AWSLambdaPowertoolsTypeScriptV2:29](#){: .copyMe}       |
-| `ap-southeast-4` | [arn:aws:lambda:ap-southeast-4:094274105915:layer:AWSLambdaPowertoolsTypeScriptV2:29](#){: .copyMe}       |
-| `ap-southeast-5` | [arn:aws:lambda:ap-southeast-5:094274105915:layer:AWSLambdaPowertoolsTypeScriptV2:29](#){: .copyMe}       |
-| `ap-southeast-7` | [arn:aws:lambda:ap-southeast-7:094274105915:layer:AWSLambdaPowertoolsTypeScriptV2:29](#){: .copyMe}       |
-| `eu-central-1`   | [arn:aws:lambda:eu-central-1:094274105915:layer:AWSLambdaPowertoolsTypeScriptV2:29](#){: .copyMe}         |
-| `eu-central-2`   | [arn:aws:lambda:eu-central-1:094274105915:layer:AWSLambdaPowertoolsTypeScriptV2:29](#){: .copyMe}         |
-| `eu-west-1`      | [arn:aws:lambda:eu-west-1:094274105915:layer:AWSLambdaPowertoolsTypeScriptV2:29](#){: .copyMe}            |
-| `eu-west-2`      | [arn:aws:lambda:eu-west-2:094274105915:layer:AWSLambdaPowertoolsTypeScriptV2:29](#){: .copyMe}            |
-| `eu-west-3`      | [arn:aws:lambda:eu-west-3:094274105915:layer:AWSLambdaPowertoolsTypeScriptV2:29](#){: .copyMe}            |
-| `eu-north-1`     | [arn:aws:lambda:eu-north-1:094274105915:layer:AWSLambdaPowertoolsTypeScriptV2:29](#){: .copyMe}           |
-| `eu-south-1`     | [arn:aws:lambda:eu-south-1:094274105915:layer:AWSLambdaPowertoolsTypeScriptV2:29](#){: .copyMe}           |
-| `eu-south-2`     | [arn:aws:lambda:eu-south-2:094274105915:layer:AWSLambdaPowertoolsTypeScriptV2:29](#){: .copyMe}           |
-| `ca-central-1`   | [arn:aws:lambda:ca-central-1:094274105915:layer:AWSLambdaPowertoolsTypeScriptV2:29](#){: .copyMe}         |
-| `ca-west-1`      | [arn:aws:lambda:ca-west-1:094274105915:layer:AWSLambdaPowertoolsTypeScriptV2:29](#){: .copyMe}            |
-| `sa-east-1`      | [arn:aws:lambda:sa-east-1:094274105915:layer:AWSLambdaPowertoolsTypeScriptV2:29](#){: .copyMe}            |
-| `af-south-1`     | [arn:aws:lambda:af-south-1:094274105915:layer:AWSLambdaPowertoolsTypeScriptV2:29](#){: .copyMe}           |
-| `me-south-1`     | [arn:aws:lambda:me-south-1:094274105915:layer:AWSLambdaPowertoolsTypeScriptV2:29](#){: .copyMe}           |
-| `me-central-1`   | [arn:aws:lambda:me-central-1:094274105915:layer:AWSLambdaPowertoolsTypeScriptV2:29](#){: .copyMe}         |
-| `il-central-1`   | [arn:aws:lambda:il-central-1:094274105915:layer:AWSLambdaPowertoolsTypeScriptV2:29](#){: .copyMe}         |
-| `mx-central-1`   | [arn:aws:lambda:mx-central-1:094274105915:layer:AWSLambdaPowertoolsTypeScriptV2:29](#){: .copyMe}         |
-| `us-gov-west-1`  | [arn:aws-us-gov:lambda:us-gov-west-1:165093116878:layer:AWSLambdaPowertoolsTypeScriptV2:29](#){: .copyMe} |
-| `us-gov-east-1`  | [arn:aws-us-gov:lambda:us-gov-east-1:165087284144:layer:AWSLambdaPowertoolsTypeScriptV2:29](#){: .copyMe} |
->>>>>>> 66fb73ea
 
 ### Lookup Layer ARN via AWS SSM Parameter Store
 
