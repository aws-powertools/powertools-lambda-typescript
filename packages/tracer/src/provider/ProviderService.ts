--- conflicted
+++ resolved
@@ -3,13 +3,9 @@
   ProviderServiceInterface,
   ContextMissingStrategy,
 } from '../types/ProviderServiceInterface.js';
-<<<<<<< HEAD
-import {
-=======
 import type { Segment, Subsegment, Logger } from 'aws-xray-sdk-core';
 import xraySdk from 'aws-xray-sdk-core';
 const {
->>>>>>> d18ffde7
   captureAWS,
   captureAWSClient,
   captureAWSv3Client,
