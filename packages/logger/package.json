{
  "name": "@aws-lambda-powertools/logger",
  "version": "0.0.0",
  "description": "The logging package for the AWS Lambda powertools (TypeScript) library",
  "author": {
    "name": "Amazon Web Services",
    "url": "https://aws.amazon.com"
  },
  "scripts": {
    "commit": "commit",
    "test": "jest  --detectOpenHandles",
    "watch": "jest --watch",
    "build": "tsc",
    "lint": "eslint \"./{src,tests}/**/*.ts\"",
    "format": "eslint --fix \"./{src,tests}/**/*.ts\"",
    "prepare": "npm run build",
    "prepublishOnly": "npm test && npm run lint",
    "preversion": "npm run lint",
    "version": "npm run format && git add -A src",
    "postversion": "git push && git push --tags",
    "example:hello-world": "ts-node examples/hello-world.ts",
<<<<<<< HEAD
    "example:hello-world-with-context": "ts-node examples/inject-context.ts",
    "example:hello-world-errors": "ts-node examples/errors.ts",
=======
    "example:hello-world-with-context": "ts-node examples/hello-world-with-context.ts",
    "example:hello-world-with-context-decorators": "ts-node examples/hello-world-with-context-decorators.ts",
>>>>>>> 369e4d15
    "example:custom-logger-options": "ts-node examples/custom-logger-options.ts",
    "example:child-logger": "ts-node examples/child-logger.ts",
    "example:additional-keys": "ts-node examples/additional-keys.ts",
    "example:sample-rate": "ts-node examples/sample-rate.ts",
    "example:persistent-attributes": "ts-node examples/persistent-attributes.ts",
    "example:ephemeral-attributes": "ts-node examples/ephemeral-attributes.ts"
  },
  "homepage": "https://github.com/awslabs/aws-lambda-powertools-typescript/tree/master/packages/logging#readme",
  "license": "MIT",
  "main": "./lib/index.js",
  "types": "./lib/index.d.ts",
  "devDependencies": {
    "@commitlint/cli": "^11.0.0",
    "@commitlint/config-conventional": "^11.0.0",
    "@types/aws-lambda": "^8.10.72",
    "@types/jest": "^26.0.19",
    "@types/lodash": "^4.14.168",
    "@types/node": "^14.14.16",
    "@typescript-eslint/eslint-plugin": "^4.11.1",
    "@typescript-eslint/parser": "^4.11.1",
    "eslint": "^7.16.0",
    "jest": "^26.6.3",
    "lerna": "^3.22.1",
    "ts-jest": "^26.4.4",
    "ts-node": "^9.1.1",
    "typescript": "^4.1.3"
  },
  "files": [
    "lib"
  ],
  "repository": {
    "type": "git",
    "url": "git+https://github.com/awslabs/aws-lambda-powertools-typescript.git"
  },
  "bugs": {
    "url": "https://github.com/awslabs/aws-lambda-powertools-typescript/issues"
  },
  "dependencies": {
    "lodash": "^4.17.21"
  }
}<|MERGE_RESOLUTION|>--- conflicted
+++ resolved
@@ -19,13 +19,8 @@
     "version": "npm run format && git add -A src",
     "postversion": "git push && git push --tags",
     "example:hello-world": "ts-node examples/hello-world.ts",
-<<<<<<< HEAD
-    "example:hello-world-with-context": "ts-node examples/inject-context.ts",
-    "example:hello-world-errors": "ts-node examples/errors.ts",
-=======
     "example:hello-world-with-context": "ts-node examples/hello-world-with-context.ts",
     "example:hello-world-with-context-decorators": "ts-node examples/hello-world-with-context-decorators.ts",
->>>>>>> 369e4d15
     "example:custom-logger-options": "ts-node examples/custom-logger-options.ts",
     "example:child-logger": "ts-node examples/child-logger.ts",
     "example:additional-keys": "ts-node examples/additional-keys.ts",
