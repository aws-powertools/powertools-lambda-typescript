--- conflicted
+++ resolved
@@ -13,60 +13,43 @@
       NODE_ENV: dev
     strategy:
       matrix:
-<<<<<<< HEAD
-        version: [16, 18]
-      fail-fast: false
-    steps:
-      - name: Checkout code
-        uses: actions/checkout@8e5e7e5ab8b370d6c329ec480221332ada57f0ab # v3.5.2
-=======
         version: [16, 18, 20]
       fail-fast: false
     steps:
       - name: Checkout code
         uses: actions/checkout@b4ffde65f46336ab88eb53be808477a3936bae11  # v4.1.1
->>>>>>> d18ffde7
       - name: Setup NodeJS
         uses: actions/setup-node@60edb5dd545a775178f52524783378180af0d1f8 # v4.0.2
         with:
           node-version: ${{ matrix.version }}
-          cache: 'npm'
+          cache: "npm"
       - name: Setup dependencies
         uses: ./.github/actions/cached-node-modules
         with:
           nodeVersion: ${{ matrix.version }}
       - name: Run linting
-        run: npm run lint -w packages/commons -w packages/logger -w packages/tracer -w packages/metrics -w packages/parameters -w packages/idempotency -w packages/batch -w packages/parser
+        run: npm run lint -w packages/commons -w packages/logger -w packages/tracer -w packages/metrics -w packages/parameters -w packages/idempotency -w packages/batch
       - name: Run unit tests
-        run: npm t -w packages/commons -w packages/logger -w packages/tracer -w packages/metrics -w packages/parameters -w packages/idempotency -w packages/batch -w packages/parser
+        run: npm t -w packages/commons -w packages/logger -w packages/tracer -w packages/metrics -w packages/parameters -w packages/idempotency -w packages/batch
   check-examples:
     runs-on: ubuntu-latest
     env:
       NODE_ENV: dev
     strategy:
       matrix:
-        example: ['sam', 'cdk']
+        example: ["sam", "cdk"]
       fail-fast: false
     defaults:
       run:
         working-directory: examples/${{ matrix.example }}
     steps:
       - name: Checkout code
-<<<<<<< HEAD
-        uses: actions/checkout@8e5e7e5ab8b370d6c329ec480221332ada57f0ab # v3.5.2
-=======
         uses: actions/checkout@b4ffde65f46336ab88eb53be808477a3936bae11  # v4.1.1
->>>>>>> d18ffde7
       - name: Setup NodeJS
         uses: actions/setup-node@60edb5dd545a775178f52524783378180af0d1f8 # v4.0.2
         with:
-<<<<<<< HEAD
-          node-version: 18
-          cache: 'npm'
-=======
           node-version: 20
           cache: "npm"
->>>>>>> d18ffde7
       - name: Setup dependencies
         uses: ./.github/actions/cached-node-modules
       - name: Run linting
@@ -79,21 +62,12 @@
       NODE_ENV: dev
     steps:
       - name: Checkout code
-<<<<<<< HEAD
-        uses: actions/checkout@8e5e7e5ab8b370d6c329ec480221332ada57f0ab # v3.5.2
-=======
         uses: actions/checkout@b4ffde65f46336ab88eb53be808477a3936bae11  # v4.1.1
->>>>>>> d18ffde7
       - name: Setup NodeJS
         uses: actions/setup-node@60edb5dd545a775178f52524783378180af0d1f8 # v4.0.2
         with:
-<<<<<<< HEAD
-          node-version: 18
-          cache: 'npm'
-=======
           node-version: 20
           cache: "npm"
->>>>>>> d18ffde7
       - name: Setup dependencies
         uses: ./.github/actions/cached-node-modules
       - name: Run linting
@@ -106,21 +80,12 @@
       NODE_ENV: dev
     steps:
       - name: Checkout code
-<<<<<<< HEAD
-        uses: actions/checkout@8e5e7e5ab8b370d6c329ec480221332ada57f0ab # v3.5.2
-=======
         uses: actions/checkout@b4ffde65f46336ab88eb53be808477a3936bae11  # v4.1.1
->>>>>>> d18ffde7
       - name: Setup NodeJS
         uses: actions/setup-node@60edb5dd545a775178f52524783378180af0d1f8 # v4.0.2
         with:
-<<<<<<< HEAD
-          node-version: 18
-          cache: 'npm'
-=======
           node-version: 20
           cache: "npm"
->>>>>>> d18ffde7
       - name: Setup dependencies
         uses: ./.github/actions/cached-node-modules
       - name: Run linting
