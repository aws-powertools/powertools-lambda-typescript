{% extends "base.html" %}

{% block outdated %}
You're not viewing the latest version.
<a href="{{ '../' ~ base_url }}">
  <strong>Click here to go to latest.</strong>
</a>
{% endblock %}

{% block announce %}
<<<<<<< HEAD
Version 2 is coming soon 🔥 Check out the <a href="{{ '../' ~ base_url ~ '/latest/upgrade' }}">upgrade guide</a> to see
=======
Version 2 is generally available 🔥 Check out the <a href="{{ '../' ~ base_url ~ '/latest/upgrade' }}">upgrade guide</a> to see
>>>>>>> badfef58
what's new.
{% endblock %}<|MERGE_RESOLUTION|>--- conflicted
+++ resolved
@@ -8,10 +8,6 @@
 {% endblock %}
 
 {% block announce %}
-<<<<<<< HEAD
-Version 2 is coming soon 🔥 Check out the <a href="{{ '../' ~ base_url ~ '/latest/upgrade' }}">upgrade guide</a> to see
-=======
 Version 2 is generally available 🔥 Check out the <a href="{{ '../' ~ base_url ~ '/latest/upgrade' }}">upgrade guide</a> to see
->>>>>>> badfef58
 what's new.
 {% endblock %}