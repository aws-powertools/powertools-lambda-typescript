--- conflicted
+++ resolved
@@ -12,10 +12,7 @@
   "scripts": {
     "test": "vitest --run",
     "test:unit": "vitest --run",
-<<<<<<< HEAD
-=======
     "test:unit:coverage": "vitest --run --coverage.enabled --coverage.thresholds.100 --coverage.include='src/**'",
->>>>>>> 619dd2b7
     "test:e2e:nodejs18x": "echo 'Not Implemented'",
     "test:e2e:nodejs20x": "echo 'Not Implemented'",
     "test:e2e": "echo 'Not Implemented'",
