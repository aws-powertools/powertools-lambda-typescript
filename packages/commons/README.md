--- conflicted
+++ resolved
@@ -1,10 +1,6 @@
 # Powertools for AWS Lambda (TypeScript) <!-- omit in toc -->
 
-<<<<<<< HEAD
-Powertools is a developer toolkit to implement Serverless [best practices and increase developer velocity](https://docs.powertools.aws.dev/lambda-typescript/latest/#features).
-=======
 Powertools for AWS Lambda (TypeScript) is a developer toolkit to implement Serverless [best practices and increase developer velocity](https://awslabs.github.io/aws-lambda-powertools-typescript/latest/#features).
->>>>>>> 3312019f
 
 You can use the library in both TypeScript and JavaScript code bases.
 
@@ -79,13 +75,8 @@
 
 ## Roadmap
 
-<<<<<<< HEAD
-The roadmap of Powertools is driven by customers’ demand.  
-Help us prioritize upcoming functionalities or utilities by [upvoting existing RFCs and feature requests](https://github.com/aws-powertools/lambda-typescript/issues), or [creating new ones](https://github.com/aws-powertools/lambda-typescript/issues/new/choose), in this GitHub repository.
-=======
 The roadmap of Powertools for AWS Lambda (TypeScript) is driven by customers’ demand.  
 Help us prioritize upcoming functionalities or utilities by [upvoting existing RFCs and feature requests](https://github.com/awslabs/aws-lambda-powertools-typescript/issues), or [creating new ones](https://github.com/awslabs/aws-lambda-powertools-typescript/issues/new/choose), in this GitHub repository.
->>>>>>> 3312019f
 
 ## Connect
 
@@ -96,11 +87,7 @@
 
 ### Becoming a reference customer
 
-<<<<<<< HEAD
-Knowing which companies are using this library is important to help prioritize the project internally. If your company is using AWS Lambda Powertools for TypeScript, you can request to have your name and logo added to the README file by raising a [Support Lambda Powertools (become a reference)](https://github.com/aws-powertools/lambda-typescript/issues/new?assignees=&labels=customer-reference&template=support_powertools.yml&title=%5BSupport+Lambda+Powertools%5D%3A+%3Cyour+organization+name%3E){target="_blank"} issue.
-=======
 Knowing which companies are using this library is important to help prioritize the project internally. If your company is using Powertools for AWS Lambda (TypeScript), you can request to have your name and logo added to the README file by raising a [Support Powertools for AWS Lambda (TypeScript) (become a reference)](https://github.com/awslabs/aws-lambda-powertools-typescript/issues/new?assignees=&labels=customer-reference&template=support_powertools.yml&title=%5BSupport+Lambda+Powertools%5D%3A+%3Cyour+organization+name%3E) issue.
->>>>>>> 3312019f
 
 The following companies, among others, use Powertools:
 
@@ -114,11 +101,7 @@
 
 ### Sharing your work
 
-<<<<<<< HEAD
-Share what you did with Powertools 💞💞. Blog post, workshops, presentation, sample apps and others. Check out what the community has already shared about Powertools [here](https://docs.powertools.aws.dev/lambda-typescript/latest/we_made_this).
-=======
 Share what you did with Powertools for AWS Lambda (TypeScript) 💞💞. Blog post, workshops, presentation, sample apps and others. Check out what the community has already shared about Powertools for AWS Lambda (TypeScript) [here](https://awslabs.github.io/aws-lambda-powertools-typescript/latest/we_made_this).
->>>>>>> 3312019f
 
 ### Using Lambda Layer
 
