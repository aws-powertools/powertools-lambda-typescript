--- conflicted
+++ resolved
@@ -2,10 +2,7 @@
 import type { HandlerMethodDecorator } from '@aws-lambda-powertools/commons/types';
 import type { Context, Handler } from 'aws-lambda';
 import merge from 'lodash.merge';
-<<<<<<< HEAD
-=======
 import { format } from 'node:util';
->>>>>>> d18ffde7
 import { Console } from 'node:console';
 import { randomInt } from 'node:crypto';
 import { EnvironmentVariablesService } from './config/EnvironmentVariablesService.js';
@@ -435,8 +432,8 @@
     logger.addContext(context);
 
     let shouldLogEvent = undefined;
-    if (Object.hasOwn(options || {}, 'logEvent')) {
-      shouldLogEvent = options!.logEvent;
+    if (options && options.hasOwnProperty('logEvent')) {
+      shouldLogEvent = options.logEvent;
     }
     logger.logEventIfEnabled(event, shouldLogEvent);
   }
@@ -482,11 +479,7 @@
    */
   public removePersistentLogAttributes(keys: string[]): void {
     for (const key of keys) {
-<<<<<<< HEAD
-      if (Object.hasOwn(this.persistentLogAttributes, key)) {
-=======
       if (this.persistentLogAttributes && key in this.persistentLogAttributes) {
->>>>>>> d18ffde7
         delete this.persistentLogAttributes[key];
       }
     }
@@ -581,8 +574,6 @@
    */
   private addToPowertoolsLogData(attributes: Partial<PowertoolsLogData>): void {
     merge(this.powertoolsLogData, attributes);
-<<<<<<< HEAD
-=======
   }
 
   private awsLogLevelShortCircuit(selectedLogLevel?: string): boolean {
@@ -607,7 +598,6 @@
     }
 
     return false;
->>>>>>> d18ffde7
   }
 
   /**
