{
  "name": "@aws-lambda-powertools/parameters",
  "version": "2.0.3",
  "description": "The parameters package for the Powertools for AWS Lambda (TypeScript) library",
  "author": {
    "name": "Amazon Web Services",
    "url": "https://aws.amazon.com"
  },
  "publishConfig": {
    "access": "public"
  },
  "scripts": {
    "test": "npm run test:unit",
    "test:unit": "jest --group=unit --detectOpenHandles --coverage --verbose",
    "jest": "jest --detectOpenHandles --verbose",
    "test:e2e:nodejs16x": "RUNTIME=nodejs16x jest --group=e2e",
    "test:e2e:nodejs18x": "RUNTIME=nodejs18x jest --group=e2e",
    "test:e2e:nodejs20x": "RUNTIME=nodejs20x jest --group=e2e",
    "test:e2e": "jest --group=e2e",
    "watch": "jest --watch",
    "build:cjs": "tsc --build tsconfig.json && echo '{ \"type\": \"commonjs\" }' > lib/cjs/package.json",
    "build:esm": "tsc --build tsconfig.esm.json && echo '{ \"type\": \"module\" }' > lib/esm/package.json",
    "build": "npm run build:esm & npm run build:cjs",
    "lint": "eslint --ext .ts,.js --no-error-on-unmatched-pattern .",
    "lint-fix": "eslint --fix --ext .ts,.js --no-error-on-unmatched-pattern .",
    "prepack": "node ../../.github/scripts/release_patch_package_json.js ."
  },
  "lint-staged": {
    "*.{js,ts}": "npm run lint-fix"
  },
  "homepage": "https://github.com/aws-powertools/powertools-lambda-typescript/tree/main/packages/parameters#readme",
  "license": "MIT-0",
  "type": "module",
  "exports": {
    ".": {
      "require": {
        "types": "./lib/cjs/index.d.ts",
        "default": "./lib/cjs/index.js"
      },
      "import": {
        "types": "./lib/esm/index.d.ts",
        "default": "./lib/esm/index.js"
      }
    },
    "./base/types": {
      "import": "./lib/esm/types/BaseProvider.d.ts",
      "require": "./lib/cjs/types/BaseProvider.d.ts"
    },
    "./base": {
      "import": "./lib/esm/base/index.js",
      "require": "./lib/cjs/base/index.js"
    },
    "./ssm/types": {
      "import": "./lib/esm/types/SSMProvider.d.ts",
      "require": "./lib/cjs/types/SSMProvider.d.ts"
    },
    "./ssm": {
      "import": "./lib/esm/ssm/index.js",
      "require": "./lib/cjs/ssm/index.js"
    },
    "./secrets/types": {
      "import": "./lib/esm/types/SecretsProvider.d.ts",
      "require": "./lib/cjs/types/SecretsProvider.d.ts"
    },
    "./secrets": {
      "import": "./lib/esm/secrets/index.js",
      "require": "./lib/cjs/secrets/index.js"
    },
    "./dynamodb/types": {
      "import": "./lib/esm/types/AppConfigProvider.d.ts",
      "require": "./lib/cjs/types/AppConfigProvider.d.ts"
    },
    "./dynamodb": {
      "import": "./lib/esm/dynamodb/index.js",
      "require": "./lib/cjs/dynamodb/index.js"
    },
    "./appconfig/types": {
      "import": "./lib/esm/appconfig/index.js",
      "require": "./lib/cjs/appconfig/index.js"
    },
    "./appconfig": {
      "import": "./lib/esm/appconfig/index.js",
      "require": "./lib/cjs/appconfig/index.js"
    },
    "./errors": {
      "import": "./lib/esm/errors.js",
      "require": "./lib/cjs/errors.js"
    }
  },
  "typesVersions": {
    "*": {
      "base/types": [
        "lib/cjs/types/BaseProvider.d.ts",
        "lib/esm/types/BaseProvider.d.ts"
      ],
      "base": [
        "lib/cjs/base/index.d.ts",
        "lib/esm/base/index.d.ts"
      ],
      "ssm/types": [
        "lib/cjs/types/SSMProvider.d.ts",
        "lib/esm/types/SSMProvider.d.ts"
      ],
      "ssm": [
        "lib/cjs/ssm/index.d.ts",
        "lib/esm/ssm/index.d.ts"
      ],
      "secrets/types": [
        "lib/cjs/types/SecretsProvider.d.ts",
        "lib/esm/types/SecretsProvider.d.ts"
      ],
      "secrets": [
        "lib/cjs/secrets/index.d.ts",
        "lib/esm/secrets/index.d.ts"
      ],
      "dynamodb/types": [
        "./lib/cjs/types/DynamoDBProvider.d.ts",
        "./lib/esm/types/DynamoDBProvider.d.ts"
      ],
      "dynamodb": [
        "lib/cjs/dynamodb/index.d.ts",
        "lib/esm/dynamodb/index.d.ts"
      ],
      "appconfig/types": [
        "./lib/cjs/types/AppConfigProvider.d.ts",
        "./lib/esm/types/AppConfigProvider.d.ts"
      ],
      "appconfig": [
        "lib/cjs/appconfig/index.d.ts",
        "lib/esm/appconfig/index.d.ts"
      ],
      "errors": [
        "lib/cjs/errors.d.ts",
        "lib/esm/errors.d.ts"
      ]
    }
  },
  "types": "./lib/cjs/index.d.ts",
  "main": "./lib/cjs/index.js",
  "files": [
    "lib"
  ],
  "repository": {
    "type": "git",
    "url": "git+https://github.com/aws-powertools/powertools-lambda-typescript.git"
  },
  "bugs": {
    "url": "https://github.com/aws-powertools/powertools-lambda-typescript/issues"
  },
  "keywords": [
    "aws",
    "lambda",
    "powertools",
    "ssm",
    "secrets",
    "serverless",
    "nodejs"
  ],
  "devDependencies": {
    "@aws-lambda-powertools/testing-utils": "file:../testing",
<<<<<<< HEAD
    "@aws-sdk/client-appconfigdata": "^3.533.0",
    "@aws-sdk/client-dynamodb": "^3.533.0",
    "@aws-sdk/client-secrets-manager": "^3.534.0",
    "@aws-sdk/client-ssm": "^3.533.0",
    "@aws-sdk/util-dynamodb": "^3.533.0",
    "@smithy/util-base64": "^2.3.0",
    "aws-sdk-client-mock": "^3.0.1",
    "aws-sdk-client-mock-jest": "^3.0.1"
=======
    "@aws-sdk/client-appconfigdata": "^3.535.0",
    "@aws-sdk/client-dynamodb": "^3.538.0",
    "@aws-sdk/client-secrets-manager": "^3.535.0",
    "@aws-sdk/client-ssm": "^3.535.0",
    "@aws-sdk/util-dynamodb": "^3.538.0",
    "aws-sdk-client-mock": "^4.0.0",
    "aws-sdk-client-mock-jest": "^4.0.0"
>>>>>>> 54f9b17e
  },
  "dependencies": {
    "@aws-lambda-powertools/commons": "^2.0.3"
  },
  "peerDependencies": {
    "@aws-sdk/client-appconfigdata": ">=3.x",
    "@aws-sdk/client-dynamodb": ">=3.x",
    "@aws-sdk/client-secrets-manager": ">=3.x",
    "@aws-sdk/client-ssm": ">=3.x",
    "@aws-sdk/util-dynamodb": ">=3.x",
    "@middy/core": ">=3.x"
  },
  "peerDependenciesMeta": {
    "@middy/core": {
      "optional": true
    },
    "@aws-sdk/client-appconfigdata": {
      "optional": true
    },
    "@aws-sdk/client-dynamodb": {
      "optional": true
    },
    "@aws-sdk/client-secrets-manager": {
      "optional": true
    },
    "@aws-sdk/client-ssm": {
      "optional": true
    },
    "@aws-sdk/util-dynamodb": {
      "optional": true
    }
  }
}<|MERGE_RESOLUTION|>--- conflicted
+++ resolved
@@ -158,24 +158,14 @@
   ],
   "devDependencies": {
     "@aws-lambda-powertools/testing-utils": "file:../testing",
-<<<<<<< HEAD
-    "@aws-sdk/client-appconfigdata": "^3.533.0",
-    "@aws-sdk/client-dynamodb": "^3.533.0",
-    "@aws-sdk/client-secrets-manager": "^3.534.0",
-    "@aws-sdk/client-ssm": "^3.533.0",
-    "@aws-sdk/util-dynamodb": "^3.533.0",
-    "@smithy/util-base64": "^2.3.0",
-    "aws-sdk-client-mock": "^3.0.1",
-    "aws-sdk-client-mock-jest": "^3.0.1"
-=======
     "@aws-sdk/client-appconfigdata": "^3.535.0",
     "@aws-sdk/client-dynamodb": "^3.538.0",
     "@aws-sdk/client-secrets-manager": "^3.535.0",
     "@aws-sdk/client-ssm": "^3.535.0",
     "@aws-sdk/util-dynamodb": "^3.538.0",
+    "@smithy/util-base64": "^2.3.0",
     "aws-sdk-client-mock": "^4.0.0",
     "aws-sdk-client-mock-jest": "^4.0.0"
->>>>>>> 54f9b17e
   },
   "dependencies": {
     "@aws-lambda-powertools/commons": "^2.0.3"
