---
title: Homepage
description: Powertools for AWS Lambda (TypeScript)
---

Powertools for AWS Lambda (TypeScript) is a developer toolkit to implement Serverless [best practices and increase developer velocity](#features).

You can use Powertools for AWS Lambda (TypeScript) in both TypeScript and JavaScript code bases.

???+ tip
    Powertools for AWS Lambda is also available for [Python](https://docs.powertools.aws.dev/lambda/python/){target="_blank"}, [Java](https://docs.powertools.aws.dev/lambda/java/){target="_blank"}, and [.NET](https://docs.powertools.aws.dev/lambda/dotnet/){target="_blank"}

??? hint "Support this project by becoming a reference customer, sharing your work, or using Layers :heart:"

    You can choose to support us in three ways:

    1) [**Become a reference customer**](https://github.com/aws-powertools/powertools-lambda-typescript/issues/new?assignees=&labels=customer-reference&template=support_powertools.yml&title=%5BSupport+Lambda+Powertools%5D%3A+%3Cyour+organization+name%3E). This gives us permission to list your company in our documentation.

    2) [**Share your work**](https://github.com/aws-powertools/powertools-lambda-typescript/issues/new?assignees=&labels=community-content&template=share_your_work.yml&title=%5BI+Made+This%5D%3A+%3CTITLE%3E). Blog posts, video, sample projects you used Powertools!

    3) Use [**Lambda Layers**](#lambda-layer), if possible. This helps us understand who uses Powertools for AWS Lambda (TypeScript) in a non-intrusive way, and helps us gain future investments for other Powertools for AWS Lambda languages.

    When using Layers, you can add Powertools for AWS Lambda (TypeScript) as a `devDependency` to not impact the development process.

## Install

You can install Powertools for AWS Lambda (TypeScript) using one of the following options:

<<<<<<< HEAD
* **Lambda Layer**: [**arn:aws:lambda:{region}:094274105915:layer:AWSLambdaPowertoolsTypeScriptV2:2**](#){: .copyMe}:clipboard:
=======
* **Lambda Layer**: [**arn:aws:lambda:{region}:094274105915:layer:AWSLambdaPowertoolsTypeScriptV2:3**](#){: .copyMe}:clipboard:
>>>>>>> badfef58
* **npm**: [`npm install @aws-lambda-powertools/tracer @aws-lambda-powertools/metrics @aws-lambda-powertools/logger`](#){: .copyMe}:clipboard:

### Lambda Layer

??? warning "As of now, Container Image deployment (OCI) or inline Lambda functions do not support Lambda Layers"

[Lambda Layer](https://docs.aws.amazon.com/lambda/latest/dg/configuration-layers.html){target="_blank"} is a .zip file archive that can contain additional code, pre-packaged dependencies, data,  or configuration files. Layers promote code sharing and separation of responsibilities so that you can iterate faster on writing business logic.

You can include Powertools for AWS Lambda (TypeScript) Lambda Layer using [AWS Lambda Console](https://docs.aws.amazon.com/lambda/latest/dg/invocation-layers.html#invocation-layers-using){target="_blank"}, or your preferred deployment framework.

??? note "Click to expand and copy any regional Lambda Layer ARN"

    | Region           | Layer ARN                                                                                                     |
    | ---------------- | ------------------------------------------------------------------------------------------------------------- |
<<<<<<< HEAD
    | `us-east-1`      | [arn:aws:lambda:us-east-1:094274105915:layer:AWSLambdaPowertoolsTypeScriptV2:2](#){: .copyMe}:clipboard:      |
    | `us-east-2`      | [arn:aws:lambda:us-east-2:094274105915:layer:AWSLambdaPowertoolsTypeScriptV2:2](#){: .copyMe}:clipboard:      |
    | `us-west-1`      | [arn:aws:lambda:us-west-1:094274105915:layer:AWSLambdaPowertoolsTypeScriptV2:2](#){: .copyMe}:clipboard:      |
    | `us-west-2`      | [arn:aws:lambda:us-west-2:094274105915:layer:AWSLambdaPowertoolsTypeScriptV2:2](#){: .copyMe}:clipboard:      |
    | `ap-south-1`     | [arn:aws:lambda:ap-south-1:094274105915:layer:AWSLambdaPowertoolsTypeScriptV2:2](#){: .copyMe}:clipboard:     |
    | `ap-east-1`      | [arn:aws:lambda:ap-east-1:094274105915:layer:AWSLambdaPowertoolsTypeScriptV2:2](#){: .copyMe}:clipboard:      |
    | `ap-northeast-1` | [arn:aws:lambda:ap-northeast-1:094274105915:layer:AWSLambdaPowertoolsTypeScriptV2:2](#){: .copyMe}:clipboard: |
    | `ap-northeast-2` | [arn:aws:lambda:ap-northeast-2:094274105915:layer:AWSLambdaPowertoolsTypeScriptV2:2](#){: .copyMe}:clipboard: |
    | `ap-northeast-3` | [arn:aws:lambda:ap-northeast-3:094274105915:layer:AWSLambdaPowertoolsTypeScriptV2:2](#){: .copyMe}:clipboard: |
    | `ap-southeast-1` | [arn:aws:lambda:ap-southeast-1:094274105915:layer:AWSLambdaPowertoolsTypeScriptV2:2](#){: .copyMe}:clipboard: |
    | `ap-southeast-2` | [arn:aws:lambda:ap-southeast-2:094274105915:layer:AWSLambdaPowertoolsTypeScriptV2:2](#){: .copyMe}:clipboard: |
    | `ap-southeast-3` | [arn:aws:lambda:ap-southeast-3:094274105915:layer:AWSLambdaPowertoolsTypeScriptV2:2](#){: .copyMe}:clipboard: |
    | `ap-southeast-4` | [arn:aws:lambda:ap-southeast-4:094274105915:layer:AWSLambdaPowertoolsTypeScriptV2:2](#){: .copyMe}:clipboard: |
    | `eu-central-1`   | [arn:aws:lambda:eu-central-1:094274105915:layer:AWSLambdaPowertoolsTypeScriptV2:2](#){: .copyMe}:clipboard:   |
    | `eu-central-2`   | [arn:aws:lambda:eu-central-1:094274105915:layer:AWSLambdaPowertoolsTypeScriptV2:2](#){: .copyMe}:clipboard:   |
    | `eu-west-1`      | [arn:aws:lambda:eu-west-1:094274105915:layer:AWSLambdaPowertoolsTypeScriptV2:2](#){: .copyMe}:clipboard:      |
    | `eu-west-2`      | [arn:aws:lambda:eu-west-2:094274105915:layer:AWSLambdaPowertoolsTypeScriptV2:2](#){: .copyMe}:clipboard:      |
    | `eu-west-3`      | [arn:aws:lambda:eu-west-3:094274105915:layer:AWSLambdaPowertoolsTypeScriptV2:2](#){: .copyMe}:clipboard:      |
    | `eu-north-1`     | [arn:aws:lambda:eu-north-1:094274105915:layer:AWSLambdaPowertoolsTypeScriptV2:2](#){: .copyMe}:clipboard:     |
    | `eu-south-1`     | [arn:aws:lambda:eu-south-1:094274105915:layer:AWSLambdaPowertoolsTypeScriptV2:2](#){: .copyMe}:clipboard:     |
    | `eu-south-2`     | [arn:aws:lambda:eu-south-2:094274105915:layer:AWSLambdaPowertoolsTypeScriptV2:2](#){: .copyMe}:clipboard:     |
    | `ca-central-1`   | [arn:aws:lambda:ca-central-1:094274105915:layer:AWSLambdaPowertoolsTypeScriptV2:2](#){: .copyMe}:clipboard:   |
    | `ca-west-1`      | [arn:aws:lambda:ca-west-1:094274105915:layer:AWSLambdaPowertoolsTypeScriptV2:2](#){: .copyMe}:clipboard:      |
    | `sa-east-1`      | [arn:aws:lambda:sa-east-1:094274105915:layer:AWSLambdaPowertoolsTypeScriptV2:2](#){: .copyMe}:clipboard:      |
    | `af-south-1`     | [arn:aws:lambda:af-south-1:094274105915:layer:AWSLambdaPowertoolsTypeScriptV2:2](#){: .copyMe}:clipboard:     |
    | `me-south-1`     | [arn:aws:lambda:me-south-1:094274105915:layer:AWSLambdaPowertoolsTypeScriptV2:2](#){: .copyMe}:clipboard:     |
    | `il-central-1`   | [arn:aws:lambda:il-central-1:094274105915:layer:AWSLambdaPowertoolsTypeScriptV2:2](#){: .copyMe}:clipboard:   |
=======
    | `us-east-1`      | [arn:aws:lambda:us-east-1:094274105915:layer:AWSLambdaPowertoolsTypeScriptV2:3](#){: .copyMe}:clipboard:      |
    | `us-east-2`      | [arn:aws:lambda:us-east-2:094274105915:layer:AWSLambdaPowertoolsTypeScriptV2:3](#){: .copyMe}:clipboard:      |
    | `us-west-1`      | [arn:aws:lambda:us-west-1:094274105915:layer:AWSLambdaPowertoolsTypeScriptV2:3](#){: .copyMe}:clipboard:      |
    | `us-west-2`      | [arn:aws:lambda:us-west-2:094274105915:layer:AWSLambdaPowertoolsTypeScriptV2:3](#){: .copyMe}:clipboard:      |
    | `ap-south-1`     | [arn:aws:lambda:ap-south-1:094274105915:layer:AWSLambdaPowertoolsTypeScriptV2:3](#){: .copyMe}:clipboard:     |
    | `ap-east-1`      | [arn:aws:lambda:ap-east-1:094274105915:layer:AWSLambdaPowertoolsTypeScriptV2:3](#){: .copyMe}:clipboard:      |
    | `ap-northeast-1` | [arn:aws:lambda:ap-northeast-1:094274105915:layer:AWSLambdaPowertoolsTypeScriptV2:3](#){: .copyMe}:clipboard: |
    | `ap-northeast-2` | [arn:aws:lambda:ap-northeast-2:094274105915:layer:AWSLambdaPowertoolsTypeScriptV2:3](#){: .copyMe}:clipboard: |
    | `ap-northeast-3` | [arn:aws:lambda:ap-northeast-3:094274105915:layer:AWSLambdaPowertoolsTypeScriptV2:3](#){: .copyMe}:clipboard: |
    | `ap-southeast-1` | [arn:aws:lambda:ap-southeast-1:094274105915:layer:AWSLambdaPowertoolsTypeScriptV2:3](#){: .copyMe}:clipboard: |
    | `ap-southeast-2` | [arn:aws:lambda:ap-southeast-2:094274105915:layer:AWSLambdaPowertoolsTypeScriptV2:3](#){: .copyMe}:clipboard: |
    | `ap-southeast-3` | [arn:aws:lambda:ap-southeast-3:094274105915:layer:AWSLambdaPowertoolsTypeScriptV2:3](#){: .copyMe}:clipboard: |
    | `ap-southeast-4` | [arn:aws:lambda:ap-southeast-4:094274105915:layer:AWSLambdaPowertoolsTypeScriptV2:3](#){: .copyMe}:clipboard: |
    | `eu-central-1`   | [arn:aws:lambda:eu-central-1:094274105915:layer:AWSLambdaPowertoolsTypeScriptV2:3](#){: .copyMe}:clipboard:   |
    | `eu-central-2`   | [arn:aws:lambda:eu-central-1:094274105915:layer:AWSLambdaPowertoolsTypeScriptV2:3](#){: .copyMe}:clipboard:   |
    | `eu-west-1`      | [arn:aws:lambda:eu-west-1:094274105915:layer:AWSLambdaPowertoolsTypeScriptV2:3](#){: .copyMe}:clipboard:      |
    | `eu-west-2`      | [arn:aws:lambda:eu-west-2:094274105915:layer:AWSLambdaPowertoolsTypeScriptV2:3](#){: .copyMe}:clipboard:      |
    | `eu-west-3`      | [arn:aws:lambda:eu-west-3:094274105915:layer:AWSLambdaPowertoolsTypeScriptV2:3](#){: .copyMe}:clipboard:      |
    | `eu-north-1`     | [arn:aws:lambda:eu-north-1:094274105915:layer:AWSLambdaPowertoolsTypeScriptV2:3](#){: .copyMe}:clipboard:     |
    | `eu-south-1`     | [arn:aws:lambda:eu-south-1:094274105915:layer:AWSLambdaPowertoolsTypeScriptV2:3](#){: .copyMe}:clipboard:     |
    | `eu-south-2`     | [arn:aws:lambda:eu-south-2:094274105915:layer:AWSLambdaPowertoolsTypeScriptV2:3](#){: .copyMe}:clipboard:     |
    | `ca-central-1`   | [arn:aws:lambda:ca-central-1:094274105915:layer:AWSLambdaPowertoolsTypeScriptV2:3](#){: .copyMe}:clipboard:   |
    | `ca-west-1`      | [arn:aws:lambda:ca-west-1:094274105915:layer:AWSLambdaPowertoolsTypeScriptV2:3](#){: .copyMe}:clipboard:      |
    | `sa-east-1`      | [arn:aws:lambda:sa-east-1:094274105915:layer:AWSLambdaPowertoolsTypeScriptV2:3](#){: .copyMe}:clipboard:      |
    | `af-south-1`     | [arn:aws:lambda:af-south-1:094274105915:layer:AWSLambdaPowertoolsTypeScriptV2:3](#){: .copyMe}:clipboard:     |
    | `me-south-1`     | [arn:aws:lambda:me-south-1:094274105915:layer:AWSLambdaPowertoolsTypeScriptV2:3](#){: .copyMe}:clipboard:     |
    | `il-central-1`   | [arn:aws:lambda:il-central-1:094274105915:layer:AWSLambdaPowertoolsTypeScriptV2:3](#){: .copyMe}:clipboard:   |
>>>>>>> badfef58

??? note "Click to expand and copy code snippets for popular frameworks"
    
    === "SAM"

        ```yaml hl_lines="5"
        MyLambdaFunction:
          Type: AWS::Serverless::Function
            Properties:
              Layers:
<<<<<<< HEAD
                - !Sub arn:aws:lambda:${AWS::Region}:094274105915:layer:AWSLambdaPowertoolsTypeScriptV2:2
=======
                - !Sub arn:aws:lambda:${AWS::Region}:094274105915:layer:AWSLambdaPowertoolsTypeScriptV2:3
>>>>>>> badfef58
        ```

        If you use `esbuild` to bundle your code, make sure to exclude `@aws-lambda-powertools` from being bundled since the packages will be already present the Layer:

        ```yaml hl_lines="5-14"
        MyLambdaFunction:
          Type: AWS::Serverless::Function
          Properties:
            ...
            Metadata: 
              # Manage esbuild properties
              BuildMethod: esbuild
              BuildProperties:
              Minify: true
              External:
                - '@aws-lambda-powertools/commons'
                - '@aws-lambda-powertools/logger'
                - '@aws-lambda-powertools/metrics'
                - '@aws-lambda-powertools/tracer'
        ```

        Check the [documentation](https://docs.aws.amazon.com/serverless-application-model/latest/developerguide/serverless-sam-cli-using-build-typescript.html) for more details.

    === "Serverless framework"

        ```yaml hl_lines="5"
        functions:
          hello:
            handler: lambda_function.lambda_handler
            layers:
<<<<<<< HEAD
              - arn:aws:lambda:${aws:region}:094274105915:layer:AWSLambdaPowertoolsTypeScriptV2:2
=======
              - arn:aws:lambda:${aws:region}:094274105915:layer:AWSLambdaPowertoolsTypeScriptV2:3
>>>>>>> badfef58
        ```

        If you use `esbuild` to bundle your code, make sure to exclude `@aws-lambda-powertools` from being bundled since the packages will be already present the Layer:

        ```yaml
        custom:
          esbuild:
            external:
              - '@aws-lambda-powertools/commons'
              - '@aws-lambda-powertools/logger'
              - '@aws-lambda-powertools/metrics'
              - '@aws-lambda-powertools/tracer'
        ```

        Check the [documentation](https://floydspace.github.io/serverless-esbuild/) for more details.

    === "CDK"

        ```typescript hl_lines="13 19"
        import * as cdk from 'aws-cdk-lib';
        import { Construct } from 'constructs';
        import * as lambda from 'aws-cdk-lib/aws-lambda';
        
        export class SampleFunctionWithLayer extends Construct {
          constructor(scope: Construct, id: string) {
            super(scope, id);
          
            // Create a Layer with Powertools for AWS Lambda (TypeScript)
            const powertoolsLayer = lambda.LayerVersion.fromLayerVersionArn(
              this,
              'PowertoolsLayer',
<<<<<<< HEAD
              `arn:aws:lambda:${cdk.Stack.of(this).region}:094274105915:layer:AWSLambdaPowertoolsTypeScriptV2:2`
=======
              `arn:aws:lambda:${cdk.Stack.of(this).region}:094274105915:layer:AWSLambdaPowertoolsTypeScriptV2:3`
>>>>>>> badfef58
            );
            
            new lambda.Function(this, 'Function', {
              runtime: lambda.Runtime.NODEJS_16_X,
              // Add the Layer to a Lambda function
              layers: [powertoolsLayer],
              code: lambda.Code.fromInline(`...`),
              handler: 'index.handler',
            });
          }
        }
        ```

        If you use `esbuild` to bundle your code, make sure to exclude `@aws-lambda-powertools` from being bundled since the packages will be already present the Layer:

        ```typescript
        new awsLambdaNodejs.NodejsFunction(this, 'Function', {
          ...
          bundling: {
            externalModules: [
              '@aws-lambda-powertools/commons',
              '@aws-lambda-powertools/logger',
              '@aws-lambda-powertools/metrics',
              '@aws-lambda-powertools/tracer',
            ],
          }
        });
        ```

        Check the [documentation](https://docs.aws.amazon.com/cdk/api/v2/docs/aws-cdk-lib.aws_lambda_nodejs.BundlingOptions.html#externalmodules) for more details.

    === "Terraform"

        ```terraform hl_lines="18"
        terraform {
          required_version = "~> 1.0.5"
          required_providers {
            aws = "~> 3.50.0"
          }
        }

        provider "aws" {
          region  = "{aws::region}"
        }

        resource "aws_lambda_function" "test_lambda" {
          filename      = "lambda_function_payload.zip"
          function_name = "lambda_function_name"
          role          = ...
          handler       = "index.handler"
          runtime 		= "nodejs16.x"
<<<<<<< HEAD
          layers 		= ["arn:aws:lambda:{aws::region}:094274105915:layer:AWSLambdaPowertoolsTypeScriptV2:2"]
=======
          layers 		= ["arn:aws:lambda:{aws::region}:094274105915:layer:AWSLambdaPowertoolsTypeScriptV2:3"]
>>>>>>> badfef58
          source_code_hash = filebase64sha256("lambda_function_payload.zip")
        }
        ```

    === "Pulumi"

        ```typescript hl_lines="11"
        import * as pulumi from '@pulumi/pulumi';
        import * as aws from '@pulumi/aws';

        const role = new aws.iam.Role('role', {
            assumeRolePolicy: aws.iam.assumeRolePolicyForPrincipal(aws.iam.Principals.LambdaPrincipal),
            managedPolicyArns: [aws.iam.ManagedPolicies.AWSLambdaBasicExecutionRole]
        });

        const lambdaFunction = new aws.lambda.Function('function', {
            layers: [
<<<<<<< HEAD
                pulumi.interpolate`arn:aws:lambda:${aws.getRegionOutput().name}:094274105915:layer:AWSLambdaPowertoolsTypeScriptV2:2`
=======
                pulumi.interpolate`arn:aws:lambda:${aws.getRegionOutput().name}:094274105915:layer:AWSLambdaPowertoolsTypeScriptV2:3`
>>>>>>> badfef58
            ],
            code: new pulumi.asset.FileArchive('lambda_function_payload.zip'),
            tracingConfig: {
                mode: 'Active'
            },
            runtime: aws.lambda.Runtime.NodeJS16dX,
            handler: 'index.handler',
            role: role.arn,
            architectures: ['x86_64']
        });
        ```

    === "Amplify"

        ```zsh hl_lines="9 19"
        # Create a new one with the layer
        ❯ amplify add function
        ? Select which capability you want to add: Lambda function (serverless function)
        ? Provide an AWS Lambda function name: <NAME-OF-FUNCTION>
        ? Choose the runtime that you want to use: NodeJS
        ? Do you want to configure advanced settings? Yes
        ...
        ? Do you want to enable Lambda layers for this function? Yes
<<<<<<< HEAD
        ? Enter up to 5 existing Lambda layer ARNs (comma-separated): arn:aws:lambda:{aws::region}:094274105915:layer:AWSLambdaPowertoolsTypeScriptV2:2
=======
        ? Enter up to 5 existing Lambda layer ARNs (comma-separated): arn:aws:lambda:{aws::region}:094274105915:layer:AWSLambdaPowertoolsTypeScriptV2:3
>>>>>>> badfef58
        ❯ amplify push -y
        
        # Updating an existing function and add the layer
        ❯ amplify update function
        ? Select the Lambda function you want to update test2
        General information
        - Name: <NAME-OF-FUNCTION>
        ? Which setting do you want to update? Lambda layers configuration
        ? Do you want to enable Lambda layers for this function? Yes
<<<<<<< HEAD
        ? Enter up to 5 existing Lambda layer ARNs (comma-separated): arn:aws:lambda:{aws::region}:094274105915:layer:AWSLambdaPowertoolsTypeScriptV2:2
=======
        ? Enter up to 5 existing Lambda layer ARNs (comma-separated): arn:aws:lambda:{aws::region}:094274105915:layer:AWSLambdaPowertoolsTypeScriptV2:3
>>>>>>> badfef58
        ? Do you want to edit the local lambda function now? No
        ```

!!! info "Using Powertools for AWS Lambda (TypeScript) via Lambda Layer? Simply add the Powertools for AWS Lambda (TypeScript) utilities you are using as a development dependency"

??? question "Want to inspect the contents of the Layer?"
	Change {region} to your AWS region, e.g. `eu-west-1`

    ```bash title="AWS CLI"
<<<<<<< HEAD
    aws lambda get-layer-version-by-arn --arn arn:aws:lambda:{aws::region}:094274105915:layer:AWSLambdaPowertoolsTypeScriptV2:2 --region {region}
=======
    aws lambda get-layer-version-by-arn --arn arn:aws:lambda:{aws::region}:094274105915:layer:AWSLambdaPowertoolsTypeScriptV2:3 --region {region}
>>>>>>> badfef58
    ```

    The pre-signed URL to download this Lambda Layer will be within `Location` key.

## Instrumentation

You can instrument your code with Powertools for AWS Lambda (TypeScript) in three different ways:  

* **Middy** middleware. It is the best choice if your existing code base relies on the [Middy 4.x](https://middy.js.org/docs/) middleware engine. Powertools for AWS Lambda (TypeScript) offers compatible Middy middleware to make this integration seamless.
* **Method decorator**. Use [TypeScript method decorators](https://www.typescriptlang.org/docs/handbook/decorators.html#method-decorators) if you prefer writing your business logic using [TypeScript Classes](https://www.typescriptlang.org/docs/handbook/classes.html). If you aren’t using Classes, this requires the most significant refactoring.
* **Manually**. It provides the most granular control. It’s the most verbose approach, with the added benefit of no additional dependency and no refactoring to TypeScript Classes.

The examples in this documentation will feature all the approaches described above, when applicable.

## Examples

You can find examples of how to use Powertools for AWS Lambda (TypeScript) in the [examples](https://github.com/aws-powertools/powertools-lambda-typescript/tree/main/examples/app){target="_blank"} directory. The application is a simple REST API that can be deployed via either AWS CDK or AWS SAM.

If instead you want to see Powertools for AWS Lambda (TypeScript) in slightly different use cases, check the [Serverless TypeScript Demo](https://github.com/aws-samples/serverless-typescript-demo) or the [AWS Lambda performance tuning](https://github.com/aws-samples/optimizations-for-lambda-functions) repository. Both demos use Powertools for AWS Lambda (TypeScript) as well as demonstrating other common techniques for Lambda functions written in TypeScript.

<<<<<<< HEAD
If instead you want to see Powertools for AWS Lambda (TypeScript) in a slightly more complex use case, check the [Serverless TypeScript Demo](https://github.com/aws-samples/serverless-typescript-demo) or the [AWS Lambda performance tuning](https://github.com/aws-samples/optimizations-for-lambda-functions) repository. Both demos use Powertools for AWS Lambda (TypeScript) as well as demonstrating other common techniques for Lambda functions written in TypeScript.

=======
>>>>>>> badfef58

## Features

Core utilities such as Tracing, Logging, and Metrics will be available across all Powertools for AWS Lambda languages. Additional utilities are subjective to each language ecosystem and customer demand.

| Utility                                   | Description                                                                                                                                                       |
| ----------------------------------------- | ----------------------------------------------------------------------------------------------------------------------------------------------------------------- |
| [Tracer](./core/tracer.md)                | Decorators and utilities to trace Lambda function handlers, and both synchronous and asynchronous functions                                                       |
| [Logger](./core/logger.md)                | Structured logging made easier, and a middleware to enrich structured logging with key Lambda context details                                                     |
| [Metrics](./core/metrics.md)              | Custom Metrics created asynchronously via CloudWatch Embedded Metric Format (EMF)                                                                                 |
| [Parameters](./utilities/parameters.md)   | High-level functions to retrieve one or more parameters from AWS SSM Parameter Store, AWS Secrets Manager, AWS AppConfig, and Amazon DynamoDB                     |
| [Idempotency](./utilities/idempotency.md) | Class method decorator, Middy middleware, and function wrapper to make your Lambda functions idempotent and prevent duplicate execution based on payload content. |
| [Batch Processing](./utilities/batch.md)  | Utility to handle partial failures when processing batches from Amazon SQS, Amazon Kinesis Data Streams, and Amazon DynamoDB Streams.                             |

## Environment variables

???+ info
	Explicit parameters take precedence over environment variables

| Environment variable                         | Description                                                                                                   | Utility                                 | Default             |
| -------------------------------------------- | ------------------------------------------------------------------------------------------------------------- | --------------------------------------- | ------------------- |
| **POWERTOOLS_SERVICE_NAME**                  | Set service name used for tracing namespace, metrics dimension and structured logging                         | All                                     | `service_undefined` |
| **POWERTOOLS_METRICS_NAMESPACE**             | Set namespace used for metrics                                                                                | [Metrics](core/metrics.md)              | `default_namespace` |
| **POWERTOOLS_TRACE_ENABLED**                 | Explicitly disables tracing                                                                                   | [Tracer](core/tracer.md)                | `true`              |
| **POWERTOOLS_TRACER_CAPTURE_RESPONSE**       | Capture Lambda or method return as metadata.                                                                  | [Tracer](core/tracer.md)                | `true`              |
| **POWERTOOLS_TRACER_CAPTURE_ERROR**          | Capture Lambda or method exception as metadata.                                                               | [Tracer](core/tracer.md)                | `true`              |
| **POWERTOOLS_TRACER_CAPTURE_HTTPS_REQUESTS** | Capture HTTP(s) requests as segments.                                                                         | [Tracer](core/tracer.md)                | `true`              |
| **POWERTOOLS_LOGGER_LOG_EVENT**              | Log incoming event                                                                                            | [Logger](core/logger.md)                | `false`             |
| **POWERTOOLS_LOGGER_SAMPLE_RATE**            | Debug log sampling                                                                                            | [Logger](core/logger.md)                | `0`                 |
| **POWERTOOLS_DEV**                           | Increase JSON indentation to ease debugging when running functions locally or in a non-production environment | [Logger](core/logger.md)                | `false`             |
| **POWERTOOLS_LOG_LEVEL**                     | Sets how verbose Logger should be, from the most verbose to the least verbose (no logs)                       | [Logger](core/logger.md)                | `INFO`              |
| **POWERTOOLS_PARAMETERS_MAX_AGE**            | Adjust how long values are kept in cache (in seconds)                                                         | [Parameters](utilities/parameters.md)   | `5`                 |
| **POWERTOOLS_PARAMETERS_SSM_DECRYPT**        | Set whether to decrypt or not values retrieved from AWS Systems Manager Parameters Store                      | [Parameters](utilities/parameters.md)   | `false`             |
| **POWERTOOLS_IDEMPOTENCY_DISABLED**          | Disable the Idempotency logic without changing your code, useful for testing                                  | [Idempotency](utilities/idempotency.md) | `false`             |

Each Utility page provides information on example values and allowed values.

## How to support Powertools for AWS Lambda (TypeScript)?

### Becoming a reference customer

Knowing which companies are using this library is important to help prioritize the project internally. If your company is using Powertools for AWS Lambda (TypeScript), you can request to have your name and logo added to the README file by raising a [Support Powertools for AWS Lambda (TypeScript) (become a reference)](https://github.com/aws-powertools/powertools-lambda-typescript/issues/new?assignees=&labels=customer-reference&template=support_powertools.yml&title=%5BSupport+Lambda+Powertools%5D%3A+%3Cyour+organization+name%3E){target="_blank"} issue.

The following companies, among others, use Powertools:

* [Hashnode](https://hashnode.com/){target="_blank"}
* [Trek10](https://www.trek10.com/){target="_blank"}
* [Elva](https://elva-group.com){target="_blank"}
* [globaldatanet](https://globaldatanet.com/){target="_blank"}
* [Bailey Nelson](https://www.baileynelson.com.au){target="_blank"}
* [Perfect Post](https://www.perfectpost.fr){target="_blank"}
* [Sennder](https://sennder.com/){target="_blank"}
* [Certible](https://www.certible.com/){target="_blank"}
* [tecRacer GmbH & Co. KG](https://www.tecracer.com/){target="_blank"}
* [AppYourself](https://appyourself.net){target="_blank"}
* [Alma Media](https://www.almamedia.fi){target="_blank"}

### Sharing your work

Share what you did with Powertools for AWS Lambda (TypeScript) 💞💞. Blog post, workshops, presentation, sample apps and others. Check out what the community has already shared about Powertools for AWS Lambda (TypeScript) [here](we_made_this.md).

### Using Lambda Layer

This helps us understand who uses Powertools for AWS Lambda (TypeScript) in a non-intrusive way, and helps us gain future investments for other Powertools for AWS Lambda languages. When [using Layers](#lambda-layer), you can add Powertools for AWS Lambda (TypeScript) as a dev dependency (or as part of your virtual env) to not impact the development process.

## Tenets

These are our core principles to guide our decision making.

* **AWS Lambda only**. We optimise for AWS Lambda function environments and supported runtimes only. Utilities might work with web frameworks and non-Lambda environments, though they are not officially supported.
* **Eases the adoption of best practices**. The main priority of the utilities is to facilitate best practices adoption, as defined in the AWS Well-Architected Serverless Lens; all other functionality is optional.
* **Keep it lean**. Additional dependencies are carefully considered for security and ease of maintenance, and prevent negatively impacting startup time.
* **We strive for backwards compatibility**. New features and changes should keep backwards compatibility. If a breaking change cannot be avoided, the deprecation and migration process should be clearly defined.
* **We work backwards from the community**. We aim to strike a balance of what would work best for 80% of customers. Emerging practices are considered and discussed via Requests for Comment (RFCs)
* **Progressive**. Utilities are designed to be incrementally adoptable for customers at any stage of their Serverless journey. They follow language idioms and their community’s common practices.
    <|MERGE_RESOLUTION|>--- conflicted
+++ resolved
@@ -26,11 +26,7 @@
 
 You can install Powertools for AWS Lambda (TypeScript) using one of the following options:
 
-<<<<<<< HEAD
-* **Lambda Layer**: [**arn:aws:lambda:{region}:094274105915:layer:AWSLambdaPowertoolsTypeScriptV2:2**](#){: .copyMe}:clipboard:
-=======
-* **Lambda Layer**: [**arn:aws:lambda:{region}:094274105915:layer:AWSLambdaPowertoolsTypeScriptV2:3**](#){: .copyMe}:clipboard:
->>>>>>> badfef58
+* **Lambda Layer**: [**arn:aws:lambda:{region}:094274105915:layer:AWSLambdaPowertoolsTypeScript:21**](#){: .copyMe}:clipboard:
 * **npm**: [`npm install @aws-lambda-powertools/tracer @aws-lambda-powertools/metrics @aws-lambda-powertools/logger`](#){: .copyMe}:clipboard:
 
 ### Lambda Layer
@@ -45,35 +41,6 @@
 
     | Region           | Layer ARN                                                                                                     |
     | ---------------- | ------------------------------------------------------------------------------------------------------------- |
-<<<<<<< HEAD
-    | `us-east-1`      | [arn:aws:lambda:us-east-1:094274105915:layer:AWSLambdaPowertoolsTypeScriptV2:2](#){: .copyMe}:clipboard:      |
-    | `us-east-2`      | [arn:aws:lambda:us-east-2:094274105915:layer:AWSLambdaPowertoolsTypeScriptV2:2](#){: .copyMe}:clipboard:      |
-    | `us-west-1`      | [arn:aws:lambda:us-west-1:094274105915:layer:AWSLambdaPowertoolsTypeScriptV2:2](#){: .copyMe}:clipboard:      |
-    | `us-west-2`      | [arn:aws:lambda:us-west-2:094274105915:layer:AWSLambdaPowertoolsTypeScriptV2:2](#){: .copyMe}:clipboard:      |
-    | `ap-south-1`     | [arn:aws:lambda:ap-south-1:094274105915:layer:AWSLambdaPowertoolsTypeScriptV2:2](#){: .copyMe}:clipboard:     |
-    | `ap-east-1`      | [arn:aws:lambda:ap-east-1:094274105915:layer:AWSLambdaPowertoolsTypeScriptV2:2](#){: .copyMe}:clipboard:      |
-    | `ap-northeast-1` | [arn:aws:lambda:ap-northeast-1:094274105915:layer:AWSLambdaPowertoolsTypeScriptV2:2](#){: .copyMe}:clipboard: |
-    | `ap-northeast-2` | [arn:aws:lambda:ap-northeast-2:094274105915:layer:AWSLambdaPowertoolsTypeScriptV2:2](#){: .copyMe}:clipboard: |
-    | `ap-northeast-3` | [arn:aws:lambda:ap-northeast-3:094274105915:layer:AWSLambdaPowertoolsTypeScriptV2:2](#){: .copyMe}:clipboard: |
-    | `ap-southeast-1` | [arn:aws:lambda:ap-southeast-1:094274105915:layer:AWSLambdaPowertoolsTypeScriptV2:2](#){: .copyMe}:clipboard: |
-    | `ap-southeast-2` | [arn:aws:lambda:ap-southeast-2:094274105915:layer:AWSLambdaPowertoolsTypeScriptV2:2](#){: .copyMe}:clipboard: |
-    | `ap-southeast-3` | [arn:aws:lambda:ap-southeast-3:094274105915:layer:AWSLambdaPowertoolsTypeScriptV2:2](#){: .copyMe}:clipboard: |
-    | `ap-southeast-4` | [arn:aws:lambda:ap-southeast-4:094274105915:layer:AWSLambdaPowertoolsTypeScriptV2:2](#){: .copyMe}:clipboard: |
-    | `eu-central-1`   | [arn:aws:lambda:eu-central-1:094274105915:layer:AWSLambdaPowertoolsTypeScriptV2:2](#){: .copyMe}:clipboard:   |
-    | `eu-central-2`   | [arn:aws:lambda:eu-central-1:094274105915:layer:AWSLambdaPowertoolsTypeScriptV2:2](#){: .copyMe}:clipboard:   |
-    | `eu-west-1`      | [arn:aws:lambda:eu-west-1:094274105915:layer:AWSLambdaPowertoolsTypeScriptV2:2](#){: .copyMe}:clipboard:      |
-    | `eu-west-2`      | [arn:aws:lambda:eu-west-2:094274105915:layer:AWSLambdaPowertoolsTypeScriptV2:2](#){: .copyMe}:clipboard:      |
-    | `eu-west-3`      | [arn:aws:lambda:eu-west-3:094274105915:layer:AWSLambdaPowertoolsTypeScriptV2:2](#){: .copyMe}:clipboard:      |
-    | `eu-north-1`     | [arn:aws:lambda:eu-north-1:094274105915:layer:AWSLambdaPowertoolsTypeScriptV2:2](#){: .copyMe}:clipboard:     |
-    | `eu-south-1`     | [arn:aws:lambda:eu-south-1:094274105915:layer:AWSLambdaPowertoolsTypeScriptV2:2](#){: .copyMe}:clipboard:     |
-    | `eu-south-2`     | [arn:aws:lambda:eu-south-2:094274105915:layer:AWSLambdaPowertoolsTypeScriptV2:2](#){: .copyMe}:clipboard:     |
-    | `ca-central-1`   | [arn:aws:lambda:ca-central-1:094274105915:layer:AWSLambdaPowertoolsTypeScriptV2:2](#){: .copyMe}:clipboard:   |
-    | `ca-west-1`      | [arn:aws:lambda:ca-west-1:094274105915:layer:AWSLambdaPowertoolsTypeScriptV2:2](#){: .copyMe}:clipboard:      |
-    | `sa-east-1`      | [arn:aws:lambda:sa-east-1:094274105915:layer:AWSLambdaPowertoolsTypeScriptV2:2](#){: .copyMe}:clipboard:      |
-    | `af-south-1`     | [arn:aws:lambda:af-south-1:094274105915:layer:AWSLambdaPowertoolsTypeScriptV2:2](#){: .copyMe}:clipboard:     |
-    | `me-south-1`     | [arn:aws:lambda:me-south-1:094274105915:layer:AWSLambdaPowertoolsTypeScriptV2:2](#){: .copyMe}:clipboard:     |
-    | `il-central-1`   | [arn:aws:lambda:il-central-1:094274105915:layer:AWSLambdaPowertoolsTypeScriptV2:2](#){: .copyMe}:clipboard:   |
-=======
     | `us-east-1`      | [arn:aws:lambda:us-east-1:094274105915:layer:AWSLambdaPowertoolsTypeScriptV2:3](#){: .copyMe}:clipboard:      |
     | `us-east-2`      | [arn:aws:lambda:us-east-2:094274105915:layer:AWSLambdaPowertoolsTypeScriptV2:3](#){: .copyMe}:clipboard:      |
     | `us-west-1`      | [arn:aws:lambda:us-west-1:094274105915:layer:AWSLambdaPowertoolsTypeScriptV2:3](#){: .copyMe}:clipboard:      |
@@ -101,7 +68,6 @@
     | `af-south-1`     | [arn:aws:lambda:af-south-1:094274105915:layer:AWSLambdaPowertoolsTypeScriptV2:3](#){: .copyMe}:clipboard:     |
     | `me-south-1`     | [arn:aws:lambda:me-south-1:094274105915:layer:AWSLambdaPowertoolsTypeScriptV2:3](#){: .copyMe}:clipboard:     |
     | `il-central-1`   | [arn:aws:lambda:il-central-1:094274105915:layer:AWSLambdaPowertoolsTypeScriptV2:3](#){: .copyMe}:clipboard:   |
->>>>>>> badfef58
 
 ??? note "Click to expand and copy code snippets for popular frameworks"
     
@@ -112,11 +78,7 @@
           Type: AWS::Serverless::Function
             Properties:
               Layers:
-<<<<<<< HEAD
-                - !Sub arn:aws:lambda:${AWS::Region}:094274105915:layer:AWSLambdaPowertoolsTypeScriptV2:2
-=======
                 - !Sub arn:aws:lambda:${AWS::Region}:094274105915:layer:AWSLambdaPowertoolsTypeScriptV2:3
->>>>>>> badfef58
         ```
 
         If you use `esbuild` to bundle your code, make sure to exclude `@aws-lambda-powertools` from being bundled since the packages will be already present the Layer:
@@ -147,11 +109,7 @@
           hello:
             handler: lambda_function.lambda_handler
             layers:
-<<<<<<< HEAD
-              - arn:aws:lambda:${aws:region}:094274105915:layer:AWSLambdaPowertoolsTypeScriptV2:2
-=======
               - arn:aws:lambda:${aws:region}:094274105915:layer:AWSLambdaPowertoolsTypeScriptV2:3
->>>>>>> badfef58
         ```
 
         If you use `esbuild` to bundle your code, make sure to exclude `@aws-lambda-powertools` from being bundled since the packages will be already present the Layer:
@@ -183,11 +141,7 @@
             const powertoolsLayer = lambda.LayerVersion.fromLayerVersionArn(
               this,
               'PowertoolsLayer',
-<<<<<<< HEAD
-              `arn:aws:lambda:${cdk.Stack.of(this).region}:094274105915:layer:AWSLambdaPowertoolsTypeScriptV2:2`
-=======
               `arn:aws:lambda:${cdk.Stack.of(this).region}:094274105915:layer:AWSLambdaPowertoolsTypeScriptV2:3`
->>>>>>> badfef58
             );
             
             new lambda.Function(this, 'Function', {
@@ -239,11 +193,7 @@
           role          = ...
           handler       = "index.handler"
           runtime 		= "nodejs16.x"
-<<<<<<< HEAD
-          layers 		= ["arn:aws:lambda:{aws::region}:094274105915:layer:AWSLambdaPowertoolsTypeScriptV2:2"]
-=======
           layers 		= ["arn:aws:lambda:{aws::region}:094274105915:layer:AWSLambdaPowertoolsTypeScriptV2:3"]
->>>>>>> badfef58
           source_code_hash = filebase64sha256("lambda_function_payload.zip")
         }
         ```
@@ -261,11 +211,7 @@
 
         const lambdaFunction = new aws.lambda.Function('function', {
             layers: [
-<<<<<<< HEAD
-                pulumi.interpolate`arn:aws:lambda:${aws.getRegionOutput().name}:094274105915:layer:AWSLambdaPowertoolsTypeScriptV2:2`
-=======
                 pulumi.interpolate`arn:aws:lambda:${aws.getRegionOutput().name}:094274105915:layer:AWSLambdaPowertoolsTypeScriptV2:3`
->>>>>>> badfef58
             ],
             code: new pulumi.asset.FileArchive('lambda_function_payload.zip'),
             tracingConfig: {
@@ -289,11 +235,7 @@
         ? Do you want to configure advanced settings? Yes
         ...
         ? Do you want to enable Lambda layers for this function? Yes
-<<<<<<< HEAD
-        ? Enter up to 5 existing Lambda layer ARNs (comma-separated): arn:aws:lambda:{aws::region}:094274105915:layer:AWSLambdaPowertoolsTypeScriptV2:2
-=======
         ? Enter up to 5 existing Lambda layer ARNs (comma-separated): arn:aws:lambda:{aws::region}:094274105915:layer:AWSLambdaPowertoolsTypeScriptV2:3
->>>>>>> badfef58
         ❯ amplify push -y
         
         # Updating an existing function and add the layer
@@ -303,11 +245,7 @@
         - Name: <NAME-OF-FUNCTION>
         ? Which setting do you want to update? Lambda layers configuration
         ? Do you want to enable Lambda layers for this function? Yes
-<<<<<<< HEAD
-        ? Enter up to 5 existing Lambda layer ARNs (comma-separated): arn:aws:lambda:{aws::region}:094274105915:layer:AWSLambdaPowertoolsTypeScriptV2:2
-=======
         ? Enter up to 5 existing Lambda layer ARNs (comma-separated): arn:aws:lambda:{aws::region}:094274105915:layer:AWSLambdaPowertoolsTypeScriptV2:3
->>>>>>> badfef58
         ? Do you want to edit the local lambda function now? No
         ```
 
@@ -317,11 +255,7 @@
 	Change {region} to your AWS region, e.g. `eu-west-1`
 
     ```bash title="AWS CLI"
-<<<<<<< HEAD
-    aws lambda get-layer-version-by-arn --arn arn:aws:lambda:{aws::region}:094274105915:layer:AWSLambdaPowertoolsTypeScriptV2:2 --region {region}
-=======
     aws lambda get-layer-version-by-arn --arn arn:aws:lambda:{aws::region}:094274105915:layer:AWSLambdaPowertoolsTypeScriptV2:3 --region {region}
->>>>>>> badfef58
     ```
 
     The pre-signed URL to download this Lambda Layer will be within `Location` key.
@@ -342,11 +276,6 @@
 
 If instead you want to see Powertools for AWS Lambda (TypeScript) in slightly different use cases, check the [Serverless TypeScript Demo](https://github.com/aws-samples/serverless-typescript-demo) or the [AWS Lambda performance tuning](https://github.com/aws-samples/optimizations-for-lambda-functions) repository. Both demos use Powertools for AWS Lambda (TypeScript) as well as demonstrating other common techniques for Lambda functions written in TypeScript.
 
-<<<<<<< HEAD
-If instead you want to see Powertools for AWS Lambda (TypeScript) in a slightly more complex use case, check the [Serverless TypeScript Demo](https://github.com/aws-samples/serverless-typescript-demo) or the [AWS Lambda performance tuning](https://github.com/aws-samples/optimizations-for-lambda-functions) repository. Both demos use Powertools for AWS Lambda (TypeScript) as well as demonstrating other common techniques for Lambda functions written in TypeScript.
-
-=======
->>>>>>> badfef58
 
 ## Features
 
