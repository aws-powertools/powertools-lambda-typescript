{
  "name": "@aws-lambda-powertools/parameters",
  "version": "1.5.0",
  "description": "The parameters package for the AWS Lambda Powertools for TypeScript library",
  "author": {
    "name": "Amazon Web Services",
    "url": "https://aws.amazon.com"
  },
  "publishConfig": {
    "access": "public"
  },
  "scripts": {
    "commit": "commit",
    "test": "npm run test:unit",
    "test:unit": "jest --group=unit --detectOpenHandles --coverage --verbose",
    "test:e2e:nodejs14x": "echo \"Not implemented\"",
    "test:e2e:nodejs16x": "echo \"Not implemented\"",
    "test:e2e:nodejs18x": "echo \"Not implemented\"",
    "test:e2e": "echo \"Not implemented\"",
    "watch": "jest --watch",
    "build": "tsc",
    "lint": "eslint --ext .ts --no-error-on-unmatched-pattern src tests",
    "lint-fix": "eslint --fix --ext .ts --no-error-on-unmatched-pattern src tests",
    "package": "mkdir -p dist/ && npm pack && mv *.tgz dist/",
    "package-bundle": "../../package-bundler.sh parameters-bundle ./dist",
    "prepare": "npm run build",
    "postversion": "git push --tags"
  },
  "homepage": "https://github.com/awslabs/aws-lambda-powertools-typescript/tree/main/packages/parameters#readme",
  "license": "MIT-0",
  "main": "./lib/index.js",
  "types": "./lib/index.d.ts",
  "typedocMain": "src/file_that_does_not_exist_so_its_ignored_from_api_docs.ts",
  "files": [
    "lib"
  ],
  "repository": {
    "type": "git",
    "url": "git+https://github.com/awslabs/aws-lambda-powertools-typescript.git"
  },
  "bugs": {
    "url": "https://github.com/awslabs/aws-lambda-powertools-typescript/issues"
  },
  "dependencies": {
    "@aws-sdk/util-base64": "^3.208.0"
  },
  "keywords": [
    "aws",
    "lambda",
    "powertools",
    "ssm",
    "secrets",
    "serverless",
    "nodejs"
  ],
  "devDependencies": {
<<<<<<< HEAD
    "@aws-sdk/client-appconfigdata": "^3.241.0",
    "@aws-sdk/types": "^3.226.0",
=======
    "@aws-sdk/client-secrets-manager": "^3.238.0",
    "@aws-sdk/client-ssm": "^3.244.0",
>>>>>>> 2e4bb767
    "aws-sdk-client-mock": "^2.0.1",
    "aws-sdk-client-mock-jest": "^2.0.1"
  }
}<|MERGE_RESOLUTION|>--- conflicted
+++ resolved
@@ -54,14 +54,11 @@
     "nodejs"
   ],
   "devDependencies": {
-<<<<<<< HEAD
     "@aws-sdk/client-appconfigdata": "^3.241.0",
-    "@aws-sdk/types": "^3.226.0",
-=======
     "@aws-sdk/client-secrets-manager": "^3.238.0",
     "@aws-sdk/client-ssm": "^3.244.0",
->>>>>>> 2e4bb767
+    "@aws-sdk/types": "^3.226.0",
     "aws-sdk-client-mock": "^2.0.1",
     "aws-sdk-client-mock-jest": "^2.0.1"
   }
-}+}
