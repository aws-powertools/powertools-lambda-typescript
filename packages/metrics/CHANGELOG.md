--- conflicted
+++ resolved
@@ -3,8 +3,6 @@
 All notable changes to this project will be documented in this file.
 See [Conventional Commits](https://conventionalcommits.org) for commit guidelines.
 
-<<<<<<< HEAD
-=======
 ## 2.0.3 (2024-03-15)
 
 **Note:** Version bump only for package @aws-lambda-powertools/metrics
@@ -13,7 +11,6 @@
 
 
 
->>>>>>> badfef58
 ## 2.0.2 (2024-03-05)
 
 **Note:** Version bump only for package @aws-lambda-powertools/metrics
