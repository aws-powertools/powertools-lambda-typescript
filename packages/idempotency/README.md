--- conflicted
+++ resolved
@@ -1,211 +1,174 @@
-<<<<<<< HEAD
-# Powertools for AWS Lambda (TypeScript) - Idempotency Utility
-
-=======
-# Powertools for AWS Lambda (TypeScript) <!-- omit in toc -->
-
-Powertools for AWS Lambda (TypeScript) is a developer toolkit to implement Serverless [best practices and increase developer velocity](https://awslabs.github.io/aws-lambda-powertools-typescript/latest/#features).
->>>>>>> a558f100
-
-## Intro
-
-<<<<<<< HEAD
-This package provides a utility to implement idempotency in your Lambda functions. 
-You can either use it as a decorator on your Lambda handler or as a wrapper on any other function.
-The current implementation provides a persistance layer for Amazon DynamoDB, which offers a variety of configuration options. 
-You can also bring your own persistance layer by implementing the `IdempotencyPersistanceLayer` interface.
-=======
-[Powertools for AWS Lambda (Python)](https://github.com/awslabs/aws-lambda-powertools-python) and  [Powertools for AWS Lambda (Java)](https://github.com/awslabs/aws-lambda-powertools-java) are also available.
->>>>>>> a558f100
-
-## Key features
-* Prevent Lambda handler from executing more than once on the same event payload during a time window
-* Ensure Lambda handler returns the same result when called with the same payload
-* Select a subset of the event as the idempotency key using JMESPath expressions
-* Set a time window in which records with the same payload should be considered duplicates
-* Expires in-progress executions if the Lambda function times out halfway through 
-
-## Usage
-
-<<<<<<< HEAD
-### Decorators
-If you use classes to define your Lambda handlers, you can use the decorators to make your handler idempotent or a specific function idempotent.
-We offer two decorators: 
-* `@idempotentLambdaHandler`: makes the handler idempotent. 
-* `@idempotentFunction`: makes any function within your class idempotent
-=======
-- [Features](#features)
-- [Getting started](#getting-started)
-  - [Installation](#installation)
-  - [Examples](#examples)
-  - [Serverless TypeScript Demo application](#serverless-typescript-demo-application)
-- [Contribute](#contribute)
-- [Roadmap](#roadmap)
-- [Connect](#connect)
-- [How to support Powertools for AWS Lambda (TypeScript)?](#how-to-support-powertools-for-aws-lambda-typescript)
-  - [Becoming a reference customer](#becoming-a-reference-customer)
-  - [Sharing your work](#sharing-your-work)
-  - [Using Lambda Layer](#using-lambda-layer)
-- [Credits](#credits)
-- [License](#license)
->>>>>>> a558f100
-
-The first can only be applied to the handler function with the specific signature of a Lambda handler.
-The second can be applied to any function within your class. In this case you need to pass a `Record` object and provide the `dataKeywordArgument` parameter to specify the name of the argument that contains the data to be used as the idempotency key.
-In any of both cases yoiu need to pass the persistance layer where we will store the idempotency information.
-
-
-### Function wrapper
-
-A more common approach is to use the function wrapper. 
-Similar to `@idempotentFunction` decorator you need to pass keyword argument to indicate which part of the payload will be hashed. 
-
-### Middy middleware
-
-<<<<<<< HEAD
-### DynamoDB peristance layer
-To store the idempotency information offer a DynamoDB persistance layer. 
-This enables you to store the hash key, payload, status for progress and expiration and much more. 
-You can customise most of the configuration options of the DynamoDB table, i.e the names of the attributes.
-See the [API documentation](https://awslabs.github.io/aws-lambda-powertools-typescript/latest/modules/.index.DynamoDBPersistenceLayer.html) for more details.
-=======
-The Powertools for AWS Lambda (TypeScript) utilities follow a modular approach, similar to the official [AWS SDK v3 for JavaScript](https://github.com/aws/aws-sdk-js-v3).  
-Each TypeScript utility is installed as standalone NPM package.
->>>>>>> a558f100
-
-
-## Examples
-
-### Decorator Lambda handler
-
-```ts
-
-const dynamoDBPersistenceLayer = new DynamoDBPersistenceLayer();
-
-class MyLambdaHandler implements LambdaInterface {
-  @idempotentLambdaHandler({ persistenceStore: dynamoDBPersistenceLayer })
-  public async handler(_event: Record, _context: Context): Promise<string> {
-    // your lambda code here
-    return "Hello World";
-  }
-}
-
-const lambdaClass = new MyLambdaHandler();
-export const handler = lambdaClass.handler.bind(lambdaClass);
-```
-
-### Decorator function
-
-```ts
-import { makeFunctionIdempotent, DynamoDBPersistenceLayer } from "@aws-lambda-powertools/idempotency";
-
-const dynamoDBPersistenceLayer = new DynamoDBPersistenceLayer();
-
-class MyLambdaHandler implements LambdaInterface {
-  
-  public async handler(_event: Event, _context: Context): Promise<void> {
-    for(const record of _event.Records) {
-      await this.processRecord(record);
-    }
-  }
-  
-  @idempotentFunction({ persistenceStore: dynamoDBPersistenceLayer, dataKeywordArgument: "payload" })
-  public async process(payload: Record<string, unknown>): Promise<void> {
-    // your lambda code here
-  }
-}
-```
-
-The `dataKeywordArgument` parameter is optional. If not provided, the whole event will be used as the idempotency key.
-Otherwise, you need to specify the string name of the argument that contains the data to be used as the idempotency key.
-For example if you have an input like this:
-
-
-```json
-{
-  "transactionId": 1235,
-  "product": "book",
-  "quantity": 1,
-  "price": 10
-}
-```
-
-You can use `transactionId` as the idempotency key. This will ensure that the same transaction is not processed twice.
-
-### Function wrapper
-
-In case where you don't use classes and decorators you can wrap your function to make it idempotent.
-
-```ts
-import { makeFunctionIdempotent, DynamoDBPersistenceLayer } from "@aws-lambda-powertools/idempotency";
-
-const dynamoDBPersistenceLayer = new DynamoDBPersistenceLayer();
-const processingFunction = async (payload: Record<string, unknown>): Promise<void> => {
-  // your lambda code here
-};
-
-<<<<<<< HEAD
-const processIdempotently = makeFunctionIdempotent(proccessingFunction, {
-  persistenceStore: dynamoDBPersistenceLayer,
-  dataKeywordArgument: "transactionId"
-});
-
-export const handler = async (
-  _event: Event,
-  _context: Context
-): Promise<void> => {
-  for (const record of _event.Records) {
-    await processIdempotently(record);
-  }
-};
-```
-=======
-The [Serverless TypeScript Demo](https://github.com/aws-samples/serverless-typescript-demo) shows how to use Powertools for AWS Lambda (TypeScript).  
-You can find instructions on how to deploy and load test this application in the [repository](https://github.com/aws-samples/serverless-typescript-demo).
->>>>>>> a558f100
-
-## Contribute
-
-If you are interested in contributing to this project, please refer to our [Contributing Guidelines](https://github.com/awslabs/aws-lambda-powertools-typescript/blob/main/CONTRIBUTING.md).
-
-## Roadmap
-
-The roadmap of Powertools for AWS Lambda (TypeScript) is driven by customers’ demand.  
-Help us prioritize upcoming functionalities or utilities by [upvoting existing RFCs and feature requests](https://github.com/awslabs/aws-lambda-powertools-typescript/issues), or [creating new ones](https://github.com/awslabs/aws-lambda-powertools-typescript/issues/new/choose), in this GitHub repository.
-
-## Connect
-
-* **Powertools for AWS Lambda on Discord**: `#typescript` - **[Invite link](https://discord.gg/B8zZKbbyET)**
-* **Email**: aws-lambda-powertools-feedback@amazon.com
-
-## How to support Powertools for AWS Lambda (TypeScript)?
-
-### Becoming a reference customer
-
-Knowing which companies are using this library is important to help prioritize the project internally. If your company is using Powertools for AWS Lambda (TypeScript), you can request to have your name and logo added to the README file by raising a [Support Powertools for AWS Lambda (TypeScript) (become a reference)](https://github.com/awslabs/aws-lambda-powertools-typescript/issues/new?assignees=&labels=customer-reference&template=support_powertools.yml&title=%5BSupport+Lambda+Powertools%5D%3A+%3Cyour+organization+name%3E) issue.
-
-The following companies, among others, use Powertools:
-
-* [Hashnode](https://hashnode.com/)
-* [Trek10](https://www.trek10.com/)
-* [Elva](https://elva-group.com)
-* [globaldatanet](https://globaldatanet.com/)
-* [Bailey Nelson](https://www.baileynelson.com.au)
-* [Perfect Post](https://www.perfectpost.fr)
-* [Sennder](https://sennder.com/)
-
-### Sharing your work
-
-Share what you did with Powertools for AWS Lambda (TypeScript) 💞💞. Blog post, workshops, presentation, sample apps and others. Check out what the community has already shared about Powertools for AWS Lambda (TypeScript) [here](https://awslabs.github.io/aws-lambda-powertools-typescript/latest/we_made_this).
-
-### Using Lambda Layer
-
-This helps us understand who uses Powertools for AWS Lambda (TypeScript) in a non-intrusive way, and helps us gain future investments for other Powertools for AWS Lambda languages. When [using Layers](#lambda-layers), you can add Powertools as a dev dependency (or as part of your virtual env) to not impact the development process.
-
-## Credits
-
-Credits for the Lambda Powertools for AWS Lambda (TypeScript) idea go to [DAZN](https://github.com/getndazn) and their [DAZN Lambda Powertools](https://github.com/getndazn/dazn-lambda-powertools/).
-
-## License
-
-This library is licensed under the MIT-0 License. See the LICENSE file.
+# Powertools for AWS Lambda (TypeScript) - Idempotency Utility <!-- omit in toc -->
+
+Powertools for AWS Lambda (TypeScript) is a developer toolkit to implement Serverless [best practices and increase developer velocity](https://awslabs.github.io/aws-lambda-powertools-typescript/latest/#features).
+
+## Intro
+
+This package provides a utility to implement idempotency in your Lambda functions. 
+You can either use it as a decorator on your Lambda handler or as a wrapper on any other function.
+The current implementation provides a persistance layer for Amazon DynamoDB, which offers a variety of configuration options. 
+You can also bring your own persistance layer by implementing the `IdempotencyPersistanceLayer` interface.
+
+## Key features
+* Prevent Lambda handler from executing more than once on the same event payload during a time window
+* Ensure Lambda handler returns the same result when called with the same payload
+* Select a subset of the event as the idempotency key using JMESPath expressions
+* Set a time window in which records with the same payload should be considered duplicates
+* Expires in-progress executions if the Lambda function times out halfway through 
+
+## Usage
+
+### Decorators
+If you use classes to define your Lambda handlers, you can use the decorators to make your handler idempotent or a specific function idempotent.
+We offer two decorators: 
+* `@idempotentLambdaHandler`: makes the handler idempotent. 
+* `@idempotentFunction`: makes any function within your class idempotent
+
+The first can only be applied to the handler function with the specific signature of a Lambda handler.
+The second can be applied to any function within your class. In this case you need to pass a `Record` object and provide the `dataKeywordArgument` parameter to specify the name of the argument that contains the data to be used as the idempotency key.
+In any of both cases yoiu need to pass the persistance layer where we will store the idempotency information.
+
+
+### Function wrapper
+
+A more common approach is to use the function wrapper. 
+Similar to `@idempotentFunction` decorator you need to pass keyword argument to indicate which part of the payload will be hashed. 
+
+### Middy middleware
+
+### DynamoDB peristance layer
+To store the idempotency information offer a DynamoDB persistance layer. 
+This enables you to store the hash key, payload, status for progress and expiration and much more. 
+You can customise most of the configuration options of the DynamoDB table, i.e the names of the attributes.
+See the [API documentation](https://awslabs.github.io/aws-lambda-powertools-typescript/latest/modules/.index.DynamoDBPersistenceLayer.html) for more details.
+
+## Examples
+
+### Decorator Lambda handler
+
+```ts
+
+const dynamoDBPersistenceLayer = new DynamoDBPersistenceLayer();
+
+class MyLambdaHandler implements LambdaInterface {
+  @idempotentLambdaHandler({ persistenceStore: dynamoDBPersistenceLayer })
+  public async handler(_event: Record, _context: Context): Promise<string> {
+    // your lambda code here
+    return "Hello World";
+  }
+}
+
+const lambdaClass = new MyLambdaHandler();
+export const handler = lambdaClass.handler.bind(lambdaClass);
+```
+
+### Decorator function
+
+```ts
+import { makeFunctionIdempotent, DynamoDBPersistenceLayer } from "@aws-lambda-powertools/idempotency";
+
+const dynamoDBPersistenceLayer = new DynamoDBPersistenceLayer();
+
+class MyLambdaHandler implements LambdaInterface {
+  
+  public async handler(_event: Event, _context: Context): Promise<void> {
+    for(const record of _event.Records) {
+      await this.processRecord(record);
+    }
+  }
+  
+  @idempotentFunction({ persistenceStore: dynamoDBPersistenceLayer, dataKeywordArgument: "payload" })
+  public async process(payload: Record<string, unknown>): Promise<void> {
+    // your lambda code here
+  }
+}
+```
+
+The `dataKeywordArgument` parameter is optional. If not provided, the whole event will be used as the idempotency key.
+Otherwise, you need to specify the string name of the argument that contains the data to be used as the idempotency key.
+For example if you have an input like this:
+
+
+```json
+{
+  "transactionId": 1235,
+  "product": "book",
+  "quantity": 1,
+  "price": 10
+}
+```
+
+You can use `transactionId` as the idempotency key. This will ensure that the same transaction is not processed twice.
+
+### Function wrapper
+
+In case where you don't use classes and decorators you can wrap your function to make it idempotent.
+
+```ts
+import { makeFunctionIdempotent, DynamoDBPersistenceLayer } from "@aws-lambda-powertools/idempotency";
+
+const dynamoDBPersistenceLayer = new DynamoDBPersistenceLayer();
+const processingFunction = async (payload: Record<string, unknown>): Promise<void> => {
+  // your lambda code here
+};
+
+const processIdempotently = makeFunctionIdempotent(proccessingFunction, {
+  persistenceStore: dynamoDBPersistenceLayer,
+  dataKeywordArgument: "transactionId"
+});
+
+export const handler = async (
+  _event: Event,
+  _context: Context
+): Promise<void> => {
+  for (const record of _event.Records) {
+    await processIdempotently(record);
+  }
+};
+```
+
+## Contribute
+
+If you are interested in contributing to this project, please refer to our [Contributing Guidelines](https://github.com/awslabs/aws-lambda-powertools-typescript/blob/main/CONTRIBUTING.md).
+
+## Roadmap
+
+The roadmap of Powertools for AWS Lambda (TypeScript) is driven by customers’ demand.  
+Help us prioritize upcoming functionalities or utilities by [upvoting existing RFCs and feature requests](https://github.com/awslabs/aws-lambda-powertools-typescript/issues), or [creating new ones](https://github.com/awslabs/aws-lambda-powertools-typescript/issues/new/choose), in this GitHub repository.
+
+## Connect
+
+* **Powertools for AWS Lambda on Discord**: `#typescript` - **[Invite link](https://discord.gg/B8zZKbbyET)**
+* **Email**: aws-lambda-powertools-feedback@amazon.com
+
+## How to support Powertools for AWS Lambda (TypeScript)?
+
+### Becoming a reference customer
+
+Knowing which companies are using this library is important to help prioritize the project internally. If your company is using Powertools for AWS Lambda (TypeScript), you can request to have your name and logo added to the README file by raising a [Support Powertools for AWS Lambda (TypeScript) (become a reference)](https://github.com/awslabs/aws-lambda-powertools-typescript/issues/new?assignees=&labels=customer-reference&template=support_powertools.yml&title=%5BSupport+Lambda+Powertools%5D%3A+%3Cyour+organization+name%3E) issue.
+
+The following companies, among others, use Powertools:
+
+* [Hashnode](https://hashnode.com/)
+* [Trek10](https://www.trek10.com/)
+* [Elva](https://elva-group.com)
+* [globaldatanet](https://globaldatanet.com/)
+* [Bailey Nelson](https://www.baileynelson.com.au)
+* [Perfect Post](https://www.perfectpost.fr)
+* [Sennder](https://sennder.com/)
+
+### Sharing your work
+
+Share what you did with Powertools for AWS Lambda (TypeScript) 💞💞. Blog post, workshops, presentation, sample apps and others. Check out what the community has already shared about Powertools for AWS Lambda (TypeScript) [here](https://awslabs.github.io/aws-lambda-powertools-typescript/latest/we_made_this).
+
+### Using Lambda Layer
+
+This helps us understand who uses Powertools for AWS Lambda (TypeScript) in a non-intrusive way, and helps us gain future investments for other Powertools for AWS Lambda languages. When [using Layers](#lambda-layers), you can add Powertools as a dev dependency (or as part of your virtual env) to not impact the development process.
+
+## Credits
+
+Credits for the Lambda Powertools for AWS Lambda (TypeScript) idea go to [DAZN](https://github.com/getndazn) and their [DAZN Lambda Powertools](https://github.com/getndazn/dazn-lambda-powertools/).
+
+## License
+
+This library is licensed under the MIT-0 License. See the LICENSE file.