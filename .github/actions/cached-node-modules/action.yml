--- conflicted
+++ resolved
@@ -38,19 +38,14 @@
       # even though we could just run `npm run build` in the root folder and build them in
       # sequence, but still in the correct order.
       run: |
-        npm run build -w packages/commons
-        npm run build -w packages/jmespath
+        npm run build -w packages/commons & \
         npm run build -w packages/logger & \
         npm run build -w packages/tracer & \
         npm run build -w packages/metrics & \
         npm run build -w packages/parameters & \
         npm run build -w packages/idempotency & \
         npm run build -w packages/batch & \
-<<<<<<< HEAD
         npm run build -w packages/testing & \
         npm run build -w packages/jmespath & \
         npm run build -w packages/parser
-=======
-        npm run build -w packages/testing 
->>>>>>> 9721e7c0
       shell: bash