{
  "name": "layers",
<<<<<<< HEAD
  "version": "2.0.2",
=======
  "version": "2.0.3",
>>>>>>> badfef58
  "bin": {
    "layer": "bin/layers.js"
  },
  "private": true,
  "description": "This CDK app is meant to be used to publish Powertools for AWS Lambda (TypeScript) Lambda Layer. It is composed of a single stack deploying the Layer into the target account.",
  "scripts": {
    "build": "echo 'Not applicable, run `npx cdk synth` instead to build the stack'",
    "test": "echo 'Not applicable'",
    "jest": "jest --detectOpenHandles",
    "cdk": "cdk",
    "package": "echo 'Not applicable'",
    "lint": "eslint --ext .ts,.js --no-error-on-unmatched-pattern .",
    "lint-fix": "eslint --fix --ext .ts,.js --fix --no-error-on-unmatched-pattern .",
    "test:unit": "jest --group=unit",
    "test:e2e": "jest --group=e2e",
    "createLayerFolder": "cdk synth --context BuildFromLocal=true"
  },
  "lint-staged": {
    "*.{js,ts}": "npm run lint-fix"
  },
  "repository": {
    "type": "git",
    "url": "git+https://github.com/aws-powertools/powertools-lambda-typescript.git"
  },
  "author": {
    "name": "Amazon Web Services",
    "url": "https://aws.amazon.com"
  },
  "license": "MIT-0",
  "bugs": {
    "url": "https://github.com/aws-powertools/powertools-lambda-typescript/issues"
  },
  "homepage": "https://github.com/aws-powertools/powertools-lambda-typescript#readme",
  "devDependencies": {
    "@aws-lambda-powertools/testing-utils": "file:../packages/testing",
    "source-map-support": "^0.5.21"
  },
  "dependencies": {
<<<<<<< HEAD
    "aws-cdk": "^2.130.0",
    "aws-cdk-lib": "^2.130.0",
    "esbuild": "^0.20.1"
=======
    "aws-cdk": "^2.134.0",
    "aws-cdk-lib": "^2.134.0",
    "esbuild": "^0.20.2"
>>>>>>> badfef58
  }
}<|MERGE_RESOLUTION|>--- conflicted
+++ resolved
@@ -1,10 +1,6 @@
 {
   "name": "layers",
-<<<<<<< HEAD
-  "version": "2.0.2",
-=======
   "version": "2.0.3",
->>>>>>> badfef58
   "bin": {
     "layer": "bin/layers.js"
   },
@@ -43,14 +39,8 @@
     "source-map-support": "^0.5.21"
   },
   "dependencies": {
-<<<<<<< HEAD
-    "aws-cdk": "^2.130.0",
-    "aws-cdk-lib": "^2.130.0",
-    "esbuild": "^0.20.1"
-=======
     "aws-cdk": "^2.134.0",
     "aws-cdk-lib": "^2.134.0",
     "esbuild": "^0.20.2"
->>>>>>> badfef58
   }
 }