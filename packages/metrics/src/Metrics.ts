import { MetricsInterface } from '.';
import {
  DecoratorOptions,
  Dimensions,
  EmfOutput,
  HandlerMethodDecorator,
  StoredMetrics,
  MetricsOptions,
  MetricUnit,
  MetricUnits,
} from '../types';
import { ConfigServiceInterface, EnvironmentVariablesService } from './config';

const MAX_METRICS_SIZE = 100;
const MAX_DIMENSION_COUNT = 9;
const DEFAULT_NAMESPACE = 'default_namespace';

class Metrics implements MetricsInterface {
  private customConfigService?: ConfigServiceInterface;
  private defaultDimensions: Dimensions = {};
  private dimensions: Dimensions = {};
  private envVarsService?: EnvironmentVariablesService;
  private functionName?: string;
  private isColdStart: boolean = true;
  private isSingleMetric: boolean = false;
  private metadata: { [key: string]: string } = {};
  private namespace?: string;
  private raiseOnEmptyMetrics: boolean = false;
  private storedMetrics: StoredMetrics = {};

  public constructor(options: MetricsOptions = {}) {
    this.dimensions = {};
    this.setOptions(options);
  }

  public addDimension(name: string, value: string): void {
    if (MAX_DIMENSION_COUNT <= this.getCurrentDimensionsCount()) {
      throw new RangeError(`The number of metric dimensions must be lower than ${MAX_DIMENSION_COUNT}`);
    }
    this.dimensions[name] = value;
  }

  public addDimensions(dimensions: { [key: string]: string }): void {
    const newDimensions = { ...this.dimensions };
    Object.keys(dimensions).forEach((dimensionName) => {
      newDimensions[dimensionName] = dimensions[dimensionName];
    });
    if (Object.keys(newDimensions).length > MAX_DIMENSION_COUNT) {
      throw new RangeError(
        `Unable to add ${
          Object.keys(dimensions).length
        } dimensions: the number of metric dimensions must be lower than ${MAX_DIMENSION_COUNT}`,
      );
    }
    this.dimensions = newDimensions;
  }

  public addMetadata(key: string, value: string): void {
    this.metadata[key] = value;
  }

  public addMetric(name: string, unit: MetricUnit, value: number): void {
    this.storeMetric(name, unit, value);
    if (this.isSingleMetric) this.purgeStoredMetrics();
  }

  public clearDefaultDimensions(): void {
    this.defaultDimensions = {};
  }

  public clearDimensions(): void {
    this.dimensions = {};
  }

  public clearMetadata(): void {
    this.metadata = {};
  }

  public clearMetrics(): void {
    this.storedMetrics = {};
  }

  public logMetrics(options: DecoratorOptions = {}): HandlerMethodDecorator {
    const { raiseOnEmptyMetrics, defaultDimensions, captureColdStartMetric } = options;
    this.raiseOnEmptyMetrics = raiseOnEmptyMetrics || false;
    if (defaultDimensions !== undefined) {
      this.setDefaultDimensions(defaultDimensions);
    }

    return (target, propertyKey, descriptor) => {
      const originalMethod = descriptor.value;
      descriptor.value = (event, context, callback) => {
        this.functionName = context.functionName;

        if (captureColdStartMetric) this.captureColdStart();
<<<<<<< HEAD
        try {
          const result = originalMethod?.apply(this, [event, context, callback]);
=======
        const result = originalMethod?.apply(this, [event, context, callback]);
        this.purgeStoredMetrics();
>>>>>>> f6d832df

          return result;
        } finally {
          this.purgeStoredMetrics();
        }
      };
    };
  }

  public purgeStoredMetrics(): void {
    const target = this.serializeMetrics();
    console.log(JSON.stringify(target));
    this.storedMetrics = {};
  }

  public serializeMetrics(): EmfOutput {
    const metricDefinitions = Object.values(this.storedMetrics).map((metricDefinition) => ({
      Name: metricDefinition.name,
      Unit: metricDefinition.unit,
    }));
    if (metricDefinitions.length === 0 && this.raiseOnEmptyMetrics) {
      throw new RangeError('The number of metrics recorded must be higher than zero');
    }

    /* TODO: Potentially a logger.warn users here if default namespace should be used? */
    /* if (!this.namespace) logger.warn('Namespace should be defined, default used'); */

    const metricValues = Object.values(this.storedMetrics).reduce(
      (result: { [key: string]: number }, { name, value }: { name: string; value: number }) => {
        result[name] = value;

        return result;
      },
      {},
    );

    const dimensionNames = [...Object.keys(this.defaultDimensions), ...Object.keys(this.dimensions)];

    return {
      _aws: {
        Timestamp: new Date().getTime(),
        CloudWatchMetrics: [
          {
            Namespace: this.namespace || DEFAULT_NAMESPACE,
            Dimensions: [dimensionNames],
            Metrics: metricDefinitions,
          },
        ],
      },
      ...this.defaultDimensions,
      ...this.dimensions,
      ...metricValues,
      ...this.metadata,
    };
  }

  public setDefaultDimensions(dimensions: Dimensions | undefined): void {
    const targetDimensions = {
      ...this.defaultDimensions,
      ...dimensions,
    };
    if (MAX_DIMENSION_COUNT <= Object.keys(targetDimensions).length) {
      throw new Error('Max dimension count hit');
    }
    this.defaultDimensions = targetDimensions;
  }

  public singleMetric(): Metrics {
    return new Metrics({
      namespace: this.namespace,
      service: this.dimensions.service,
      singleMetric: true,
    });
  }

  private captureColdStart(): void {
    if (!this.isColdStart) return;
    this.isColdStart = false;
    const singleMetric = this.singleMetric();

    if (this.dimensions.service) {
      singleMetric.addDimension('service', this.dimensions.service);
    }
    if (this.functionName != null) {
      singleMetric.addDimension('function_name', this.functionName);
    }
    singleMetric.addMetric('ColdStart', MetricUnits.Count, 1);
  }

  private getCurrentDimensionsCount(): number {
    return Object.keys(this.dimensions).length + Object.keys(this.defaultDimensions).length;
  }

  private getCustomConfigService(): ConfigServiceInterface | undefined {
    return this.customConfigService;
  }

  private getEnvVarsService(): EnvironmentVariablesService {
    return <EnvironmentVariablesService> this.envVarsService;
  }

  private setCustomConfigService(customConfigService?: ConfigServiceInterface): void {
    this.customConfigService = customConfigService ? customConfigService : undefined;
  }

  private setEnvVarsService(): void {
    this.envVarsService = new EnvironmentVariablesService();
  }

  private setNamespace(namespace: string | undefined): void {
    this.namespace = (namespace ||
      this.getCustomConfigService()?.getNamespace() ||
      this.getEnvVarsService().getNamespace()) as string;
  }

  private setOptions(options: MetricsOptions): Metrics {
    const { customConfigService, namespace, service, singleMetric, defaultDimensions } = options;

    this.setEnvVarsService();
    this.setCustomConfigService(customConfigService);
    this.setNamespace(namespace);
    this.setService(service);
    this.setDefaultDimensions(defaultDimensions);
    this.isSingleMetric = singleMetric || false;

    return this;
  }

  private setService(service: string | undefined): void {
    const targetService = (service ||
      this.getCustomConfigService()?.getService() ||
      this.getEnvVarsService().getService()) as string;
    if (targetService.length > 0) {
      this.addDimension('service', targetService);
    }
  }

  private storeMetric(name: string, unit: MetricUnit, value: number): void {
    if (Object.keys(this.storedMetrics).length >= MAX_METRICS_SIZE) {
      this.purgeStoredMetrics();
    }
    this.storedMetrics[name] = {
      unit,
      value,
      name,
    };
  }
}

export { Metrics, MetricUnits };<|MERGE_RESOLUTION|>--- conflicted
+++ resolved
@@ -93,14 +93,8 @@
         this.functionName = context.functionName;
 
         if (captureColdStartMetric) this.captureColdStart();
-<<<<<<< HEAD
         try {
           const result = originalMethod?.apply(this, [event, context, callback]);
-=======
-        const result = originalMethod?.apply(this, [event, context, callback]);
-        this.purgeStoredMetrics();
->>>>>>> f6d832df
-
           return result;
         } finally {
           this.purgeStoredMetrics();
