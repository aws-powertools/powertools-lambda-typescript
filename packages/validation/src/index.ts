--- conflicted
+++ resolved
@@ -1,8 +1,4 @@
 export { validate } from './validate.js';
 export { SchemaValidationError } from './errors.js';
-<<<<<<< HEAD
 export { validator } from './decorator.js';
-export { validationMiddleware } from './middleware.js';
-=======
-export { validator } from './decorator.js';
->>>>>>> 58f376e3
+export { validationMiddleware } from './middleware.js';