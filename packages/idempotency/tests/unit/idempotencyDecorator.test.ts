/**
 * Test Function Wrapper
 *
 * @group unit/idempotency/decorator
 */
<<<<<<< HEAD

=======
>>>>>>> d18ffde7
import {
  BasePersistenceLayer,
  IdempotencyRecord,
} from '../../src/persistence/index.js';
import {
  idempotent,
  IdempotencyConfig,
  IdempotencyAlreadyInProgressError,
  IdempotencyInconsistentStateError,
  IdempotencyItemAlreadyExistsError,
  IdempotencyPersistenceLayerError,
} from '../../src/index.js';
import type { IdempotencyRecordOptions } from '../../src/types/index.js';
import { Context } from 'aws-lambda';
import context from '@aws-lambda-powertools/testing-utils/context';
import { IdempotencyRecordStatus } from '../../src/constants.js';

const mockSaveInProgress = jest
  .spyOn(BasePersistenceLayer.prototype, 'saveInProgress')
  .mockImplementation();
const mockSaveSuccess = jest
  .spyOn(BasePersistenceLayer.prototype, 'saveSuccess')
  .mockImplementation();
const mockGetRecord = jest
  .spyOn(BasePersistenceLayer.prototype, 'getRecord')
  .mockImplementation();

const mockConfig: IdempotencyConfig = new IdempotencyConfig({});

class PersistenceLayerTestClass extends BasePersistenceLayer {
  protected _deleteRecord = jest.fn();
  protected _getRecord = jest.fn();
  protected _putRecord = jest.fn();
  protected _updateRecord = jest.fn();
}

const functionalityToDecorate = jest.fn();

class TestinClassWithLambdaHandler {
  @idempotent({
    persistenceStore: new PersistenceLayerTestClass(),
  })
  public async testing(
    record: Record<string, unknown>,
    _context: Context
  ): Promise<string> {
    functionalityToDecorate(record);

    return 'Hi';
  }
}

class TestingClassWithFunctionDecorator {
  public async handler(
    record: Record<string, unknown>,
    context: Context
  ): Promise<string> {
    mockConfig.registerLambdaContext(context);

    return this.proccessRecord(record, 'bar');
  }

  @idempotent({
    persistenceStore: new PersistenceLayerTestClass(),
    config: mockConfig,
    dataIndexArgument: 0,
  })
  public async proccessRecord(
    record: Record<string, unknown>,
    _foo: string
  ): Promise<string> {
    functionalityToDecorate(record);

    return 'Processed Record';
  }
}

describe('Given a class with a function to decorate', (classWithLambdaHandler = new TestinClassWithLambdaHandler(), classWithFunctionDecorator = new TestingClassWithFunctionDecorator()) => {
  const keyValueToBeSaved = 'thisWillBeSaved';
  const inputRecord = {
    testingKey: keyValueToBeSaved,
    otherKey: 'thisWillNot',
  };
  beforeEach(() => jest.clearAllMocks());

  describe('When wrapping a function with no previous executions', () => {
    beforeEach(async () => {
      await classWithFunctionDecorator.handler(inputRecord, context);
    });

    test('Then it will save the record to INPROGRESS', () => {
      expect(mockSaveInProgress).toHaveBeenCalledWith(
        inputRecord,
        context.getRemainingTimeInMillis()
      );
    });

    test('Then it will call the function that was decorated', () => {
      expect(functionalityToDecorate).toHaveBeenCalledWith(inputRecord);
    });

    test('Then it will save the record to COMPLETED with function return value', () => {
      expect(mockSaveSuccess).toHaveBeenCalledWith(
        inputRecord,
        'Processed Record'
      );
    });
  });
  describe('When wrapping a handler function with no previous executions', () => {
    beforeEach(async () => {
      await classWithLambdaHandler.testing(inputRecord, context);
    });

    test('Then it will save the record to INPROGRESS', () => {
      expect(mockSaveInProgress).toHaveBeenCalledWith(
        inputRecord,
        context.getRemainingTimeInMillis()
      );
    });

    test('Then it will call the function that was decorated', () => {
      expect(functionalityToDecorate).toHaveBeenCalledWith(inputRecord);
    });

    test('Then it will save the record to COMPLETED with function return value', () => {
      expect(mockSaveSuccess).toHaveBeenCalledWith(inputRecord, 'Hi');
    });
  });

  describe('When decorating a function with previous execution that is INPROGRESS', () => {
    let resultingError: Error;
    beforeEach(async () => {
      mockSaveInProgress.mockRejectedValue(
        new IdempotencyItemAlreadyExistsError()
      );
      const idempotencyOptions: IdempotencyRecordOptions = {
        idempotencyKey: 'key',
        status: IdempotencyRecordStatus.INPROGRESS,
      };
      mockGetRecord.mockResolvedValue(
        new IdempotencyRecord(idempotencyOptions)
      );
      try {
        await classWithLambdaHandler.testing(inputRecord, context);
      } catch (e) {
        resultingError = e as Error;
      }
    });

    test('Then it will attempt to save the record to INPROGRESS', () => {
      expect(mockSaveInProgress).toHaveBeenCalledWith(
        inputRecord,
        context.getRemainingTimeInMillis()
      );
    });

    test('Then it will get the previous execution record', () => {
      expect(mockGetRecord).toHaveBeenCalledWith(inputRecord);
    });

    test('Then it will not call the function that was decorated', () => {
      expect(functionalityToDecorate).not.toHaveBeenCalled();
    });

    test('Then an IdempotencyAlreadyInProgressError is thrown', () => {
      expect(resultingError).toBeInstanceOf(IdempotencyAlreadyInProgressError);
    });
  });

  describe('When decorating a function with previous execution that is EXPIRED', () => {
    let resultingError: Error;
    beforeEach(async () => {
      mockSaveInProgress.mockRejectedValue(
        new IdempotencyItemAlreadyExistsError()
      );
      const idempotencyOptions: IdempotencyRecordOptions = {
        idempotencyKey: 'key',
        status: IdempotencyRecordStatus.EXPIRED,
      };
      mockGetRecord.mockResolvedValue(
        new IdempotencyRecord(idempotencyOptions)
      );
      try {
        await classWithLambdaHandler.testing(inputRecord, context);
      } catch (e) {
        resultingError = e as Error;
      }
    });

    test('Then it will attempt to save the record to INPROGRESS', () => {
      expect(mockSaveInProgress).toHaveBeenCalledWith(
        inputRecord,
        context.getRemainingTimeInMillis()
      );
    });

    test('Then it will get the previous execution record', () => {
      expect(mockGetRecord).toHaveBeenCalledWith(inputRecord);
    });

    test('Then it will not call the function that was decorated', () => {
      expect(functionalityToDecorate).not.toHaveBeenCalled();
    });

    test('Then an IdempotencyInconsistentStateError is thrown', () => {
      expect(resultingError).toBeInstanceOf(IdempotencyInconsistentStateError);
    });
  });

  describe('When wrapping a function with previous execution that is COMPLETED', () => {
    beforeEach(async () => {
      mockSaveInProgress.mockRejectedValue(
        new IdempotencyItemAlreadyExistsError()
      );
      const idempotencyOptions: IdempotencyRecordOptions = {
        idempotencyKey: 'key',
        status: IdempotencyRecordStatus.COMPLETED,
        responseData: 'Hi',
      };

      mockGetRecord.mockResolvedValue(
        new IdempotencyRecord(idempotencyOptions)
      );
      await classWithLambdaHandler.testing(inputRecord, context);
    });

    test('Then it will attempt to save the record to INPROGRESS', () => {
      expect(mockSaveInProgress).toHaveBeenCalledWith(
        inputRecord,
        context.getRemainingTimeInMillis()
      );
    });

    test('Then it will get the previous execution record', () => {
      expect(mockGetRecord).toHaveBeenCalledWith(inputRecord);
    });

    test('Then it will not call decorated functionality', () => {
      expect(functionalityToDecorate).not.toHaveBeenCalledWith(inputRecord);
    });
  });

  describe('When wrapping a function with issues saving the record', () => {
    class TestinClassWithLambdaHandlerWithConfig {
      @idempotent({
        persistenceStore: new PersistenceLayerTestClass(),
        config: new IdempotencyConfig({ lambdaContext: context }),
      })
      public testing(record: Record<string, unknown>): string {
        functionalityToDecorate(record);

        return 'Hi';
      }
    }

    let resultingError: Error;
    beforeEach(async () => {
      mockSaveInProgress.mockRejectedValue(new Error('RandomError'));
      const classWithLambdaHandlerWithConfig =
        new TestinClassWithLambdaHandlerWithConfig();
      try {
        await classWithLambdaHandlerWithConfig.testing(inputRecord);
      } catch (e) {
        resultingError = e as Error;
      }
    });

    test('Then it will attempt to save the record to INPROGRESS', () => {
      expect(mockSaveInProgress).toHaveBeenCalledWith(
        inputRecord,
        context.getRemainingTimeInMillis()
      );
    });

    test('Then an IdempotencyPersistenceLayerError is thrown', () => {
      expect(resultingError).toBeInstanceOf(IdempotencyPersistenceLayerError);
    });
  });

  describe('When idempotency is disabled', () => {
    beforeAll(async () => {
      process.env.POWERTOOLS_IDEMPOTENCY_DISABLED = 'true';
      class TestingClassWithIdempotencyDisabled {
        @idempotent({
          persistenceStore: new PersistenceLayerTestClass(),
          config: new IdempotencyConfig({ lambdaContext: context }),
        })
        public async testing(
          record: Record<string, unknown>,
          _context: Context
        ): Promise<string> {
          functionalityToDecorate(record);

          return 'Hi';
        }
      }
      const classWithoutIdempotencyDisabled =
        new TestingClassWithIdempotencyDisabled();
      await classWithoutIdempotencyDisabled.testing(inputRecord, context);
    });

    test('Then it will skip ipdemotency', async () => {
      expect(mockSaveInProgress).not.toHaveBeenCalled();
      expect(mockSaveSuccess).not.toHaveBeenCalled();
    });

    afterAll(() => {
      delete process.env.POWERTOOLS_IDEMPOTENCY_DISABLED;
    });
  });
});<|MERGE_RESOLUTION|>--- conflicted
+++ resolved
@@ -3,10 +3,6 @@
  *
  * @group unit/idempotency/decorator
  */
-<<<<<<< HEAD
-
-=======
->>>>>>> d18ffde7
 import {
   BasePersistenceLayer,
   IdempotencyRecord,
