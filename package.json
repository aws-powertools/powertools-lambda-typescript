--- conflicted
+++ resolved
@@ -49,15 +49,9 @@
   "homepage": "https://github.com/aws-powertools/powertools-lambda-typescript#readme",
   "devDependencies": {
     "@middy/core": "^4.7.0",
-<<<<<<< HEAD
-    "@types/aws-lambda": "^8.10.134",
-    "@types/jest": "^29.5.12",
-    "@types/node": "^20.11.24",
-=======
     "@types/aws-lambda": "^8.10.136",
     "@types/jest": "^29.5.12",
     "@types/node": "^20.12.2",
->>>>>>> badfef58
     "@typescript-eslint/eslint-plugin": "^6.21.0",
     "@typescript-eslint/parser": "^6.21.0",
     "eslint": "^8.57.0",
@@ -74,15 +68,9 @@
     "prettier": "^3.2.5",
     "ts-jest": "^29.1.2",
     "ts-node": "^10.9.2",
-<<<<<<< HEAD
-    "typedoc": "^0.25.8",
-    "typedoc-plugin-missing-exports": "^2.2.0",
-    "typescript": "^5.3.3"
-=======
     "typedoc": "^0.25.12",
     "typedoc-plugin-missing-exports": "^2.2.0",
     "typescript": "^5.4.3"
->>>>>>> badfef58
   },
   "engines": {
     "node": ">=16"
