{
  "compilerOptions": {
    "incremental": true,
    "composite": true,
<<<<<<< HEAD
    "target": "ES2022", // Node.js 16
=======
    "target": "ES2021", // Node.js 16
>>>>>>> d18ffde7
    "experimentalDecorators": true,
    "module": "commonjs",
    "moduleResolution": "node",
    "baseUrl": ".",
    // "traceResolution": true, // Enable this to debug module resolution issues
    "declaration": true,
    "removeComments": false,
    "isolatedModules": true,
    "declarationMap": true,
    "esModuleInterop": true,
    "forceConsistentCasingInFileNames": true,
    "strict": true,
    "skipLibCheck": true,
    "pretty": true, // Enable pretty formatting for output messages.
  },
  "files": [],
  "references": [
    {
      "path": "./packages/commons"
    },
    {
      "path": "./packages/tracer"
    },
    {
      "path": "./packages/metrics"
    },
    {
      "path": "./packages/logger"
    },
    {
      "path": "./packages/parameters"
    },
    {
      "path": "./packages/idempotency"
    },
    {
      "path": "./packages/batch"
    },
    {
      "path": "./packages/testing"
    },
    {
      "path": "./packages/parser"
    }
  ]
}<|MERGE_RESOLUTION|>--- conflicted
+++ resolved
@@ -2,11 +2,7 @@
   "compilerOptions": {
     "incremental": true,
     "composite": true,
-<<<<<<< HEAD
-    "target": "ES2022", // Node.js 16
-=======
     "target": "ES2021", // Node.js 16
->>>>>>> d18ffde7
     "experimentalDecorators": true,
     "module": "commonjs",
     "moduleResolution": "node",
