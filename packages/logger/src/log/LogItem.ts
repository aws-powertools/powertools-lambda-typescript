<<<<<<< HEAD
import { LogAttributes } from '../../types';
import { LogItemInterface } from '.';
import { pickBy, merge } from 'lodash';
=======
import { pickBy, merge } from 'lodash';
import { LogItemInterface } from '.';
import { LogAttributes } from '../types';
>>>>>>> 38c51030

class LogItem implements LogItemInterface {

  private attributes: LogAttributes = {};

  public constructor(params: { baseAttributes: LogAttributes; persistentAttributes: LogAttributes }) {
    // Add attributes in the log item in this order:
    // - Base attributes supported by the Powertool by default
    // - Persistent attributes provided by developer, not formatted
    // - Ephemeral attributes provided as parameters for a single log item (done later)
    this.addAttributes(params.baseAttributes);
    this.addAttributes(params.persistentAttributes);
  }

  public addAttributes(attributes: LogAttributes): LogItem {
    this.attributes = merge(this.attributes, attributes);

    return this;
  }

  public getAttributes(): LogAttributes {
    return this.attributes;
  }

  public prepareForPrint(): void {
    this.setAttributes(this.removeEmptyKeys(this.getAttributes()));
  }

  public removeEmptyKeys(attributes: LogAttributes): LogAttributes {
    return pickBy(attributes, (value) => value !== undefined && value !== '' && value !== null);
  }

  public setAttributes(attributes: LogAttributes): void {
    this.attributes = attributes;
  }

}

export {
  LogItem,
};<|MERGE_RESOLUTION|>--- conflicted
+++ resolved
@@ -1,12 +1,6 @@
-<<<<<<< HEAD
-import { LogAttributes } from '../../types';
-import { LogItemInterface } from '.';
-import { pickBy, merge } from 'lodash';
-=======
 import { pickBy, merge } from 'lodash';
 import { LogItemInterface } from '.';
 import { LogAttributes } from '../types';
->>>>>>> 38c51030
 
 class LogItem implements LogItemInterface {
 
