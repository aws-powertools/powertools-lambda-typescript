--- conflicted
+++ resolved
@@ -53,13 +53,8 @@
     "@biomejs/biome": "^1.8.3",
     "@types/aws-lambda": "^8.10.142",
     "@types/jest": "^29.5.12",
-<<<<<<< HEAD
-    "@types/node": "^20.14.10",
-    "husky": "^9.1.4",
-=======
     "@types/node": "^22.0.0",
     "husky": "^9.0.11",
->>>>>>> 88e0b8c7
     "jest": "^29.7.0",
     "jest-runner-groups": "^2.2.0",
     "lerna": "8.1.2",
