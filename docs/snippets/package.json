{
  "name": "docs",
<<<<<<< HEAD
  "version": "1.14.0",
=======
  "version": "2.0.2",
>>>>>>> d18ffde7
  "description": "A collection code snippets for the Powertools for AWS Lambda (TypeScript) docs",
  "author": {
    "name": "Amazon Web Services",
    "url": "https://aws.amazon.com"
  },
  "private": true,
  "scripts": {
    "test": "echo 'Not Applicable'",
    "test:e2e": "echo 'Not Applicable'",
    "build": "echo 'Not Applicable'",
    "lint": "eslint --ext .ts,.js --no-error-on-unmatched-pattern .",
    "lint-fix": "eslint --fix --ext .ts,.js --no-error-on-unmatched-pattern ."
  },
  "lint-staged": {
    "*.{js,ts}": "npm run lint-fix",
    "*.json": "prettier --write \"**/samples/*.json\" --single-quote false",
    "*.yaml": "prettier --write \"**/templates/sam/*.yaml\""
  },
  "license": "MIT-0",
  "repository": {
    "type": "git",
    "url": "git+https://github.com/aws-powertools/powertools-lambda-typescript.git"
  },
  "bugs": {
    "url": "https://github.com/aws-powertools/powertools-lambda-typescript/issues"
  },
  "homepage": "https://github.com/aws-powertools/powertools-lambda-typescript#readme",
  "devDependencies": {
    "@aws-sdk/client-appconfigdata": "^3.525.0",
    "@aws-sdk/client-dynamodb": "^3.525.0",
    "@aws-sdk/client-secrets-manager": "^3.525.0",
    "@aws-sdk/client-ssm": "^3.525.0",
    "@aws-sdk/util-dynamodb": "^3.525.0",
    "aws-sdk": "^2.1568.0",
    "aws-sdk-client-mock": "^3.0.1",
    "aws-sdk-client-mock-jest": "^3.0.1",
    "axios": "^1.6.7",
    "hashi-vault-js": "^0.4.14"
  }
}<|MERGE_RESOLUTION|>--- conflicted
+++ resolved
@@ -1,10 +1,6 @@
 {
   "name": "docs",
-<<<<<<< HEAD
-  "version": "1.14.0",
-=======
   "version": "2.0.2",
->>>>>>> d18ffde7
   "description": "A collection code snippets for the Powertools for AWS Lambda (TypeScript) docs",
   "author": {
     "name": "Amazon Web Services",
