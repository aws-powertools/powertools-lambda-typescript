# Contributing Guidelines

Thank you for your interest in contributing to our project. Whether it's a bug report, new feature, correction, or additional
documentation, we greatly value feedback and contributions from our community.

Please read through this document before submitting any issues or pull requests to ensure we have all the necessary
information to effectively respond to your bug report or contribution.

## Table of contents

- [Security issue notifications](#security-issue-notifications)
- [Code of Conduct](#code-of-conduct)
- [Reporting Bugs/Feature Requests](#reporting-bugsfeature-requests)
- [Contributing via Pull Requests](#contributing-via-pull-requests)
  - [Summary](#summary)
  - [Step 1: Find something to work on](#step-1-find-something-to-work-on)
  - [Step 2: Design](#step-2-design)
  - [Step 3: Work your Magic](#step-3-work-your-magic)
  - [Step 4: Pull Request](#step-4-pull-request)
  - [Step 5: Merge](#step-5-merge)
- [Getting Started](#getting-started)
  - [Setup](#setup)
  - [Repo Layout](#repo-layout)
  - [Tests](#tests)
    - [Unit tests](#unit-tests)
    - [e2e tests](#e2e-tests)
  - [Examples](#examples)
  - [Local documentation](#local-documentation)
    - [API reference](#api-reference)
    - [Docs website](#docs-website)
  - [Conventions](#conventions)
- [Licensing](#licensing)

## Security issue notifications

If you discover a potential security issue in this project, we ask that you notify AWS/Amazon Security via our [vulnerability reporting page](http://aws.amazon.com/security/vulnerability-reporting/). Please do **not** create a public GitHub issue.

## Code of Conduct

This project has adopted the [Amazon Open Source Code of Conduct](https://aws.github.io/code-of-conduct).
For more information, see the [Code of Conduct FAQ](https://aws.github.io/code-of-conduct-faq) or contact opensource-codeofconduct@amazon.com with any additional questions or comments.

## Reporting Bugs/Feature Requests

We welcome you to use the GitHub issue tracker to report bugs or suggest features.

When filing an issue, please check existing open, or recently closed, issues to make sure somebody else hasn't already
reported the issue. Please try to include as much information as you can. Details like these are incredibly useful:

* A reproducible test case or series of steps
* The version of our code being used
* Any modifications you've made relevant to the bug
* Anything unusual about your environment or deployment

## Getting Started

The following steps describe how to set up the AWS Lambda Powertools for TypeScript repository on your local machine.
The alternative is to use a Cloud IDE like [Gitpod](https://www.gitpod.io/) or [Codespaces](https://github.com/features/codespaces) for your development.

[![Open in Gitpod](https://gitpod.io/button/open-in-gitpod.svg)](https://gitpod.io/#https://github.com/awslabs/aws-lambda-powertools-typescript)

### Setup

The following tools need to be installed on your system prior to starting working on a pull request:

- [Node.js >= 16.x](https://nodejs.org/download/release/latest-v16.x/)
  - We recommend using a version in [Active LTS](https://nodejs.org/en/about/releases/)
  - If you use [nvm](https://github.com/nvm-sh/nvm#nvmrc) or [fnm](https://github.com/Schniz/fnm) you can install the latest LTS version with `nvm use` or `fnm use` respectively. Both will use the `.nvmrc` file in the project's root.
- [npm 8.x](https://www.npmjs.com/)
  - After installing Node.js, you can install `npm` with `npm install -g npm@next-8` 
- [AWS SAM CLI >= 1.49.0](https://docs.aws.amazon.com/serverless-application-model/latest/developerguide/serverless-sam-cli-install.html)
  - AWS SAM CLI is a command line interface for AWS Serverless Application Model (SAM), it's used in one of the examples, and it's part of the pre-push hook.
- [Docker](https://docs.docker.com/get-docker/)
  - If you are not planning on making changes to the documentation, you can skip this step.

First, [fork](https://docs.github.com/en/get-started/quickstart/fork-a-repo) the repository, and then run the following commands to clone and initialize the repository locally.

```console
git clone https://github.com/{your-account}/aws-lambda-powertools-typescript.git
cd aws-lambda-powertools-typescript
<<<<<<< HEAD
npm run setup-local
=======
npm ci --foreground-scripts;
cd examples/cdk; npm ci
cd ../..
cd examples/sam; npm ci
npm run init-environment
>>>>>>> 74ef8168
```

We recommend that you use [Visual Studio Code](https://code.visualstudio.com/) to work on the repo.
We use `eslint` to keep our code consistent in terms of style and reducing defects. We recommend installing
the [eslint extension](https://marketplace.visualstudio.com/items?itemName=dbaeumer.vscode-eslint) as well.

### Repo Layout

The AWS Lambda Powertools is a npm project written in [TypeScript](https://www.typescriptlang.org/).
More specifically, it is a [monorepo managed using lerna](https://github.com/lerna/lerna#about).
If you're unfamiliar with any of these technologies, it is useful to learn about them and will make understanding the codebase easier but strictly not necessary for simple contributions.

The repo contains `packages/` directory that contains the Powertools utilities modules. For instance, the source code for the Logger utility can be found at the location `packages/logger` and so on.
The repo also contains a `packages/commons` directory that holds code and logic shared between one or more utilities and that is published as a separate npm package.

### Tests

Tests are under the `tests` folder of each module and split into two categories: unit tests and e2e (end-to-end) tests.

You can run each group separately or all together thanks to [jest-runner-groups](https://www.npmjs.com/package/jest-runner-groups).

Unit tests, under `tests/unit` folder, are standard [Jest](https://jestjs.io) tests.

End-to-end tests, under `tests/e2e` folder, will test the module features by deploying AWS Lambda functions into your AWS Account. We use [aws-cdk](https://docs.aws.amazon.com/cdk/v2/guide/getting_started.html) v2 library with TypeScript for creating infrastructure, and [aws-sdk-js v2](https://docs.aws.amazon.com/AWSJavaScriptSDK/latest/) for invoking the functions and asserting on the expected behaviors. All steps are also executed by Jest.

Running end-to-end tests will deploy AWS resources. You will need an AWS account, and the tests might incur costs. The cost from **some services** are covered by the [AWS Free Tier](https://aws.amazon.com/free/?all-free-tier.sort-by=item.additionalFields.SortRank&all-free-tier.sort-order=asc&awsf.Free%20Tier%20Types=*all&awsf.Free%20Tier%20Categories=*all) but not all of them. If you don't have an AWS Account, follow [these instructions to create one](https://aws.amazon.com/premiumsupport/knowledge-center/create-and-activate-aws-account/).

When contributing to this repository, these end-to-end tests are run by the maintainers before merging a PR.

#### Unit tests

##### Write

As mentioned before, tests are split into groups thanks to [jest-runner-groups](https://www.npmjs.com/package/jest-runner-groups), and therefore, each test needs to be tagged properly by adding the following comments in the header of your unit test file:

```typescript
/**
 * Tests metrics
 *
 * @group unit/<YOUR CATEGORY>/<YOUR SUB CATEGORY>
 */
```

##### Run

To run unit tests, you can either use:

* npm task `lerna-test:unit` (`npm run lerna-test:unit`) in root folder to run them all
* npm task `test:unit` (`npm run test:unit`) in module folder (for example: `packages/metrics`) to run the module specific ones
* jest directly `npx jest --group=unit` in module folder to run the module specific ones (You can run selective tests by restricting the group to the one you want. For instance `npx jest --group=unit/metrics/class`)

#### e2e tests

##### Set up

We create e2e testing infrastructure with CDK. If you have never used it before, please check its [Getting started guide](https://docs.aws.amazon.com/cdk/v2/guide/getting_started.html). You need to run `cdk bootstrap` in the account and region you are going to run e2e tests in.

##### Write

As mentioned in the previous section, tests are split into groups thanks to [jest-runner-groups](https://www.npmjs.com/package/jest-runner-groups), and therefore, each test needs to be tagged properly by adding the following comments in the header of your unit test file:

```typescript
/**
 * Tests data lake catalog
 *
 * @group e2e/<YOUR CATEGORY>/<YOUR SUB CATEGORY>
 */
```

Follow this convention for the test filename: `<TESTED_FEATURE>.<USAGE_TYPE>.test.ts`. (e.g. `sampleRate.decorator.test.ts`, `childLogger.manual.test.ts`)

See `metrics/tests/e2e/basicFeatures.decorator.test.ts` as an example.

##### Run

To run e2e tests, you can either use:

* npm task `lerna-test:e2e` (`npm run lerna-test:e2e`) in root folder
* npm task `test:e2e` (`npm run test:e2e`) in module folder (for example: `packages/metrics`) to run the module specific ones
* jest directly `npx jest --group=e2e` in module folder. (You can run selective tests by restricting the group to the one you want. For instance `npx jest --group=e2e/metrics/decorator`)

Three important environment variables can be used:

* `AWS_PROFILE` to use the right AWS credentials
* `AWS_REGION` to select the region to deploy e2e tests infrastructure to
* `DISABLE_TEARDOWN` if you don't want your stack to be destroyed at the end of the test (useful in dev mode when iterating over your code).

Example: `DISABLE_TEARDOWN=true AWS_PROFILE=dev-account AWS_REGION=eu-west-1 npx jest --group=e2e/metrics/decorator`

##### Automate

You can run the end-to-end tests automatically on your forked project by following these steps:

1. Create an IAM role in your target AWS account, with the least amount of privilege.

    As mentioned above in this page, we are leveraging CDK to deploy and consequently clean-up resources on AWS. Therefore, to run those tests through GitHub actions, you will need to grant specific permissions to your workflow.  

    We recommend following [Amazon IAM best practices](https://docs.aws.amazon.com/IAM/latest/UserGuide/best-practices.html) for the AWS credentials used in GitHub Actions workflows, including:
    * Do not store credentials in your repository's code.
    * [Grant least privilege](https://docs.aws.amazon.com/IAM/latest/UserGuide/best-practices.html#grant-least-privilege) to the credentials used in GitHub Actions workflows.  Grant only the permissions required to perform the actions in your GitHub Actions workflows.
    * [Monitor the activity](https://docs.aws.amazon.com/IAM/latest/UserGuide/best-practices.html#keep-a-log) of the credentials used in GitHub Actions workflows.

    For an example of how to create a role in CDK, you can look at [@pahud/cdk-github-oidc](https://constructs.dev/packages/@pahud/cdk-github-oidc) construct.

    More information about:  

    * [GitHub OpenID Connect](https://github.blog/changelog/2021-10-27-github-actions-secure-cloud-deployments-with-openid-connect/)
    * ["Configure AWS Credentials" Action For GitHub Actions](https://github.com/aws-actions/configure-aws-credentials/)

2. Add your new role into your [GitHub fork secrets](https://docs.github.com/en/actions/security-guides/encrypted-secrets#creating-encrypted-secrets-for-a-repository) with name `AWS_ROLE_ARN_TO_ASSUME`.
3. In your forked repository, go to the "Actions" tab and select the `run-e2e-tests` workflow.
4. On the `run-e2e-tests` workflow page, select "Run workflow" and run it on the desired branch.

> :warning: **Don't automatically run end-to-end tests on branch push or PRs**. A malicious attacker can submit a pull request to attack your AWS account. Ideally, use a blank account without any important workload/data, and limit `AWS_ROLE_ARN_TO_ASSUME` permission to least minimum privilege.

### Examples

As part of the repo you will find an examples folder at the root. This folder contains examples (written with CDK and SAM) of deployable AWS Lambda functions using Powertools.

To test your updates with these examples, you just have to:

1. Build your local version of *aws-lambda-powertools-typescript* npm packages with `npm run lerna-package` while in the root folder
2. Move to the examples folder of your choice
    ```sh
    cd packages/examples/cdk
    # or
    cd packages/examples/sam
    ```
3. Update their references in examples
    ```sh   
    npm install ../../packages/**/dist/aws-lambda-powertools-*
    ```
4. Run cdk tests
    ```sh
    npm run test
    ```
5. Deploy
    ```sh
    npm run cdk deploy
    # or
    sam build  --beta-features
    sam deploy --guided
    ```

The last step will deploy AWS resources, therefore, you will need an AWS account, and it might incur some costs which should be covered by the [AWS Free Tier](https://aws.amazon.com/free/?all-free-tier.sort-by=item.additionalFields.SortRank&all-free-tier.sort-order=asc&awsf.Free%20Tier%20Types=*all&awsf.Free%20Tier%20Categories=*all). If you don't have an AWS Account, follow [these instructions to create one](https://aws.amazon.com/premiumsupport/knowledge-center/create-and-activate-aws-account/).

### Local documentation

You might find useful to run both the documentation website and the API reference locally while contributing.

#### API reference

You can build and start the API reference website by running these two commands in the project's root:

* `npm run docs-generateApiDoc` OR `typedoc .`
* `npm run docs-runLocalApiDoc` OR `npx live-server api`

#### Docs website

You can build and start a local docs website by running these two commands:

* `npm run docs-buildDockerImage` OR `docker build -t squidfunk/mkdocs-material ./docs/`
* `npm run docs-runLocalDocker` OR `docker run --rm -it -p 8000:8000 -v ${PWD}:/docs squidfunk/mkdocs-material`

### Conventions

Category | Convention
------------------------------------------------- | ---------------------------------------------------------------------------------
**Docstring** |  We use [JSDoc](https://www.typescriptlang.org/docs/handbook/jsdoc-supported-types.html) annotations to provide type information and create API references.
**Style guide** | We use `eslint` to keep our code consistent in terms of style and reducing defects.
**Test coverage** | We use [Jest](https://jestjs.io/) to test our code and [Codecov](https://codecov.io/) to report test coverage. We aim to have 100% test coverage in our unit tests.
**Git commits** | We follow [conventional commits](https://www.conventionalcommits.org/en/v1.0.0/). These are not enforced as we squash and merge PRs, but PR titles are enforced during CI.
**Documentation** | API reference docs are generated from docstrings which should have an Examples section to allow developers to have what they need within their own IDE. Documentation website covers the wider usage, tips, and strives to be concise.

## Contributing via Pull Requests

Contributions via pull requests are much appreciated.

### Summary

* This project uses `node@16.x` and `npm@8.x` for development (see [Setup](#setup)).
* Before opening a Pull Request, please find the existing related issue or open a new one to discuss the proposed changes. A PR without a related issue or discussion has a high risk of being rejected. We are very appreciative and thankful for your time and efforts, and we want to make sure they are not wasted.
* After your proposal has been reviewed and accepted by at least one of the project's maintainers, you can submit a pull request.
* When opening a PR, make sure to follow the checklist inside the pull request template.

### Step 1: Find something to work on

If you want to contribute a specific feature or fix you have in mind, look at active [pull
requests](https://github.com/awslabs/aws-lambda-powertools-typescript/pulls) to see if someone else is already working on it. If not, you can start designing your changes. 

On the other hand, if you are here looking for an issue to work on, check out our [backlog of
issues](https://github.com/awslabs/aws-lambda-powertools-typescript/issues) and find something that piques your interest. Our project, by default, uses the default GitHub issue labels (enhancement/bug/help wanted/invalid/question/documentation), looking at any issue labeled as 'help wanted' or 'good-first-issue' is a great place to start.

It's a good idea to keep the priority of issues in mind when deciding what to
work on. If we have labelled an issue as `priority:medium` or `priority:low`, it means it's something we won't
get to soon while `priority:high` issues have a bigger impact, so we are much more likely to give a PR for those issues prompt attention.

### Step 2: Design

You can start by checking the project's tenets [here](https://awslabs.github.io/aws-lambda-powertools-typescript/latest/#tenets).

We ask you to seek feedback and consensus on your proposed change by iterating on a design document. This is especially useful when you plan a big change or feature, or you want advice on what would be the best path forward.

If you're picking up an existing issue, you can simply post your comment and discuss your proposed changes. If instead you're proposing a new feature, you can start by creating a new [RFC issue](https://github.com/awslabs/aws-lambda-powertools-typescript/issues/new?assignees=&labels=RFC%2C+triage&template=rfc.md&title=RFC%3A+) and discuss your proposed change with the maintainers.

This is a great way to get feedback on your proposed change and make sure that it is in line with the project's direction and community needs. You can start working on the change when you've gotten approved by at least one maintainer - we would hate for your time to be wasted.

### Step 3: Work your Magic

Work your magic. Before starting, make sure to check the [Getting Started](#Getting-Started) section to setup your dev environment and familiarize yourself with the project's structure and design. Here are some additional guidelines:

* Working against the latest source on the **main** branch.
* Try to maintain a single feature/bugfix per pull request. It's okay to introduce a little bit of housekeeping
  changes along the way, but try to avoid conflating multiple features. Eventually, all these are going to go into a
  single commit, so you can use that to frame your scope.
* Try to add [unit tests](#Tests) that test your changes when applicable. This is especially important for new features and bug fixes, as it helps you to make sure that your changes are working as intended.
* Lint and test the code. When you've setup the repository with `npm run init-environment`, pre-commit and push-hooks will automatically lint and test the code. Pull request builds will run the same checks as well.

### Step 4: Pull Request

* Create a commit with your changes and push them to a
  [fork](https://docs.github.com/en/get-started/quickstart/fork-a-repo).
  > Note: Core members can push directly to a branch on the AWS Lambda Powertools (TypeScript) repo (following the same conventions detailed below).
* Create a [pull request on GitHub](https://docs.github.com/en/github/collaborating-with-pull-requests/proposing-changes-to-your-work-with-pull-requests/creating-a-pull-request-from-a-fork).

* Pull request title and message (and PR title and description) must adhere to
  [conventionalcommits](https://www.conventionalcommits.org).
  * The title must begin with `feat(module): title`, `fix(module): title`, `refactor(module): title` or
    `chore(module): title`, etc.
  * Title should be lowercase.
  * No period at the end of the title.

* Pull request message should describe _motivation_ and follow the template provided as closely as possible. Think about your code reviewers and what information they need in order to understand what you did. If it's a big commit (hopefully not), try to provide some good entry points so it will be easier to follow.

* Pull request message should indicate which issue or RFC it relates to in the "Related issues, RFCs" section.

* Shout out to collaborators.

* If not obvious (i.e. from unit tests), describe how you verified that your change works.

* If this PR includes breaking changes, they must be listed at the end in the "Breaking change checklist" section.

* Once the pull request is submitted, a reviewer will be assigned by the maintainers.

* Discuss review comments and iterate until you get at least one "Approve". When iterating, push new commits to the
  same branch. Usually, all these are going to be squashed when the maintainers merge to `main`. The commit messages should be hints
  for you when you finalize your merge commit message.

* Make sure to update the PR title/description if things change. The PR title/description are going to be used as the
  commit title/message and will appear in the CHANGELOG and Release Notes, so maintain them all the way throughout the process.

* Do not remove the legal notice at the end of the PR message. This is a requirement for any pull request to be
  reviewed & accepted.

### Step 5: Merge

* Once approved and tested, one of the maintainers will squash-merge to `main` and will use your PR title/description will be used as the commit message. Your name will be also added to the Release Notes of the next release.

## Licensing

See the [LICENSE](LICENSE) file for our project's licensing. We will ask you to confirm the licensing of your contribution.

We may ask you to sign a [Contributor License Agreement (CLA)](http://en.wikipedia.org/wiki/Contributor_License_Agreement) for larger changes.<|MERGE_RESOLUTION|>--- conflicted
+++ resolved
@@ -78,15 +78,7 @@
 ```console
 git clone https://github.com/{your-account}/aws-lambda-powertools-typescript.git
 cd aws-lambda-powertools-typescript
-<<<<<<< HEAD
 npm run setup-local
-=======
-npm ci --foreground-scripts;
-cd examples/cdk; npm ci
-cd ../..
-cd examples/sam; npm ci
-npm run init-environment
->>>>>>> 74ef8168
 ```
 
 We recommend that you use [Visual Studio Code](https://code.visualstudio.com/) to work on the repo.
