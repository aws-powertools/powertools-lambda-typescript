{
  "name": "@aws-lambda-powertools/metrics",
  "version": "0.2.0-dev.1",
  "description": "The metrics package for the AWS Lambda powertools (TypeScript) library",
  "author": {
    "name": "Amazon Web Services",
    "url": "https://aws.amazon.com"
  },
  "scripts": {
    "commit": "commit",
    "test": "jest --group=unit --detectOpenHandles --coverage --verbose",
    "test:e2e": "jest --group=e2e",
    "watch": "jest --group=unit --watch ",
    "build": "tsc",
    "lint": "eslint --ext .ts --fix --no-error-on-unmatched-pattern src tests",
    "format": "eslint --fix --ext .ts --fix --no-error-on-unmatched-pattern src tests",
    "package": "mkdir -p dist/ && npm pack && mv *.tgz dist/",
    "prepare": "npm run build",
    "prepublishOnly": "npm test && npm run lint",
    "preversion": "npm run lint",
    "version": "npm run format && git add -A src",
    "postversion": "git push && git push --tags",
    "example:hello-world": "ts-node examples/hello-world.ts",
    "example:manual-flushing": "ts-node examples/manual-flushing.ts",
    "example:dimensions": "ts-node examples/dimensions.ts",
    "example:default-dimensions": "ts-node examples/default-dimensions.ts",
    "example:empty-metrics": "ts-node examples/empty-metrics.ts",
    "example:single-metric": "ts-node examples/single-metric.ts",
    "example:cold-start": "ts-node examples/cold-start.ts",
    "example:manual-metrics-print": "ts-node examples/manual-metrics-print.ts",
    "example:constructor-options": "ts-node examples/constructor-options.ts",
    "example:default-dimensions-constructor": "ts-node examples/default-dimensions-constructor.ts",
    "example:decorator-hello-world": "ts-node examples/decorator/hello-world.ts",
    "example:decorator-manual-flushing": "ts-node examples/decorator/manual-flushing.ts",
    "example:decorator-dimensions": "ts-node examples/decorator/dimensions.ts",
    "example:decorator-default-dimensions": "ts-node examples/decorator/default-dimensions.ts",
    "example:decorator-empty-metrics": "ts-node examples/decorator/empty-metrics.ts",
    "example:decorator-single-metric": "ts-node examples/decorator/single-metric.ts",
    "example:decorator-cold-start": "ts-node examples/decorator/cold-start.ts",
    "example:decorator-manual-metrics-print": "ts-node examples/decorator/manual-metrics-print.ts",
    "example:decorator-constructor-options": "ts-node examples/decorator/constructor-options.ts",
    "example:decorator-default-dimensions-constructor": "ts-node examples/decorator/default-dimensions-constructor.ts"
  },
  "homepage": "https://github.com/awslabs/aws-lambda-powertools-typescript/tree/master/packages/metrics#readme",
  "license": "MIT-0",
  "main": "./lib/index.js",
  "types": "./lib/index.d.ts",
  "typedocMain": "src/index.ts",
  "devDependencies": {
    "@aws-cdk/aws-lambda-nodejs": "^1.137.0",
    "@aws-cdk/core": "^1.137.0",
    "@commitlint/cli": "^16.0.1",
    "@middy/core": "^2.5.3",
    "@types/aws-lambda": "^8.10.72",
    "@types/jest": "^27.0.0",
    "@types/node": "^16.6.0",
    "@typescript-eslint/eslint-plugin": "^5.4.0",
    "@typescript-eslint/parser": "^5.4.0",
    "aws-cdk": "^1.137.0",
    "aws-sdk": "^2.1048.0",
<<<<<<< HEAD
    "esbuild": "0.14.5",
=======
    "esbuild": "^0.14.10",
>>>>>>> 6b39f067
    "eslint": "^8.3.0",
    "eslint-import-resolver-node": "^0.3.6",
    "eslint-import-resolver-typescript": "^2.5.0",
    "eslint-plugin-import": "^2.25.3",
    "jest": "^27.2.2",
    "jest-runner-groups": "^2.1.0",
    "ts-jest": "^27.0.5",
    "ts-node": "^10.0.0",
    "typescript": "^4.1.3"
  },
  "files": [
    "lib"
  ],
  "repository": {
    "type": "git",
    "url": "git+https://github.com/awslabs/aws-lambda-powertools-typescript.git"
  },
  "bugs": {
    "url": "https://github.com/awslabs/aws-lambda-powertools-typescript/issues"
  },
  "dependencies": {
    "@aws-lambda-powertools/commons": "^0.2.0-dev.1",
    "@types/aws-lambda": "^8.10.72"
  }
}<|MERGE_RESOLUTION|>--- conflicted
+++ resolved
@@ -58,11 +58,7 @@
     "@typescript-eslint/parser": "^5.4.0",
     "aws-cdk": "^1.137.0",
     "aws-sdk": "^2.1048.0",
-<<<<<<< HEAD
     "esbuild": "0.14.5",
-=======
-    "esbuild": "^0.14.10",
->>>>>>> 6b39f067
     "eslint": "^8.3.0",
     "eslint-import-resolver-node": "^0.3.6",
     "eslint-import-resolver-typescript": "^2.5.0",
