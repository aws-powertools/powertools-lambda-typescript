--- conflicted
+++ resolved
@@ -139,8 +139,6 @@
         getServiceName(): string {
           return 'my-backend-service';
         },
-<<<<<<< HEAD
-=======
         getSamLocal() {
           return 'false';
         },
@@ -156,7 +154,6 @@
         getXrayTraceId() {
           return '1-abcdef12-3456abcdef123456abcdef12';
         },
->>>>>>> d18ffde7
       };
 
       // Act
