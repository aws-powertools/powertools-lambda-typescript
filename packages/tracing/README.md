--- conflicted
+++ resolved
@@ -1,4 +1,3 @@
-<<<<<<< HEAD
 # AWS Lambda Powertools TypeScript
 
 | ⚠️ **WARNING: Do not use this library in production** ⚠️                                                                                                                                                                                                                                                                                                                                             |
@@ -53,103 +52,4 @@
 
 ## License
 
-This library is licensed under the MIT-0 License. See the LICENSE file.
-=======
-# `tracer`
-
-Tracer is an opinionated thin wrapper for [AWS X-Ray SDK for Node.js](https://github.com/aws/aws-xray-sdk-node).
-
-Tracing data can be visualized through AWS X-Ray Console.
-
-## Key features
-* Auto capture cold start and service name as annotations, and responses or full exceptions as metadata
-* Auto-disable when not running in AWS Lambda environment
-* Support tracing functions via decorators, middleware, and manual instrumentation
-* Support tracing AWS SDK v2 and v3 via AWS X-Ray SDK for Node.js
-
-## Usage
-
-For more usage examples, see [our documentation](https://awslabs.github.io/aws-lambda-powertools-typescript/latest/core/tracer/).
-
-### Functions usage with middlewares
-
-If you use function-based Lambda handlers you can use the [captureLambdaHandler()](./_aws_lambda_powertools_tracer.Tracer.html) middy middleware to automatically:
-* handle the subsegment lifecycle 
-* add the `ServiceName` and `ColdStart` annotations
-* add the function response as metadata
-* add the function error as metadata (if any)
- 
-```typescript
-import { Tracer, captureLambdaHandler } from '@aws-lambda-powertools/tracer';
-import middy from '@middy/core';
- 
-const tracer = new Tracer({ serviceName: 'serverlessAirline' });
- 
-export const handler = middy(async (_event: any, _context: any) => {
-    ...
-}).use(captureLambdaHandler(tracer));
-```
-
-### Object oriented usage with decorators
-
-If instead you use TypeScript Classes to wrap your Lambda handler you can use the [@tracer.captureLambdaHandler()](./_aws_lambda_powertools_tracer.Tracer.html#captureLambdaHandler) decorator to automatically:
-* handle the subsegment lifecycle 
-* add the `ServiceName` and `ColdStart` annotations
-* add the function response as metadata
-* add the function error as metadata (if any)
-
-```typescript
-import { Tracer } from '@aws-lambda-powertools/tracer';
-
-const tracer = new Tracer({ serviceName: 'serverlessAirline' });
-
-class Lambda {
-    @tracer.captureLambdaHandler()
-    public handler(event: any, context: any) {
-        ...
-    }
-}
-
-export const handlerClass = new Lambda();
-export const handler = handlerClass.handler; 
-```
-
-### Functions usage with manual instrumentation
-
-If you prefer to manually instrument your Lambda handler you can use the methods in the tracer class directly.
-
-```typescript
-import { Tracer } from '@aws-lambda-powertools/tracer';
-
-const tracer = new Tracer({ serviceName: 'serverlessAirline' });
-
-export const handler = async (_event: any, context: any) => {
-    const segment = tracer.getSegment(); // This is the facade segment (the one that is created by AWS Lambda)
-    // Create subsegment for the function & set it as active
-    const subsegment = segment.addNewSubsegment(`## ${process.env._HANDLER}`);
-    tracer.setSegment(subsegment);
-
-    // Annotate the subsegment with the cold start & serviceName
-    tracer.annotateColdStart();
-    tracer.addServiceNameAnnotation();
-
-    let res;
-    try {
-        res = ...
-        // Add the response as metadata 
-        tracer.addResponseAsMetadata(res, process.env._HANDLER);
-    } catch (err) {
-        // Add the error as metadata
-        tracer.addErrorAsMetadata(err as Error);
-        throw err;
-    } finally {
-        // Close subsegment (the AWS Lambda one is closed automatically)
-        subsegment.close();
-        // Set the facade segment as active again
-        tracer.setSegment(segment);
-    }
- 
-    return res;
-}
-```
->>>>>>> 5349347f
+This library is licensed under the MIT-0 License. See the LICENSE file.