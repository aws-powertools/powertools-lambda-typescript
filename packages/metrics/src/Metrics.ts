import { MetricsInterface } from '.';
import {
  DecoratorOptions,
  Dimensions,
  EmfOutput,
  HandlerMethodDecorator,
  StoredMetrics,
  MetricsOptions,
  MetricUnit,
  MetricUnits,
} from '../types';
import { ConfigServiceInterface, EnvironmentVariablesService } from './config';

const MAX_METRICS_SIZE = 100;
const MAX_DIMENSION_COUNT = 9;
const DEFAULT_NAMESPACE = 'default_namespace';

/**
 * ## Intro
 * Metrics creates custom metrics asynchronously by logging metrics to standard output following Amazon CloudWatch Embedded Metric Format (EMF).
 *
 * These metrics can be visualized through Amazon CloudWatch Console.
 *
 * ## Key features
 *   * Aggregate up to 100 metrics using a single CloudWatch EMF object (large JSON blob)
 *   * Validate against common metric definitions mistakes (metric unit, values, max dimensions, max metrics, etc)
 *   * Metrics are created asynchronously by CloudWatch service, no custom stacks needed
 *   * Context manager to create a one off metric with a different dimension
 *
 * ## Usage
 *
 * ### Object oriented way with decorator
 *
 * If you are used to typescript Class usage to encapsulate your Lambda handler you can leverage the [@metrics.logMetrics()](./_aws_lambda_powertools_metrics.Metrics.html#logMetrics) decorator to automatically:
 *   * create cold start metric
 *   * flush buffered metrics
 *   * raise on empty metrics
 *
 * @example
 *
 * ```typescript
 * import { Metrics, MetricUnits } from '@aws-lambda-powertools/metrics';
 * import { Callback, Context } from 'aws-lambda';
 *
 * const metrics = new Metrics({namespace:"MyService", service:"withDecorator"});
 *
 * export class MyFunctionWithDecorator {
 *
 *   // FYI: Decorator might not render properly in VSCode mouse over due to https://github.com/microsoft/TypeScript/issues/39371 and might show as *@metrics* instead of `@metrics.logMetrics`
 *
 *   @metrics.logMetrics({captureColdStartMetric: true, raiseOnEmptyMetrics: true, })
 *   public handler(_event: any, _context: Context, _callback: Callback<any>): void | Promise<any> {
 *    // ...
 *    metrics.addMetric('test-metric', MetricUnits.Count, 10);
 *    // ...
 *   }
 * }
 *
 * export const handlerClass = new MyFunctionWithDecorator()
 * export const handler = handlerClass.handler
 * ```
 *
 * ### Functional programming way
 *
 * If you are used to functional programming style, you can leverage the different methods provided to create and publish metrics.
 *
 * @example
 *
 * ```typescript
 * import { Metrics, MetricUnits } from '@aws-lambda-powertools/metrics';
 *
 * const metrics = new Metrics({namespace: "MyService", service: "MyFunction"});
 *
 * export const handler = async (_event: any, _context: any) => {
 *   metrics.captureColdStart();
 *   metrics.addMetric('test-metric', MetricUnits.Count, 10);
 *   metrics.purgeStoredMetrics();
 * };
 * ```
 */
class Metrics implements MetricsInterface {
  private customConfigService?: ConfigServiceInterface;
  private defaultDimensions: Dimensions = {};
  private dimensions: Dimensions = {};
  private envVarsService?: EnvironmentVariablesService;
  private functionName?: string;
  private isColdStart: boolean = true;
  private isSingleMetric: boolean = false;
  private metadata: { [key: string]: string } = {};
  private namespace?: string;
  private shouldRaiseOnEmptyMetrics: boolean = false;
  private storedMetrics: StoredMetrics = {};

  public constructor(options: MetricsOptions = {}) {
    this.dimensions = {};
    this.setOptions(options);
  }

  /**
   * Add a dimension to the metrics.
   * A dimension is a key-value pair that is used to group metrics.
   * @see https://docs.aws.amazon.com/AmazonCloudWatch/latest/monitoring/cloudwatch_concepts.html#Dimension for more details.
   * @param name
   * @param value
   */
  public addDimension(name: string, value: string): void {
    if (MAX_DIMENSION_COUNT <= this.getCurrentDimensionsCount()) {
      throw new RangeError(`The number of metric dimensions must be lower than ${MAX_DIMENSION_COUNT}`);
    }
    this.dimensions[name] = value;
  }

  /**
   * Add multiple dimensions to the metrics.
   * @param dimensions
   */
  public addDimensions(dimensions: { [key: string]: string }): void {
    const newDimensions = { ...this.dimensions };
    Object.keys(dimensions).forEach((dimensionName) => {
      newDimensions[dimensionName] = dimensions[dimensionName];
    });
    if (Object.keys(newDimensions).length > MAX_DIMENSION_COUNT) {
      throw new RangeError(
        `Unable to add ${
          Object.keys(dimensions).length
        } dimensions: the number of metric dimensions must be lower than ${MAX_DIMENSION_COUNT}`,
      );
    }
    this.dimensions = newDimensions;
  }

  /**
   * A high-cardinality data part of your Metrics log. This is useful when you want to search highly contextual information along with your metrics in your logs.
   * @param key
   * @param value
   */
  public addMetadata(key: string, value: string): void {
    this.metadata[key] = value;
  }

  /**
   * Add a metric to the metrics buffer.
   * @param name
   * @param unit
   * @param value
   */
  public addMetric(name: string, unit: MetricUnit, value: number): void {
    this.storeMetric(name, unit, value);
    if (this.isSingleMetric) this.purgeStoredMetrics();
  }

  public clearDefaultDimensions(): void {
    this.defaultDimensions = {};
  }

  public clearDimensions(): void {
    this.dimensions = {};
  }

  public clearMetadata(): void {
    this.metadata = {};
  }

  public clearMetrics(): void {
    this.storedMetrics = {};
  }

<<<<<<< HEAD
  /**
   * A decorator automating coldstart capture, raise on empty metrics and publishing metrics on handler exit.
   *
   * @example
   *
   * ```typescript
   * import { Metrics, MetricUnits } from '@aws-lambda-powertools/metrics';
   * import { Callback, Context } from 'aws-lambda';
   *
   * const metrics = new Metrics({namespace:"CDKExample", service:"withDecorator"});
   *
   * export class MyFunctionWithDecorator {
   *
   *   @metrics.logMetrics({captureColdStartMetric: true})
   *   public handler(_event: any, _context: Context, _callback: Callback<any>): void | Promise<any> {
   *    // ...
   *   }
   * }
   *
   * export const handlerClass = new MyFunctionWithDecorator()
   * export const handler = handlerClass.handler
   * ```
   *
   * @decorator Class
   */
=======
  public captureColdStartMetric(): void {
    this.captureColdStart();
  }

  public raiseOnEmptyMetrics(): void {
    this.shouldRaiseOnEmptyMetrics = true;
  }

>>>>>>> 8d404712
  public logMetrics(options: DecoratorOptions = {}): HandlerMethodDecorator {
    const { raiseOnEmptyMetrics, defaultDimensions, captureColdStartMetric } = options;
    if (raiseOnEmptyMetrics) {
      this.raiseOnEmptyMetrics();
    }
    if (defaultDimensions !== undefined) {
      this.setDefaultDimensions(defaultDimensions);
    }

    return (target, propertyKey, descriptor) => {
      const originalMethod = descriptor.value;
      descriptor.value = (event, context, callback) => {
        this.functionName = context.functionName;

        if (captureColdStartMetric) this.captureColdStart();
        try {
          const result = originalMethod?.apply(this, [event, context, callback]);
          return result;
        } finally {
          this.purgeStoredMetrics();
        }
      };
    };
  }

  /**
   * Synchronous function to actually publish your metrics. (Not needed if using logMetrics decorator).
   *
   * @example
   *
   * ```typescript
   * import { Metrics, MetricUnits } from '@aws-lambda-powertools/metrics';
   *
   * const metrics = new Metrics({namespace: "CDKExample", service: "MyFunction"}); // Sets metric namespace, and service as a metric dimension
   *
   * export const handler = async (_event: any, _context: any) => {
   *   metrics.addMetric('test-metric', MetricUnits.Count, 10);
   *   metrics.purgeStoredMetrics();
   * };
   * ```
   */
  public purgeStoredMetrics(): void {
    const target = this.serializeMetrics();
    console.log(JSON.stringify(target));
    this.storedMetrics = {};
  }

  /**
   * Function to create the right object compliant with Cloudwatch EMF (Event Metric Format).
   * @see https://docs.aws.amazon.com/AmazonCloudWatch/latest/monitoring/CloudWatch_Embedded_Metric_Format_Specification.html for more details
   * @returns {string}
   */
  public serializeMetrics(): EmfOutput {
    const metricDefinitions = Object.values(this.storedMetrics).map((metricDefinition) => ({
      Name: metricDefinition.name,
      Unit: metricDefinition.unit,
    }));
    if (metricDefinitions.length === 0 && this.shouldRaiseOnEmptyMetrics) {
      throw new RangeError('The number of metrics recorded must be higher than zero');
    }

    if (!this.namespace) console.warn('Namespace should be defined, default used');

    const metricValues = Object.values(this.storedMetrics).reduce(
      (result: { [key: string]: number }, { name, value }: { name: string; value: number }) => {
        result[name] = value;

        return result;
      },
      {},
    );

    const dimensionNames = [...Object.keys(this.defaultDimensions), ...Object.keys(this.dimensions)];

    return {
      _aws: {
        Timestamp: new Date().getTime(),
        CloudWatchMetrics: [
          {
            Namespace: this.namespace || DEFAULT_NAMESPACE,
            Dimensions: [dimensionNames],
            Metrics: metricDefinitions,
          },
        ],
      },
      ...this.defaultDimensions,
      ...this.dimensions,
      ...metricValues,
      ...this.metadata,
    };
  }

  public setDefaultDimensions(dimensions: Dimensions | undefined): void {
    const targetDimensions = {
      ...this.defaultDimensions,
      ...dimensions,
    };
    if (MAX_DIMENSION_COUNT <= Object.keys(targetDimensions).length) {
      throw new Error('Max dimension count hit');
    }
    this.defaultDimensions = targetDimensions;
  }

  /**
   * CloudWatch EMF uses the same dimensions across all your metrics. Use singleMetric if you have a metric that should have different dimensions.
   *
   * You don't need to call purgeStoredMetrics() after calling addMetric for a singleMetrics, they will be flushed directly.
   *
   * @example
   *
   * ```typescript
   * const singleMetric = metrics.singleMetric();
   * singleMetric.addDimension('InnerDimension', 'true');
   * singleMetric.addMetric('single-metric', MetricUnits.Percent, 50);
   * ```
   *
   * @returns the Metrics
   */
  public singleMetric(): Metrics {
    return new Metrics({
      namespace: this.namespace,
      service: this.dimensions.service,
      singleMetric: true,
    });
  }

  /**
   * Create a singleMetric to capture cold start.
   * If it's a cold start invocation, this feature will:
   *   * Create a separate EMF blob solely containing a metric named ColdStart
   *   * Add function_name and service dimensions
   *
   * This has the advantage of keeping cold start metric separate from your application metrics, where you might have unrelated dimensions.
   */
  public captureColdStart(): void {
    if (!this.isColdStart) return;
    this.isColdStart = false;
    const singleMetric = this.singleMetric();

    if (this.dimensions.service) {
      singleMetric.addDimension('service', this.dimensions.service);
    }
    if (this.functionName != null) {
      singleMetric.addDimension('function_name', this.functionName);
    }
    singleMetric.addMetric('ColdStart', MetricUnits.Count, 1);
  }

  private getCurrentDimensionsCount(): number {
    return Object.keys(this.dimensions).length + Object.keys(this.defaultDimensions).length;
  }

  private getCustomConfigService(): ConfigServiceInterface | undefined {
    return this.customConfigService;
  }

  private getEnvVarsService(): EnvironmentVariablesService {
    return <EnvironmentVariablesService> this.envVarsService;
  }

  private setCustomConfigService(customConfigService?: ConfigServiceInterface): void {
    this.customConfigService = customConfigService ? customConfigService : undefined;
  }

  private setEnvVarsService(): void {
    this.envVarsService = new EnvironmentVariablesService();
  }

  private setNamespace(namespace: string | undefined): void {
    this.namespace = (namespace ||
      this.getCustomConfigService()?.getNamespace() ||
      this.getEnvVarsService().getNamespace()) as string;
  }

  private setOptions(options: MetricsOptions): Metrics {
    const { customConfigService, namespace, service, singleMetric, defaultDimensions } = options;

    this.setEnvVarsService();
    this.setCustomConfigService(customConfigService);
    this.setNamespace(namespace);
    this.setService(service);
    this.setDefaultDimensions(defaultDimensions);
    this.isSingleMetric = singleMetric || false;

    return this;
  }

  private setService(service: string | undefined): void {
    const targetService = (service ||
      this.getCustomConfigService()?.getService() ||
      this.getEnvVarsService().getService()) as string;
    if (targetService.length > 0) {
      this.addDimension('service', targetService);
    }
  }

  private storeMetric(name: string, unit: MetricUnit, value: number): void {
    if (Object.keys(this.storedMetrics).length >= MAX_METRICS_SIZE) {
      this.purgeStoredMetrics();
    }
    this.storedMetrics[name] = {
      unit,
      value,
      name,
    };
  }
}

export { Metrics, MetricUnits };<|MERGE_RESOLUTION|>--- conflicted
+++ resolved
@@ -165,7 +165,28 @@
     this.storedMetrics = {};
   }
 
-<<<<<<< HEAD
+
+  /**
+   * Throw an Error if the metrics buffer is empty.
+   *
+   * @example
+   *
+   * ```typescript
+   * import { Metrics, MetricUnits } from '@aws-lambda-powertools/metrics';
+   * import { Context } from 'aws-lambda';
+   *
+   * const metrics = new Metrics({namespace:"ServerlessAirline", service:"orders"});
+   *
+   * export const handler = async (event: any, context: Context) => {
+   *     metrics.raiseOnEmptyMetrics();
+   *     metrics.purgeStoredMetrics(); // will throw since no metrics added.
+   * }
+   * ```
+   */
+  public raiseOnEmptyMetrics(): void {
+    this.shouldRaiseOnEmptyMetrics = true;
+  }
+
   /**
    * A decorator automating coldstart capture, raise on empty metrics and publishing metrics on handler exit.
    *
@@ -191,16 +212,6 @@
    *
    * @decorator Class
    */
-=======
-  public captureColdStartMetric(): void {
-    this.captureColdStart();
-  }
-
-  public raiseOnEmptyMetrics(): void {
-    this.shouldRaiseOnEmptyMetrics = true;
-  }
-
->>>>>>> 8d404712
   public logMetrics(options: DecoratorOptions = {}): HandlerMethodDecorator {
     const { raiseOnEmptyMetrics, defaultDimensions, captureColdStartMetric } = options;
     if (raiseOnEmptyMetrics) {
@@ -215,7 +226,7 @@
       descriptor.value = (event, context, callback) => {
         this.functionName = context.functionName;
 
-        if (captureColdStartMetric) this.captureColdStart();
+        if (captureColdStartMetric) this.captureColdStartMetric();
         try {
           const result = originalMethod?.apply(this, [event, context, callback]);
           return result;
@@ -334,8 +345,21 @@
    *   * Add function_name and service dimensions
    *
    * This has the advantage of keeping cold start metric separate from your application metrics, where you might have unrelated dimensions.
-   */
-  public captureColdStart(): void {
+   *
+   * @example
+   *
+   * ```typescript
+   * import { Metrics, MetricUnits } from '@aws-lambda-powertools/metrics';
+   * import { Context } from 'aws-lambda';
+   *
+   * const metrics = new Metrics({namespace:"ServerlessAirline", service:"orders"});
+   *
+   * export const handler = async (event: any, context: Context) => {
+   *     metrics.captureColdStartMetric();
+   * }
+   * ```
+   */
+  public captureColdStartMetric(): void {
     if (!this.isColdStart) return;
     this.isColdStart = false;
     const singleMetric = this.singleMetric();
