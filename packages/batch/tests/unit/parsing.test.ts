--- conflicted
+++ resolved
@@ -45,80 +45,6 @@
   const successPayload2 = {
     Message: 'test-2',
   };
-<<<<<<< HEAD
-  const failurePayload1 = {
-    Message: 1,
-  };
-  const sqsRecordHandler = async (parsedRecord: SQSRecord) => {
-    return parsedRecord.body;
-  };
-  const kinesisRecordHandler = async (parsedRecord: KinesisStreamRecord) => {
-    return parsedRecord.kinesis.data;
-  };
-  const dynamodbRecordHandler = async (parsedRecord: DynamoDBRecord) => {
-    return parsedRecord.dynamodb?.NewImage;
-  };
-  const cases = [
-    {
-      description: 'passing Extended Schema',
-      SQSParserConfig: {
-        parser,
-        schema: SqsRecordSchema.extend({
-          body: JSONStringified(customSchema),
-        }),
-      },
-      KinesisParserConfig: {
-        parser,
-        schema: KinesisDataStreamRecord.extend({
-          kinesis: KinesisDataStreamRecordPayload.extend({
-            data: Base64Encoded(customSchema).optional(),
-          }),
-        }),
-      },
-      DynamoDBParserConfig: {
-        parser,
-        schema: DynamoDBStreamRecord.extend({
-          dynamodb: DynamoDBStreamChangeRecordBase.extend({
-            NewImage: DynamoDBMarshalled(customSchema),
-            OldImage: DynamoDBMarshalled(customSchema),
-          }),
-        }),
-      },
-    },
-    {
-      description: 'passing Internal Schema without transformer property set',
-      SQSParserConfig: {
-        parser,
-        innerSchema: JSONStringified(customSchema),
-      },
-      KinesisParserConfig: {
-        parser,
-        innerSchema: Base64Encoded(customSchema),
-      },
-      DynamoDBParserConfig: {
-        parser,
-        innerSchema: DynamoDBMarshalled(customSchema),
-      },
-    },
-    {
-      description: 'passing Internal Schema with transformer property set',
-      SQSParserConfig: {
-        parser,
-        innerSchema: customSchema,
-        transformer: 'json' as const,
-      },
-      KinesisParserConfig: {
-        parser,
-        innerSchema: customSchema,
-        transformer: 'base64' as const,
-      },
-      DynamoDBParserConfig: {
-        parser,
-        innerSchema: customSchema,
-        transformer: 'unmarshall' as const,
-      },
-    },
-=======
   const sqsRecordHandler = async (parsedRecord: SQSRecord) => parsedRecord.body;
   const sqsRecords = [
     sqsRecordFactory(JSON.stringify(successPayload1)),
@@ -139,7 +65,6 @@
   const dynamodbRecords = [
     dynamodbRecordFactory(successPayload1.Message),
     dynamodbRecordFactory(successPayload2.Message),
->>>>>>> 1a37d87a
   ];
 
   it('uses a custom logger when provided', async () => {
@@ -160,26 +85,6 @@
     });
     processor.register(sqsRecords, sqsRecordHandler);
 
-<<<<<<< HEAD
-        // Assess
-        expect(processedMessages[0]).toStrictEqual([
-          'success',
-          successPayload1,
-          firstRecord,
-        ]);
-        expect(processor.failureMessages.length).toBe(1);
-        expect(processor.response()).toStrictEqual({
-          batchItemFailures: [
-            { itemIdentifier: secondRecord.dynamodb?.SequenceNumber },
-          ],
-        });
-        expect(console.debug).toHaveBeenCalledWith(
-          'dynamodb.NewImage.Message: Invalid input: expected string, received number; dynamodb.OldImage.Message: Invalid input: expected string, received number'
-        );
-      });
-    }
-  );
-=======
     // Act & Assess
     await expect(processor.process()).rejects.toThrowError(
       FullBatchFailureError
@@ -188,7 +93,6 @@
       'The schema provided is not supported. Only Zod schemas are supported for extension.'
     );
   });
->>>>>>> 1a37d87a
 
   it('completes processing with failures if the schema is not passed for the parsing', async () => {
     // Prepare
@@ -206,17 +110,30 @@
     );
   });
 
+  it('does not log debug logs if the lambda log level is set to higher than INFO', async () => {
+    // Prepare
+    vi.stubEnv('AWS_LAMBDA_LOG_LEVEL', 'INFO');
+    const processor = new BatchProcessor(EventType.SQS, {
+      parser,
+      innerSchema: customSchema,
+      transformer: 'json',
+    });
+    processor.register([sqsRecordFactory('fail')], sqsRecordHandler);
+
+    // Act & Assess
+    await expect(processor.process()).rejects.toThrowError(
+      FullBatchFailureError
+    );
+    expect(console.debug).not.toHaveBeenCalled();
+  });
+
   it('reports the parsing error if the record does not conform to the schema', async () => {
     // Prepare
     vi.stubEnv('AWS_LAMBDA_LOG_LEVEL', 'DEBUG');
     const records = [sqsRecordFactory(JSON.stringify({ Invalid: 'invalid' }))];
     const processor = new BatchProcessor(EventType.SQS, {
       parser,
-<<<<<<< HEAD
-      innerSchema: unsupportedSchema,
-=======
       innerSchema: customSchema,
->>>>>>> 1a37d87a
       transformer: 'json',
       logger: console,
     });
@@ -267,14 +184,6 @@
     },
   ])('processes SQS records with $case', async ({ records, params }) => {
     // Prepare
-<<<<<<< HEAD
-    const firstRecord = sqsRecordFactory(JSON.stringify(successPayload1));
-    const secondRecord = sqsRecordFactory(JSON.stringify(successPayload2));
-    const records = [firstRecord, secondRecord];
-
-    // @ts-expect-error - we are explicitly testing without a schema
-=======
->>>>>>> 1a37d87a
     const processor = new BatchProcessor(EventType.SQS, {
       parser,
       ...params,
@@ -367,13 +276,7 @@
     // Prepare
     const processor = new BatchProcessor(EventType.DynamoDBStreams, {
       parser,
-<<<<<<< HEAD
-      innerSchema: unsupportedSchema,
-      transformer: 'json',
-      logger,
-=======
       ...params,
->>>>>>> 1a37d87a
     });
     processor.register(records, dynamodbRecordHandler);
 
