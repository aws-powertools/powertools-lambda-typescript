name: run-e2e-tests
on:
  workflow_dispatch: {}
jobs:
  example-and-package-check:
    runs-on: ubuntu-latest
    permissions:
      contents: read
    steps:
      - name: "Checkout"
        uses: actions/checkout@v3
      - name: "Use NodeJS 16"
        uses: actions/setup-node@v3
        with:
          node-version: 16
      - name: "Install npm@8.x"
        run: npm i -g npm@next-8
      - name: "Install monorepo packages"
        # This installs all the dependencies of ./packages/*
        # See https://github.com/npm/cli/issues/4475 to see why --foreground-scripts
        run: npm ci --foreground-scripts
      - name: Install CDK example packages
        # Since we are not managing the CDK examples with npm workspaces we install
        # the dependencies in a separate step
        working-directory: ./examples/cdk
        run: npm ci
      - name: "Setup SAM"
        # We use an ad-hoc action so we can specify the SAM CLI version
        uses: aws-actions/setup-sam@v2
        with:
          version: 1.49.0
      - name: Install SAM example packages
        # Since we are not managing the SAM examples with npm workspaces we install
        # the dependencies in a separate step
        working-directory: ./examples/sam
        run: npm ci
      - name: "Test packaging"
        run: |
          npm run lerna-package
          cd examples/cdk
          npm install ../../packages/**/dist/aws-lambda-powertools-*
          npm run test
  e2e-tests:
    runs-on: ubuntu-latest
    permissions:
      id-token: write # needed to interact with GitHub's OIDC Token endpoint.
      contents: read
    strategy:
      matrix:
<<<<<<< HEAD
        version: [12, 14, 16]
=======
>>>>>>> 336778c8
        package: [logger, metrics, tracer]
        version: [12, 14, 16]
    steps:
      - name: "Checkout"
        uses: actions/checkout@v3
      - name: "Use NodeJS 16"
        uses: actions/setup-node@v3
        with:
          node-version: 16
      - name: "Install npm@8.x"
        run: npm i -g npm@next-8
      - name: "Install monorepo packages"
        # This installs all the dependencies of ./packages/*
        # See https://github.com/npm/cli/issues/4475 to see why --foreground-scripts
        run: npm ci --foreground-scripts
      - name: "Configure AWS credentials"
        uses: aws-actions/configure-aws-credentials@v1.6.1
        with:
          role-to-assume: ${{ secrets.AWS_ROLE_ARN_TO_ASSUME }}
          aws-region: eu-west-1
      - name: "Run integration tests"
        run: |
          RUNTIME=nodejs${{ matrix.version }}x npm run test:e2e -w packages/${{ matrix.package }}<|MERGE_RESOLUTION|>--- conflicted
+++ resolved
@@ -47,10 +47,6 @@
       contents: read
     strategy:
       matrix:
-<<<<<<< HEAD
-        version: [12, 14, 16]
-=======
->>>>>>> 336778c8
         package: [logger, metrics, tracer]
         version: [12, 14, 16]
     steps:
