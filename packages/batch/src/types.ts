import type {
  Context,
  DynamoDBRecord,
  KinesisStreamRecord,
  SQSRecord,
} from 'aws-lambda';
import { SqsFifoPartialProcessor } from './SqsFifoPartialProcessor.js';
import { BasePartialBatchProcessor } from './BasePartialBatchProcessor.js';

<<<<<<< HEAD
type BatchProcessingOptions<T = BasePartialBatchProcessor> = {
=======
/**
 * Options for batch processing
 *
 * @property context The context object provided by the AWS Lambda runtime
 */
type BatchProcessingOptions = {
  /**
   * The context object provided by the AWS Lambda runtime. When provided,
   * it's made available to the handler function you specify
   */
>>>>>>> 98917441
  context: Context;
  skipGroupOnError?: T extends SqsFifoPartialProcessor ? boolean : never;
};

/**
 * The types of data that can be provided by an event source
 */
type EventSourceDataClassTypes =
  | SQSRecord
  | KinesisStreamRecord
  | DynamoDBRecord;

/**
 * Type representing a record from an event source
 */
type BaseRecord = { [key: string]: unknown } | EventSourceDataClassTypes;

/**
 * Type representing a successful response
 *
 * The first element is the string literal 'success',
 * the second element is the result of the handler function,
 * and the third element is the type of data provided by the event source
 */
type SuccessResponse = ['success', unknown, EventSourceDataClassTypes];

/**
 * Type representing a failure response
 *
 * The first element is the string literal 'fail',
 * the second element is the error message,
 * and the third element is the type of data provided by the event source
 */
type FailureResponse = ['fail', string, EventSourceDataClassTypes];

/**
 * Type representing a partial failure response
 */
type PartialItemFailures = { itemIdentifier: string };

/**
 * Type representing a partial failure response
 */
type PartialItemFailureResponse = { batchItemFailures: PartialItemFailures[] };

export type {
  BatchProcessingOptions,
  BaseRecord,
  EventSourceDataClassTypes,
  SuccessResponse,
  FailureResponse,
  PartialItemFailures,
  PartialItemFailureResponse,
};<|MERGE_RESOLUTION|>--- conflicted
+++ resolved
@@ -7,20 +7,16 @@
 import { SqsFifoPartialProcessor } from './SqsFifoPartialProcessor.js';
 import { BasePartialBatchProcessor } from './BasePartialBatchProcessor.js';
 
-<<<<<<< HEAD
-type BatchProcessingOptions<T = BasePartialBatchProcessor> = {
-=======
 /**
  * Options for batch processing
  *
  * @property context The context object provided by the AWS Lambda runtime
  */
-type BatchProcessingOptions = {
+type BatchProcessingOptions<T = BasePartialBatchProcessor> = {
   /**
    * The context object provided by the AWS Lambda runtime. When provided,
    * it's made available to the handler function you specify
    */
->>>>>>> 98917441
   context: Context;
   skipGroupOnError?: T extends SqsFifoPartialProcessor ? boolean : never;
 };
