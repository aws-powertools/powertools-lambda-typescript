{
  "name": "@aws-lambda-powertools/idempotency",
<<<<<<< HEAD
  "version": "2.0.2",
=======
  "version": "2.0.3",
>>>>>>> badfef58
  "description": "The idempotency package for the Powertools for AWS Lambda (TypeScript) library. It provides options to make your Lambda functions idempotent and safe to retry.",
  "author": {
    "name": "Amazon Web Services",
    "url": "https://aws.amazon.com"
  },
  "publishConfig": {
    "access": "public"
  },
  "scripts": {
    "test": "npm run test:unit",
    "test:unit": "jest --group=unit --detectOpenHandles --coverage --verbose",
    "jest": "jest --detectOpenHandles --verbose",
    "test:e2e:nodejs16x": "RUNTIME=nodejs16x jest --group=e2e",
    "test:e2e:nodejs18x": "RUNTIME=nodejs18x jest --group=e2e",
    "test:e2e:nodejs20x": "RUNTIME=nodejs20x jest --group=e2e",
    "test:e2e": "jest --group=e2e",
    "watch": "jest --watch",
    "build:cjs": "tsc --build tsconfig.json && echo '{ \"type\": \"commonjs\" }' > lib/cjs/package.json",
    "build:esm": "tsc --build tsconfig.esm.json && echo '{ \"type\": \"module\" }' > lib/esm/package.json",
    "build": "npm run build:esm & npm run build:cjs",
    "lint": "eslint --ext .ts,.js --no-error-on-unmatched-pattern .",
    "lint-fix": "eslint --fix --ext .ts,.js --no-error-on-unmatched-pattern .",
    "prepack": "node ../../.github/scripts/release_patch_package_json.js ."
  },
  "lint-staged": {
    "*.{js,ts}": "npm run lint-fix"
  },
  "homepage": "https://github.com/aws-powertools/powertools-lambda-typescript/tree/main/packages/idempotency#readme",
  "license": "MIT-0",
  "type": "module",
  "exports": {
    ".": {
      "require": {
        "types": "./lib/cjs/index.d.ts",
        "default": "./lib/cjs/index.js"
      },
      "import": {
        "types": "./lib/esm/index.d.ts",
        "default": "./lib/esm/index.js"
      }
    },
    "./persistence": {
      "import": "./lib/esm/persistence/index.js",
      "require": "./lib/cjs/persistence/index.js"
    },
    "./dynamodb": {
      "import": "./lib/esm/persistence/DynamoDBPersistenceLayer.js",
      "require": "./lib/cjs/persistence/DynamoDBPersistenceLayer.js"
    },
    "./dynamodb/types": {
      "import": "./lib/esm/types/DynamoDBPersistence.js",
      "require": "./lib/cjs/types/DynamoDBPersistence.js"
    },
    "./middleware": {
      "import": "./lib/esm/middleware/makeHandlerIdempotent.js",
      "require": "./lib/cjs/middleware/makeHandlerIdempotent.js"
    },
    "./types": {
      "import": "./lib/esm/types/index.js",
      "require": "./lib/cjs/types/index.js"
    }
  },
  "typesVersions": {
    "*": {
      "persistence": [
        "lib/cjs/persistence/index.d.ts",
        "lib/esm/persistence/index.d.ts"
      ],
      "dynamodb": [
        "lib/cjs/persistence/DynamoDBPersistenceLayer.d.ts",
        "lib/esm/persistence/DynamoDBPersistenceLayer.d.ts"
      ],
      "dynamodb/types": [
        "lib/cjs/types/DynamoDBPersistence.d.ts",
        "lib/esm/types/DynamoDBPersistence.d.ts"
      ],
      "middleware": [
        "lib/cjs/middleware/makeHandlerIdempotent.d.ts",
        "lib/esm/middleware/makeHandlerIdempotent.d.ts"
      ],
      "types": [
        "lib/cjs/types/index.d.ts",
        "lib/esm/types/index.d.ts"
      ]
    }
  },
  "types": "./lib/cjs/index.d.ts",
  "main": "./lib/cjs/index.js",
  "files": [
    "lib"
  ],
  "repository": {
    "type": "git",
    "url": "git+https://github.com/aws-powertools/powertools-lambda-typescript.git"
  },
  "bugs": {
    "url": "https://github.com/aws-powertools/powertools-lambda-typescript/issues"
  },
  "dependencies": {
<<<<<<< HEAD
    "@aws-lambda-powertools/commons": "^2.0.2",
    "@aws-sdk/util-base64-node": "^3.209.0",
=======
    "@aws-lambda-powertools/commons": "^2.0.3",
>>>>>>> badfef58
    "jmespath": "^0.16.0"
  },
  "peerDependencies": {
    "@aws-sdk/client-dynamodb": ">=3.x",
    "@aws-sdk/lib-dynamodb": ">=3.x",
    "@middy/core": ">=3.x"
  },
  "peerDependenciesMeta": {
    "@aws-sdk/client-dynamodb": {
      "optional": true
    },
    "@aws-sdk/lib-dynamodb": {
      "optional": true
    },
    "@middy/core": {
      "optional": true
    }
  },
  "keywords": [
    "aws",
    "lambda",
    "powertools",
    "idempotency",
    "serverless",
    "nodejs"
  ],
  "devDependencies": {
    "@aws-lambda-powertools/testing-utils": "file:../testing",
<<<<<<< HEAD
    "@aws-sdk/client-dynamodb": "^3.525.0",
    "@aws-sdk/lib-dynamodb": "^3.525.0",
    "@types/jmespath": "^0.15.0",
    "aws-sdk-client-mock": "^3.0.1",
    "aws-sdk-client-mock-jest": "^3.0.1"
=======
    "@aws-sdk/client-dynamodb": "^3.540.0",
    "@aws-sdk/lib-dynamodb": "^3.540.0",
    "@types/jmespath": "^0.15.0",
    "aws-sdk-client-mock": "^4.0.0",
    "aws-sdk-client-mock-jest": "^4.0.0"
>>>>>>> badfef58
  }
}<|MERGE_RESOLUTION|>--- conflicted
+++ resolved
@@ -1,10 +1,6 @@
 {
   "name": "@aws-lambda-powertools/idempotency",
-<<<<<<< HEAD
-  "version": "2.0.2",
-=======
   "version": "2.0.3",
->>>>>>> badfef58
   "description": "The idempotency package for the Powertools for AWS Lambda (TypeScript) library. It provides options to make your Lambda functions idempotent and safe to retry.",
   "author": {
     "name": "Amazon Web Services",
@@ -104,12 +100,7 @@
     "url": "https://github.com/aws-powertools/powertools-lambda-typescript/issues"
   },
   "dependencies": {
-<<<<<<< HEAD
-    "@aws-lambda-powertools/commons": "^2.0.2",
-    "@aws-sdk/util-base64-node": "^3.209.0",
-=======
     "@aws-lambda-powertools/commons": "^2.0.3",
->>>>>>> badfef58
     "jmespath": "^0.16.0"
   },
   "peerDependencies": {
@@ -138,18 +129,10 @@
   ],
   "devDependencies": {
     "@aws-lambda-powertools/testing-utils": "file:../testing",
-<<<<<<< HEAD
-    "@aws-sdk/client-dynamodb": "^3.525.0",
-    "@aws-sdk/lib-dynamodb": "^3.525.0",
-    "@types/jmespath": "^0.15.0",
-    "aws-sdk-client-mock": "^3.0.1",
-    "aws-sdk-client-mock-jest": "^3.0.1"
-=======
     "@aws-sdk/client-dynamodb": "^3.540.0",
     "@aws-sdk/lib-dynamodb": "^3.540.0",
     "@types/jmespath": "^0.15.0",
     "aws-sdk-client-mock": "^4.0.0",
     "aws-sdk-client-mock-jest": "^4.0.0"
->>>>>>> badfef58
   }
 }