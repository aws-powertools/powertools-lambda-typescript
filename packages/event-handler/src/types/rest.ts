import type { Readable } from 'node:stream';
import type {
  GenericLogger,
  JSONValue,
} from '@aws-lambda-powertools/commons/types';
import type {
  APIGatewayProxyEvent,
  APIGatewayProxyEventV2,
  APIGatewayProxyResult,
  APIGatewayProxyStructuredResultV2,
  Context,
} from 'aws-lambda';
import type { HttpStatusCodes, HttpVerbs } from '../rest/constants.js';
import type { Route } from '../rest/Route.js';
import type { HttpResponseStream } from '../rest/utils.js';
import type { ResolveOptions } from './common.js';

type ResponseType = 'ApiGatewayV1' | 'ApiGatewayV2';

type ResponseTypeMap = {
  ApiGatewayV1: APIGatewayProxyResult;
  ApiGatewayV2: APIGatewayProxyStructuredResultV2;
};

type RequestContext = {
  req: Request;
  event: APIGatewayProxyEvent | APIGatewayProxyEventV2;
  context: Context;
  res: Response;
  params: Record<string, string>;
  responseType: ResponseType;
  isBase64Encoded?: boolean;
};

type ErrorResolveOptions = RequestContext & ResolveOptions;

type ErrorHandler<T extends Error = Error> = (
  error: T,
  reqCtx: RequestContext
) => Promise<HandlerResponse>;

interface ErrorConstructor<T extends Error = Error> {
  // biome-ignore lint/suspicious/noExplicitAny: this is a generic type that is intentionally open
  new (...args: any[]): T;
  prototype: T;
}

/**
 * Options for the {@link Router | `Router``} class
 */
type RestRouterOptions = {
  /**
   * A logger instance to be used for logging debug, warning, and error messages.
   *
   * When no logger is provided, we'll only log warnings and errors using the global `console` object.
   */
  logger?: GenericLogger;
  /**
   * The base prefix to be used for all routes registered using this Router.
   */
  prefix?: Path;
};

interface CompiledRoute {
  path: Path;
  regex: RegExp;
  paramNames: string[];
  isDynamic: boolean;
}

type DynamicRoute = Route & CompiledRoute;

type BinaryResult = ArrayBuffer | Readable | ReadableStream;

type ExtendedAPIGatewayProxyResultBody = BinaryResult | string;

type ExtendedAPIGatewayProxyResult = Omit<APIGatewayProxyResult, 'body'> & {
  body: ExtendedAPIGatewayProxyResultBody;
  cookies?: string[];
};

<<<<<<< HEAD
type HandlerResponse = Response | JSONValue | ExtendedAPIGatewayProxyResult;
=======
type HandlerResponse =
  | Response
  | JSONObject
  | ExtendedAPIGatewayProxyResult
  | BinaryResult;
>>>>>>> 2888a468

type RouteHandler<TReturn = HandlerResponse> = (
  reqCtx: RequestContext
) => Promise<TReturn> | TReturn;

type HttpMethod = keyof typeof HttpVerbs;

type HttpStatusCode = (typeof HttpStatusCodes)[keyof typeof HttpStatusCodes];

type Path = `/${string}` | RegExp;

type RestRouteHandlerOptions = {
  handler: RouteHandler;
  params: Record<string, string>;
  rawParams: Record<string, string>;
  middleware: Middleware[];
};

type RestRouteOptions = {
  method: HttpMethod | HttpMethod[];
  path: Path;
  middleware?: Middleware[];
};

// biome-ignore lint/suspicious/noConfusingVoidType: To ensure next function is awaited
type NextFunction = () => Promise<HandlerResponse | void>;

type Middleware = (args: {
  reqCtx: RequestContext;
  next: NextFunction;
  // biome-ignore lint/suspicious/noConfusingVoidType: To ensure next function is awaited
}) => Promise<HandlerResponse | void>;

type RouteRegistryOptions = {
  /**
   * A logger instance to be used for logging debug, warning, and error messages.
   *
   * When no logger is provided, we'll only log warnings and errors using the global `console` object.
   */
  logger: Pick<GenericLogger, 'debug' | 'warn' | 'error'>;
};

type ErrorHandlerRegistryOptions = {
  /**
   * A logger instance to be used for logging debug, warning, and error messages.
   *
   * When no logger is provided, we'll only log warnings and errors using the global `console` object.
   */
  logger: Pick<GenericLogger, 'debug' | 'warn' | 'error'>;
};

type ValidationResult = {
  isValid: boolean;
  issues: string[];
};

type ResponseStream = InstanceType<typeof HttpResponseStream> & {
  _onBeforeFirstWrite?: (write: (data: Uint8Array | string) => void) => void;
};

type V1Headers = {
  headers: Record<string, string>;
  multiValueHeaders: Record<string, string[]>;
};

/**
 * Object to pass to the {@link Router.resolveStream | `Router.resolveStream()`} method.
 */
type ResolveStreamOptions = {
  /**
   * Reference to `this` instance of the class that is calling the `resolveStream` method.
   *
   * This parameter should be used only when using {@link Router} route decorators like
   * {@link Router.get | `Router.get()`}, {@link Router.post | `Router.post()`}, etc. as class method decorators, and
   * it's used to bind the decorated methods to your class instance.
   *
   * @example
   * ```ts
   * import { Router } from '@aws-lambda-powertools/event-handler/experimental-rest';
   *
   * const app = new Router();
   *
   * class Lambda {
   *   public scope = 'scoped';
   *
   *   @app.get('/test')
   *   public async getTest() {
   *     return { message: `${this.scope}: success` };
   *   }
   *
   *   public async handler(event: unknown, context: Context, responseStream: ResponseStream) {
   *     return app.resolveStream(event, context, { scope: this, responseStream });
   *   }
   * }
   * const lambda = new Lambda();
   * const handler = lambda.handler.bind(lambda);
   * ```
   */
  scope?: unknown;
  /**
   * The Lambda response stream used for streaming responses directly to the client.
   * This stream is provided by the AWS Lambda runtime for response streaming.
   */
  responseStream: ResponseStream;
};

/**
 * Configuration options for CORS middleware
 */
type CorsOptions = {
  /**
   * The Access-Control-Allow-Origin header value.
   * Can be a string, array of strings.
   * @default '*'
   */
  origin?: string | string[];

  /**
   * The Access-Control-Allow-Methods header value.
   * @default ['DELETE', 'GET', 'HEAD', 'PATCH', 'POST', 'PUT']
   */
  allowMethods?: string[];

  /**
   * The Access-Control-Allow-Headers header value.
   * @default ['Authorization', 'Content-Type', 'X-Amz-Date', 'X-Api-Key', 'X-Amz-Security-Token']
   */
  allowHeaders?: string[];

  /**
   * The Access-Control-Expose-Headers header value.
   * @default []
   */
  exposeHeaders?: string[];

  /**
   * The Access-Control-Allow-Credentials header value.
   * @default false
   */
  credentials?: boolean;

  /**
   * The Access-Control-Max-Age header value in seconds.
   * Only applicable for preflight requests.
   */
  maxAge?: number;
};

type CompressionOptions = {
  encoding?: 'gzip' | 'deflate';
  threshold?: number;
};

type WebResponseToProxyResultOptions = {
  isBase64Encoded?: boolean;
};

export type {
  BinaryResult,
  ExtendedAPIGatewayProxyResult,
  ExtendedAPIGatewayProxyResultBody,
  CompiledRoute,
  CorsOptions,
  DynamicRoute,
  ErrorConstructor,
  ErrorHandlerRegistryOptions,
  ErrorHandler,
  ErrorResolveOptions,
  HandlerResponse,
  HttpStatusCode,
  HttpMethod,
  Middleware,
  Path,
  RequestContext,
  ResponseType,
  ResponseTypeMap,
  RestRouterOptions,
  RouteHandler,
  ResolveStreamOptions,
  ResponseStream,
  RestRouteOptions,
  RestRouteHandlerOptions,
  RouteRegistryOptions,
  ValidationResult,
  CompressionOptions,
  NextFunction,
  V1Headers,
  WebResponseToProxyResultOptions,
};<|MERGE_RESOLUTION|>--- conflicted
+++ resolved
@@ -79,15 +79,11 @@
   cookies?: string[];
 };
 
-<<<<<<< HEAD
-type HandlerResponse = Response | JSONValue | ExtendedAPIGatewayProxyResult;
-=======
 type HandlerResponse =
   | Response
-  | JSONObject
+  | JSONValue
   | ExtendedAPIGatewayProxyResult
   | BinaryResult;
->>>>>>> 2888a468
 
 type RouteHandler<TReturn = HandlerResponse> = (
   reqCtx: RequestContext
