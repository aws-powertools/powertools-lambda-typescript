{
  "name": "@aws-lambda-powertools/metrics",
  "version": "0.1.0-beta.9",
  "description": "The metrics package for the AWS Lambda powertools (TypeScript) library",
  "author": {
    "name": "Amazon Web Services",
    "url": "https://aws.amazon.com"
  },
  "scripts": {
    "commit": "commit",
    "test": "jest  --detectOpenHandles --coverage --verbose",
    "watch": "jest --watch",
    "build": "tsc",
    "lint": "eslint --ext .ts --fix --no-error-on-unmatched-pattern src tests",
    "format": "eslint --fix --ext .ts --fix --no-error-on-unmatched-pattern src tests",
    "package": "mkdir -p dist/ && npm pack && mv *.tgz dist/",
    "prepare": "npm run build",
    "prepublishOnly": "npm test && npm run lint",
    "preversion": "npm run lint",
    "version": "npm run format && git add -A src",
    "postversion": "git push && git push --tags",
    "example:hello-world": "ts-node examples/hello-world.ts",
    "example:manual-flushing": "ts-node examples/manual-flushing.ts",
    "example:dimensions": "ts-node examples/dimensions.ts",
    "example:default-dimensions": "ts-node examples/default-dimensions.ts",
    "example:empty-metrics": "ts-node examples/empty-metrics.ts",
    "example:single-metric": "ts-node examples/single-metric.ts",
    "example:cold-start": "ts-node examples/cold-start.ts",
    "example:programatic-access": "ts-node examples/programatic-access.ts",
    "example:constructor-options": "ts-node examples/constructor-options.ts",
    "example:default-dimensions-constructor": "ts-node examples/default-dimensions-constructor.ts"
  },
  "homepage": "https://github.com/awslabs/aws-lambda-powertools-typescript/tree/master/packages/metrics#readme",
  "license": "MIT-0",
<<<<<<< HEAD
  "main": "./lib/index.js",
  "types": "./lib/index.d.ts",
=======
  "main": "./lib/packages/metrics/src/index.js",
  "types": "./lib/packages/metrics/src/index.d.ts",
>>>>>>> 38c51030
  "typedocMain": "src/index.ts",
  "devDependencies": {
    "@commitlint/cli": "^15.0.0",
    "@types/aws-lambda": "^8.10.72",
    "@types/jest": "^27.0.0",
    "@types/node": "^17.0.0",
    "@typescript-eslint/eslint-plugin": "^5.4.0",
    "@typescript-eslint/parser": "^5.4.0",
    "eslint": "^8.3.0",
    "eslint-import-resolver-node": "^0.3.6",
    "eslint-import-resolver-typescript": "^2.5.0",
    "eslint-plugin-import": "^2.25.3",
    "jest": "^27.2.2",
    "ts-jest": "^27.0.5",
    "ts-node": "^10.0.0",
    "typescript": "^4.1.3"
  },
  "files": [
    "lib"
  ],
  "repository": {
    "type": "git",
    "url": "git+https://github.com/awslabs/aws-lambda-powertools-typescript.git"
  },
  "bugs": {
    "url": "https://github.com/awslabs/aws-lambda-powertools-typescript/issues"
  },
  "dependencies": {
    "@aws-lambda-powertools/commons": "^0.0.2",
    "@types/aws-lambda": "^8.10.72"
  }
}<|MERGE_RESOLUTION|>--- conflicted
+++ resolved
@@ -32,13 +32,8 @@
   },
   "homepage": "https://github.com/awslabs/aws-lambda-powertools-typescript/tree/master/packages/metrics#readme",
   "license": "MIT-0",
-<<<<<<< HEAD
   "main": "./lib/index.js",
   "types": "./lib/index.d.ts",
-=======
-  "main": "./lib/packages/metrics/src/index.js",
-  "types": "./lib/packages/metrics/src/index.d.ts",
->>>>>>> 38c51030
   "typedocMain": "src/index.ts",
   "devDependencies": {
     "@commitlint/cli": "^15.0.0",
