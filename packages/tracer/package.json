--- conflicted
+++ resolved
@@ -1,10 +1,6 @@
 {
   "name": "@aws-lambda-powertools/tracer",
-<<<<<<< HEAD
-  "version": "2.0.2",
-=======
   "version": "2.0.3",
->>>>>>> badfef58
   "description": "The tracer package for the Powertools for AWS Lambda (TypeScript) library",
   "author": {
     "name": "Amazon Web Services",
@@ -36,19 +32,11 @@
   "license": "MIT-0",
   "devDependencies": {
     "@aws-lambda-powertools/testing-utils": "file:../testing",
-<<<<<<< HEAD
-    "@aws-sdk/client-dynamodb": "^3.525.0",
-    "@aws-sdk/client-xray": "^3.525.0",
-    "@types/promise-retry": "^1.1.6",
-    "aws-sdk": "^2.1568.0",
-    "axios": "^1.6.7",
-=======
     "@aws-sdk/client-dynamodb": "^3.540.0",
     "@aws-sdk/client-xray": "^3.540.0",
     "@types/promise-retry": "^1.1.6",
     "aws-sdk": "^2.1589.0",
     "axios": "^1.6.8",
->>>>>>> badfef58
     "promise-retry": "^2.0.1"
   },
   "peerDependencies": {
@@ -105,13 +93,8 @@
     "url": "https://github.com/aws-powertools/powertools-lambda-typescript/issues"
   },
   "dependencies": {
-<<<<<<< HEAD
-    "@aws-lambda-powertools/commons": "^2.0.2",
-    "aws-xray-sdk-core": "^3.5.3"
-=======
     "@aws-lambda-powertools/commons": "^2.0.3",
     "aws-xray-sdk-core": "^3.6.0"
->>>>>>> badfef58
   },
   "keywords": [
     "aws",
