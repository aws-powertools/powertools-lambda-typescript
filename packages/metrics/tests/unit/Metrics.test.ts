--- conflicted
+++ resolved
@@ -23,8 +23,6 @@
 import { setupDecoratorLambdaHandler } from '../helpers/metricsUtils.js';
 import { EnvironmentVariablesService } from '../../src/config/EnvironmentVariablesService.js';
 
-<<<<<<< HEAD
-=======
 jest.mock('node:console', () => ({
   ...jest.requireActual('node:console'),
   Console: jest.fn().mockImplementation(() => ({
@@ -32,7 +30,6 @@
   })),
 }));
 jest.spyOn(console, 'warn').mockImplementation(() => ({}));
->>>>>>> d18ffde7
 const mockDate = new Date(1466424490000);
 const dateSpy = jest.spyOn(global, 'Date').mockImplementation(() => mockDate);
 jest.spyOn(console, 'log').mockImplementation();
@@ -1261,13 +1258,9 @@
       // Prepare
       const metrics: Metrics = new Metrics({ namespace: TEST_NAMESPACE });
       metrics.addMetric('test-metric', MetricUnit.Count, 10);
-<<<<<<< HEAD
-      const consoleLogSpy = jest.spyOn(console, 'log').mockImplementation();
-=======
       const consoleLogSpy = jest
         .spyOn(metrics['console'], 'log')
         .mockImplementation();
->>>>>>> d18ffde7
       const mockData: EmfOutput = {
         _aws: {
           Timestamp: mockDate.getTime(),
