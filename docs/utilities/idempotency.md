---
title: Idempotency
description: Utility
---

The idempotency utility provides a simple solution to convert your Lambda functions into idempotent operations which are safe to retry.

## Key features

* Prevent Lambda handler from executing more than once on the same event payload during a time window
* Ensure Lambda handler returns the same result when called with the same payload
* Select a subset of the event as the idempotency key using JMESPath expressions
* Set a time window in which records with the same payload should be considered duplicates
* Expires in-progress executions if the Lambda function times out halfway through

## Terminology

The property of idempotency means that an operation does not cause additional side effects if it is called more than once with the same input parameters.

**Idempotent operations will return the same result when they are called multiple times with the same parameters**. This makes idempotent operations safe to retry.

**Idempotency key** is a hash representation of either the entire event or a specific configured subset of the event, and invocation results are **JSON serialized** and stored in your persistence storage layer.

**Idempotency record** is the data representation of an idempotent request saved in your preferred  storage layer. We use it to coordinate whether a request is idempotent, whether it's still valid or expired based on timestamps, etc.

<center>
```mermaid
classDiagram
    direction LR
    class IdempotencyRecord {
        idempotencyKey string
        status Status
        expiryTimestamp number
        inProgressExpiryTimestamp number
        responseData Json~string~
        payloadHash string
    }
    class Status {
        <<Enumeration>>
        INPROGRESS
        COMPLETE
        EXPIRED internal_only
    }
    IdempotencyRecord -- Status
```

<i>Idempotency record representation</i>
</center>

## Getting started

### Installation

Install the library in your project
```shell
npm i @aws-lambda-powertools/idempotency @aws-sdk/client-dynamodb @aws-sdk/lib-dynamodb
```

While we support Amazon DynamoDB as a persistence layer out of the box, you need to bring your own AWS SDK for JavaScript v3 DynamoDB client.


???+ note
    This utility supports **[AWS SDK for JavaScript v3](https://docs.aws.amazon.com/AWSJavaScriptSDK/v3/latest/){target="_blank"} only**. If you are using the `nodejs18.x` runtime or newer, the AWS SDK for JavaScript v3 is already installed and you can install only the utility.


### IAM Permissions

Your Lambda function IAM Role must have `dynamodb:GetItem`, `dynamodb:PutItem`, `dynamodb:UpdateItem` and `dynamodb:DeleteItem` IAM permissions before using this feature. If you're using one of our examples: [AWS Serverless Application Model (SAM)](#required-resources) or [Terraform](#required-resources) the required permissions are already included.

### Required resources

Before getting started, you need to create a persistent storage layer where the idempotency utility can store its state - your lambda functions will need read and write access to it.

As of now, Amazon DynamoDB is the only supported persistent storage layer, so you'll need to create a table first.

**Default table configuration**

If you're not [changing the default configuration for the DynamoDB persistence layer](#dynamodbpersistencelayer), this is the expected default configuration:

| Configuration      | Default value | Notes                                                                                  |
| ------------------ | :------------ | -------------------------------------------------------------------------------------- |
| Partition key      | `id`          | The id of each idempotency record which a combination of `functionName#hashOfPayload`. |
| TTL attribute name | `expiration`  | This can only be configured after your table is created if you're using AWS Console.   |

???+ tip "Tip: You can share a single state table for all functions"
    You can reuse the same DynamoDB table to store idempotency state. We add the Lambda function name in addition to the idempotency key as a hash key.

=== "AWS Cloud Development Kit (CDK) example"

    ```typescript title="template.tf" hl_lines="11-18 26"
    --8<-- "docs/snippets/idempotency/templates/tableCdk.ts"
    ```

=== "AWS Serverless Application Model (SAM) example"

    ```yaml title="template.yaml" hl_lines="6-14 24-31"
    --8<-- "docs/snippets/idempotency/templates/tableSam.yaml"
    ```

=== "Terraform example"

    ```terraform title="template.tf" hl_lines="14-26 64-70"
    --8<-- "docs/snippets/idempotency/templates/tableTerraform.tf"
    ```

???+ warning "Warning: Large responses with DynamoDB persistence layer"
    When using this utility with DynamoDB, your function's responses must be [smaller than 400KB](https://docs.aws.amazon.com/amazondynamodb/latest/developerguide/Limits.html#limits-items){target="_blank"}.

    Larger items cannot be written to DynamoDB and will cause exceptions.

???+ info "Info: DynamoDB"
    Each function invocation will make only 1 request to DynamoDB by using DynamoDB's [conditional expressions](https://docs.aws.amazon.com/amazondynamodb/latest/developerguide/Expressions.ConditionExpressions.html){target="_blank"} to ensure that we don't overwrite existing records, 
    and [ReturnValuesOnConditionCheckFailure](https://docs.aws.amazon.com/amazondynamodb/latest/APIReference/API_PutItem.html#DDB-PutItem-request-ReturnValuesOnConditionCheckFailure){target="_blank"} to return the record if it exists.
    See [AWS Blog post on handling conditional write errors](https://aws.amazon.com/blogs/database/handle-conditional-write-errors-in-high-concurrency-scenarios-with-amazon-dynamodb/) for more details. 
    For retried invocations, you will see 1WCU and 1RCU. 
    Review the [DynamoDB pricing documentation](https://aws.amazon.com/dynamodb/pricing/){target="_blank"} to estimate the cost.

### MakeIdempotent function wrapper

You can quickly start by initializing the `DynamoDBPersistenceLayer` class and using it with the `makeIdempotent` function wrapper on your Lambda handler.

=== "index.ts"

    ```typescript hl_lines="2-3 21 35-38"
    --8<-- "docs/snippets/idempotency/makeIdempotentBase.ts"
    ```

=== "types.ts"

    ```typescript
    --8<-- "docs/snippets/idempotency/types.ts:3:16"
    ```

After processing this request successfully, a second request containing the exact same payload above will now return the same response, ensuring our customer isn't charged twice.


???+ note
    In this example, the entire Lambda handler is treated as a single idempotent operation. If your Lambda handler can cause multiple side effects, or you're only interested in making a specific logic idempotent, use the `makeIdempotent` high-order function only on the function that needs to be idempotent.
    
    See [Choosing a payload subset for idempotency](#choosing-a-payload-subset-for-idempotency) for more elaborate use cases.


You can also use the `makeIdempotent` function wrapper on any method that returns a response to make it idempotent. This is useful when you want to make a specific logic idempotent, for example when your Lambda handler performs multiple side effects and you only want to make a specific one idempotent.

???+ warning "Limitation"
    Make sure to return a JSON serializable response from your function, otherwise you'll get an error.

When using `makeIdempotent` on arbitrary functions, you can tell us which argument in your function signature has the data we should use via **`dataIndexArgument`**. If you don't specify this argument, we'll use the first argument in the function signature.

=== "index.ts"

    ```typescript hl_lines="22 34-38"
    --8<-- "docs/snippets/idempotency/makeIdempotentAnyFunction.ts"
    ```

=== "types.ts"

    ```typescript
    --8<-- "docs/snippets/idempotency/types.ts:3:16"
    ```

The function this example has two arguments, note that while wrapping it with the `makeIdempotent` high-order function, we specify the `dataIndexArgument` as `1` to tell the decorator that the second argument is the one that contains the data we should use to make the function idempotent. Remember that arguments are zero-indexed, so the first argument is `0`, the second is `1`, and so on.

### Idempotent Decorator

You can also use the `@idempotent` decorator to make your Lambda handler idempotent, similar to the `makeIdempotent` function wrapper.

!!! info
    The class method decorators in this project follow the experimental implementation enabled via the [`experimentalDecorators` compiler option](https://www.typescriptlang.org/tsconfig#experimentalDecorators) in TypeScript. Additionally, they are implemented in a way that fits asynchronous methods. When decorating a synchronous method, the decorator replaces its implementation with an asynchronous one causing the caller to have to `await` the now decorated method.
    If this is not the desired behavior, you can use one of the other patterns to make your logic idempotent.

=== "index.ts"

    ```typescript hl_lines="17"
    --8<-- "docs/snippets/idempotency/idempotentDecoratorBase.ts"
    ```

=== "types.ts"

    ```typescript
    --8<-- "docs/snippets/idempotency/types.ts"
    ```


You can use the decorator on your Lambda handler or on any function that returns a response to make it idempotent. This is useful when you want to make a specific logic idempotent, for example when your Lambda handler performs multiple side effects and you only want to make a specific one idempotent.
The configuration options for the `@idempotent` decorator are the same as the ones for the `makeIdempotent` function wrapper.

### MakeHandlerIdempotent Middy middleware

!!! tip "A note about Middy"
<<<<<<< HEAD
    Currently we support only Middy `v3.x` that you can install it by running `npm i @middy/core@~3`.
=======
    Currently we support Middy up to `v4.x` that you can install it by running `npm i @middy/core@~4`.
>>>>>>> badfef58
    Check their docs to learn more about [Middy and its middleware stack](https://middy.js.org/docs/intro/getting-started){target="_blank"} as well as [best practices when working with Powertools](https://middy.js.org/docs/integrations/lambda-powertools#best-practices){target="_blank"}.

If you are using [Middy](https://middy.js.org){target="_blank"} as your middleware engine, you can use the `makeHandlerIdempotent` middleware to make your Lambda handler idempotent. Similar to the `makeIdempotent` function wrapper, you can quickly make your Lambda handler idempotent by initializing the `DynamoDBPersistenceLayer` class and using it with the `makeHandlerIdempotent` middleware.

=== "index.ts"

    ```typescript hl_lines="22 36-40"
    --8<-- "docs/snippets/idempotency/makeHandlerIdempotent.ts"
    ```

=== "types.ts"

    ```typescript
    --8<-- "docs/snippets/idempotency/types.ts:3:16"
    ```

### Choosing a payload subset for idempotency

Use [`IdempotencyConfig`](#customizing-the-default-behavior) to instruct the idempotent decorator to only use a portion of your payload to verify whether a request is idempotent, and therefore it should not be retried. When dealing with a more elaborate payload, where parts of the payload always change, you should use the **`eventKeyJmesPath`** parameter.

**Payment scenario**

In this example, we have a Lambda handler that creates a payment for a user subscribing to a product. We want to ensure that we don't accidentally charge our customer by subscribing them more than once.

Imagine the function executes successfully, but the client never receives the response due to a connection issue. It is safe to retry in this instance, as the idempotent decorator will return a previously saved response.

**What we want here** is to instruct Idempotency to use the `user` and `productId` fields from our incoming payload as our idempotency key. If we were to treat the entire request as our idempotency key, a simple HTTP header or timestamp change would cause our customer to be charged twice.

???+ warning "Deserializing JSON strings in payloads for increased accuracy."
    The payload extracted by the `eventKeyJmesPath` is treated as a string by default. This means there could be differences in whitespace even when the JSON payload itself is identical.

=== "index.ts"

    ```typescript hl_lines="4 26-28 49"
    --8<-- "docs/snippets/idempotency/makeIdempotentJmes.ts"
    ```

=== "Example event"

    ```json hl_lines="28"
    --8<-- "docs/snippets/idempotency/samples/makeIdempotentJmes.json"
    ```

=== "types.ts"

    ```typescript
    --8<-- "docs/snippets/idempotency/types.ts:3:16"
    ```

### Lambda timeouts



To prevent against extended failed retries when a [Lambda function times out](https://aws.amazon.com/premiumsupport/knowledge-center/lambda-verify-invocation-timeouts/), Powertools for AWS Lambda calculates and includes the remaining invocation available time as part of the idempotency record.
This is automatically done when you wrap your Lambda handler with the [makeIdempotent](#makeIdempotent-function-wrapper) function wrapper, or use the [`makeHandlerIdempotent`](#makeHandlerIdempotent-middy-middleware) Middy middleware.

???+ example
    If a second invocation happens **after** this timestamp, and the record is marked as `INPROGRESS`, we will execute the invocation again as if it was in the `EXPIRED` state (e.g, `expire_seconds` field elapsed).

    This means that if an invocation expired during execution, it will be quickly executed again on the next retry.

???+ important
    If you are only using the [makeIdempotent function wrapper](#makeIdempotent-function-wrapper) to guard isolated parts of your code outside of your handler, you must use `registerLambdaContext` available in the [idempotency config object](#customizing-the-default-behavior) to benefit from this protection.

Here is an example on how you register the Lambda context in your handler:

=== "Registering Lambda Context"

    ```typescript hl_lines="13 38"
    --8<-- "docs/snippets/idempotency/makeIdempotentLambdaContext.ts"
    ```

### Handling exceptions

If you are making on your entire Lambda handler idempotent, any unhandled exceptions that are raised during the code execution will cause **the record in the persistence layer to be deleted**.
This means that new invocations will execute your code again despite having the same payload. If you don't want the record to be deleted, you need to catch exceptions within the idempotent function and return a successful response.

<center>
```mermaid
sequenceDiagram
    autonumber
    participant Client
    participant Lambda
    participant Persistence Layer
    Client->>Lambda: Invoke (event)
    Lambda->>Persistence Layer: Get or set (id=event.search(payload))
    activate Persistence Layer
    Note right of Persistence Layer: Locked during this time. Prevents multiple<br/>Lambda invocations with the same<br/>payload running concurrently.
    Lambda--xLambda: Call handler (event).<br/>Raises exception
    Lambda->>Persistence Layer: Delete record (id=event.search(payload))
    deactivate Persistence Layer
    Lambda-->>Client: Return error response
```
<i>Idempotent sequence exception</i>
</center>

If you are using `makeIdempotent` on any other function, any unhandled exceptions that are thrown _inside_ the wrapped function will cause the record in the persistence layer to be deleted, and allow the function to be executed again if retried.

If an error is thrown _outside_ the scope of the decorated function and after your function has been called, the persistent record will not be affected. In this case, idempotency will be maintained for your decorated function. Example:

=== "Handling exceptions"

    ```typescript hl_lines="39-40 47-48"
    --8<-- "docs/snippets/idempotency/workingWithExceptions.ts"
    ```

???+ warning
    **We will throw `IdempotencyPersistenceLayerError`** if any of the calls to the persistence layer fail unexpectedly.

    As this happens outside the scope of your decorated function, you are not able to catch it when making your Lambda handler idempotent.

### Idempotency request flow

The following sequence diagrams explain how the Idempotency feature behaves under different scenarios.

#### Successful request

<center>
```mermaid
sequenceDiagram
    autonumber
    participant Client
    participant Lambda
    participant Persistence Layer
    alt initial request
        Client->>Lambda: Invoke (event)
        Lambda->>Persistence Layer: Get or set idempotency_key=hash(payload)
        activate Persistence Layer
        Note over Lambda,Persistence Layer: Set record status to INPROGRESS. <br> Prevents concurrent invocations <br> with the same payload
        Lambda-->>Lambda: Call your function
        Lambda->>Persistence Layer: Update record with result
        deactivate Persistence Layer
        Persistence Layer-->>Persistence Layer: Update record
        Note over Lambda,Persistence Layer: Set record status to COMPLETE. <br> New invocations with the same payload <br> now return the same result
        Lambda-->>Client: Response sent to client
    else retried request
        Client->>Lambda: Invoke (event)
        Lambda->>Persistence Layer: Get or set idempotency_key=hash(payload)
        activate Persistence Layer
        Persistence Layer-->>Lambda: Already exists in persistence layer.
        deactivate Persistence Layer
        Note over Lambda,Persistence Layer: Record status is COMPLETE and not expired
        Lambda-->>Client: Same response sent to client
    end
```
<i>Idempotent successful request</i>
</center>

#### Successful request with cache enabled

!!! note "[In-memory cache is disabled by default](#using-in-memory-cache)."

<center>
```mermaid
sequenceDiagram
    autonumber
    participant Client
    participant Lambda
    participant Persistence Layer
    alt initial request
      Client->>Lambda: Invoke (event)
      Lambda->>Persistence Layer: Get or set idempotency_key=hash(payload)
      activate Persistence Layer
      Note over Lambda,Persistence Layer: Set record status to INPROGRESS. <br> Prevents concurrent invocations <br> with the same payload
      Lambda-->>Lambda: Call your function
      Lambda->>Persistence Layer: Update record with result
      deactivate Persistence Layer
      Persistence Layer-->>Persistence Layer: Update record
      Note over Lambda,Persistence Layer: Set record status to COMPLETE. <br> New invocations with the same payload <br> now return the same result
      Lambda-->>Lambda: Save record and result in memory
      Lambda-->>Client: Response sent to client
    else retried request
      Client->>Lambda: Invoke (event)
      Lambda-->>Lambda: Get idempotency_key=hash(payload)
      Note over Lambda,Persistence Layer: Record status is COMPLETE and not expired
      Lambda-->>Client: Same response sent to client
    end
```
<i>Idempotent successful request cached</i>
</center>

#### Expired idempotency records

<center>
```mermaid
sequenceDiagram
    autonumber
    participant Client
    participant Lambda
    participant Persistence Layer
    alt initial request
        Client->>Lambda: Invoke (event)
        Lambda->>Persistence Layer: Get or set idempotency_key=hash(payload)
        activate Persistence Layer
        Note over Lambda,Persistence Layer: Set record status to INPROGRESS. <br> Prevents concurrent invocations <br> with the same payload
        Lambda-->>Lambda: Call your function
        Lambda->>Persistence Layer: Update record with result
        deactivate Persistence Layer
        Persistence Layer-->>Persistence Layer: Update record
        Note over Lambda,Persistence Layer: Set record status to COMPLETE. <br> New invocations with the same payload <br> now return the same result
        Lambda-->>Client: Response sent to client
    else retried request
        Client->>Lambda: Invoke (event)
        Lambda->>Persistence Layer: Get or set idempotency_key=hash(payload)
        activate Persistence Layer
        Persistence Layer-->>Lambda: Already exists in persistence layer.
        deactivate Persistence Layer
        Note over Lambda,Persistence Layer: Record status is COMPLETE but expired hours ago
        loop Repeat initial request process
            Note over Lambda,Persistence Layer: 1. Set record to INPROGRESS, <br> 2. Call your function, <br> 3. Set record to COMPLETE
        end
        Lambda-->>Client: Same response sent to client
    end
```
<i>Previous Idempotent request expired</i>
</center>

#### Concurrent identical in-flight requests

<center>
```mermaid
sequenceDiagram
    autonumber
    participant Client
    participant Lambda
    participant Persistence Layer
    Client->>Lambda: Invoke (event)
    Lambda->>Persistence Layer: Get or set idempotency_key=hash(payload)
    activate Persistence Layer
    Note over Lambda,Persistence Layer: Set record status to INPROGRESS. <br> Prevents concurrent invocations <br> with the same payload
      par Second request
          Client->>Lambda: Invoke (event)
          Lambda->>Persistence Layer: Get or set idempotency_key=hash(payload)
          Lambda--xLambda: IdempotencyAlreadyInProgressError
          Lambda->>Client: Error sent to client if unhandled
      end
    Lambda-->>Lambda: Call your function
    Lambda->>Persistence Layer: Update record with result
    deactivate Persistence Layer
    Persistence Layer-->>Persistence Layer: Update record
    Note over Lambda,Persistence Layer: Set record status to COMPLETE. <br> New invocations with the same payload <br> now return the same result
    Lambda-->>Client: Response sent to client
```
<i>Concurrent identical in-flight requests</i>
</center>

#### Lambda request timeout

<center>
```mermaid
sequenceDiagram
    autonumber
    participant Client
    participant Lambda
    participant Persistence Layer
    alt initial request
        Client->>Lambda: Invoke (event)
        Lambda->>Persistence Layer: Get or set idempotency_key=hash(payload)
        activate Persistence Layer
        Note over Lambda,Persistence Layer: Set record status to INPROGRESS. <br> Prevents concurrent invocations <br> with the same payload
        Lambda-->>Lambda: Call your function
        Note right of Lambda: Time out
        Lambda--xLambda: Time out error
        Lambda-->>Client: Return error response
        deactivate Persistence Layer
    else retry after Lambda timeout elapses
        Client->>Lambda: Invoke (event)
        Lambda->>Persistence Layer: Get or set idempotency_key=hash(payload)
        activate Persistence Layer
        Note over Lambda,Persistence Layer: Set record status to INPROGRESS. <br> Reset in_progress_expiry attribute
        Lambda-->>Lambda: Call your function
        Lambda->>Persistence Layer: Update record with result
        deactivate Persistence Layer
        Persistence Layer-->>Persistence Layer: Update record
        Lambda-->>Client: Response sent to client
    end
```
<i>Idempotent request during and after Lambda timeouts</i>
</center>

#### Optional idempotency key

<center>
```mermaid
sequenceDiagram
    autonumber
    participant Client
    participant Lambda
    participant Persistence Layer
    alt request with idempotency key
        Client->>Lambda: Invoke (event)
        Lambda->>Persistence Layer: Get or set idempotency_key=hash(payload)
        activate Persistence Layer
        Note over Lambda,Persistence Layer: Set record status to INPROGRESS. <br> Prevents concurrent invocations <br> with the same payload
        Lambda-->>Lambda: Call your function
        Lambda->>Persistence Layer: Update record with result
        deactivate Persistence Layer
        Persistence Layer-->>Persistence Layer: Update record
        Note over Lambda,Persistence Layer: Set record status to COMPLETE. <br> New invocations with the same payload <br> now return the same result
        Lambda-->>Client: Response sent to client
    else request(s) without idempotency key
        Client->>Lambda: Invoke (event)
        Note over Lambda: Idempotency key is missing
        Note over Persistence Layer: Skips any operation to fetch, update, and delete
        Lambda-->>Lambda: Call your function
        Lambda-->>Client: Response sent to client
    end
```
<i>Optional idempotency key</i>
</center>

## Advanced

### Persistence layers

#### DynamoDBPersistenceLayer

This persistence layer is built-in, and you can either use an existing DynamoDB table or create a new one dedicated for idempotency state (recommended).

=== "Customizing DynamoDBPersistenceLayer to suit your table structure"

    ```typescript hl_lines="7-15"
    --8<-- "docs/snippets/idempotency/customizePersistenceLayer.ts"
    ```

When using DynamoDB as a persistence layer, you can alter the attribute names by passing these parameters when initializing the persistence layer:

| Parameter                | Required           | Default                              | Description                                                                                              |
| ------------------------ | ------------------ | ------------------------------------ | -------------------------------------------------------------------------------------------------------- |
| **tableName**            | :heavy_check_mark: |                                      | Table name to store state                                                                                |
| **keyAttr**              |                    | `id`                                 | Partition key of the table. Hashed representation of the payload (unless **sort_key_attr** is specified) |
| **expiryAttr**           |                    | `expiration`                         | Unix timestamp of when record expires                                                                    |
| **inProgressExpiryAttr** |                    | `in_progress_expiration`             | Unix timestamp of when record expires while in progress (in case of the invocation times out)            |
| **statusAttr**           |                    | `status`                             | Stores status of the lambda execution during and after invocation                                        |
| **dataAttr**             |                    | `data`                               | Stores results of successfully executed Lambda handlers                                                  |
| **validationKeyAttr**    |                    | `validation`                         | Hashed representation of the parts of the event used for validation                                      |
| **sortKeyAttr**          |                    |                                      | Sort key of the table (if table is configured with a sort key).                                          |
| **staticPkValue**        |                    | `idempotency#{LAMBDA_FUNCTION_NAME}` | Static value to use as the partition key. Only used when **sort_key_attr** is set.                       |

### Customizing the default behavior

Idempotent decorator can be further configured with **`IdempotencyConfig`** as seen in the previous examples. These are the available options for further configuration

| Parameter                     | Default | Description                                                                                                                                                                                |
| ----------------------------- | ------- | ------------------------------------------------------------------------------------------------------------------------------------------------------------------------------------------ |
| **eventKeyJmespath**          | `''`    | JMESPath expression to extract the idempotency key from the event                                                                                                                          |
| **payloadValidationJmespath** | `''`    | JMESPath expression to validate whether certain parameters have changed in the event while the event payload                                                                               |
| **throwOnNoIdempotencyKey**   | `false` | Throw an error if no idempotency key was found in the request                                                                                                                              |
| **expiresAfterSeconds**       | 3600    | The number of seconds to wait before a record is expired                                                                                                                                   |
| **useLocalCache**             | `false` | Whether to locally cache idempotency results                                                                                                                                               |
| **localCacheMaxItems**        | 256     | Max number of items to store in local cache                                                                                                                                                |
| **hashFunction**              | `md5`   | Function to use for calculating hashes, as provided by the [crypto](https://nodejs.org/api/crypto.html#cryptocreatehashalgorithm-options){target="_blank"} module in the standard library. |

### Handling concurrent executions with the same payload

This utility will throw an **`IdempotencyAlreadyInProgressError`** error if you receive **multiple invocations with the same payload while the first invocation hasn't completed yet**.

???+ info
    If you receive `IdempotencyAlreadyInProgressError`, you can safely retry the operation.

This is a locking mechanism for correctness. Since we don't know the result from the first invocation yet, we can't safely allow another concurrent execution.

### Using in-memory cache

**By default, in-memory local caching is disabled**, since we don't know how much memory you consume per invocation compared to the maximum configured in your Lambda function.

???+ note "Note: This in-memory cache is local to each Lambda execution environment"
    This means it will be effective in cases where your function's concurrency is low in comparison to the number of "retry" invocations with the same payload, because cache might be empty.

You can enable in-memory caching with the **`useLocalCache`** parameter:

=== "Caching idempotent transactions in-memory to prevent multiple calls to storage"

    ```typescript hl_lines="12-13"
    --8<-- "docs/snippets/idempotency/workingWithLocalCache.ts"
    ```

When enabled, the default is to cache a maximum of 256 records in each Lambda execution environment - You can change it with the **`maxLocalCacheSize`** parameter.

### Expiring idempotency records

!!! note "By default, we expire idempotency records after **an hour** (3600 seconds)."

In most cases, it is not desirable to store the idempotency records forever. Rather, you want to guarantee that the same payload won't be executed within a period of time.

You can change this window with the **`expiresAfterSeconds`** parameter:

=== "Adjusting idempotency record expiration"

    ```typescript hl_lines="14"
    --8<-- "docs/snippets/idempotency/workingWithRecordExpiration.ts"
    ```

This will mark any records older than 5 minutes as expired, and [your function will be executed as normal if it is invoked with a matching payload](#expired-idempotency-records).

???+ important "Idempotency record expiration vs DynamoDB time-to-live (TTL)"
    [DynamoDB TTL is a feature](https://docs.aws.amazon.com/amazondynamodb/latest/developerguide/howitworks-ttl.html){target="_blank"} to remove items after a certain period of time, it may occur within 48 hours of expiration.

    We don't rely on DynamoDB or any persistence storage layer to determine whether a record is expired to avoid eventual inconsistency states.

    Instead, Idempotency records saved in the storage layer contain timestamps that can be verified upon retrieval and double checked within Idempotency feature.

    **Why?**

    A record might still be valid (`COMPLETE`) when we retrieved, but in some rare cases it might expire a second later. A record could also be [cached in memory](#using-in-memory-cache). You might also want to have idempotent transactions that should expire in seconds.

### Payload validation

???+ question "Question: What if your function is invoked with the same payload except some outer parameters have changed?"
    Example: A payment transaction for a given productID was requested twice for the same customer, **however the amount to be paid has changed in the second transaction**.

By default, we will return the same result as it returned before, however in this instance it may be misleading; we provide a fail fast payload validation to address this edge case.

With **`payloadValidationJmesPath`**, you can provide an additional JMESPath expression to specify which part of the event body should be validated against previous idempotent invocations

=== "Payload validation"

    ```typescript hl_lines="14-15"
    --8<-- "docs/snippets/idempotency/workingWithPayloadValidation.ts"
    ```

In this example, the **`userId`** and **`productId`** keys are used as the payload to generate the idempotency key, as per **`eventKeyJmespath`** parameter.

???+ note
    If we try to send the same request but with a different amount, we will raise **`IdempotencyValidationError`**.

Without payload validation, we would have returned the same result as we did for the initial request. Since we're also returning an amount in the response, this could be quite confusing for the client.

By using **`payloadValidationJmesPath="amount"`**, we prevent this potentially confusing behavior and instead throw an error.

### Making idempotency key required

If you want to enforce that an idempotency key is required, you can set **`throwOnNoIdempotencyKey`** to `true`.

This means that we will raise **`IdempotencyKeyError`** if the evaluation of **`eventKeyJmesPath`** results in an empty subset.

???+ warning
    To prevent errors, transactions will not be treated as idempotent if **`throwOnNoIdempotencyKey`** is set to `false` and the evaluation of **`eventKeyJmesPath`** is an empty result. Therefore, no data will be fetched, stored, or deleted in the idempotency storage layer.

=== "Idempotency key required"

    ```typescript hl_lines="14-15"
    --8<-- "docs/snippets/idempotency/workingWithIdempotencyRequiredKey.ts"
    ```

=== "Success Event"

    ```json hl_lines="3 6"
    --8<-- "docs/snippets/idempotency/samples/workingWIthIdempotencyRequiredKeySuccess.json"
    ```

=== "Failure Event"

    ```json hl_lines="3 5"
    --8<-- "docs/snippets/idempotency/samples/workingWIthIdempotencyRequiredKeyError.json"
    ```

### Batch integration

You can easily integrate with [Batch](batch.md) utility by using idempotency wrapper around your processing function.
This ensures that you process each record in an idempotent manner, and guard against a [Lambda timeout](#lambda-timeouts) idempotent situation.

???+ "Choosing a unique batch record attribute" 
    In this example, we choose `messageId` as our idempotency key since we know it'll be unique.
    Depending on your use case, it might be more accurate [to choose another field](#choosing-a-payload-subset-for-idempotency) your producer intentionally set to define uniqueness.



=== "Integration with batch processor"

    ```typescript hl_lines="27 31-34 41"
    --8<-- "docs/snippets/idempotency/workingWithBatch.ts"
    ```

=== "Sample event"

    ```json hl_lines="4"
    --8<-- "docs/snippets/idempotency/samples/workingWithBatch.json"
    ```

### Customizing AWS SDK configuration

The **`clientConfig`** and **`awsSdkV3Client`** parameters enable you to pass in custom configurations or your own [DynamoDBClient](https://docs.aws.amazon.com/AWSJavaScriptSDK/v3/latest/client/dynamodb/){target="_blank"} when constructing the persistence store.

=== "Passing specific configuration"

    ```typescript hl_lines="8-10"
    --8<-- "docs/snippets/idempotency/workingWithCustomConfig.ts"
    ```

=== "Passing custom DynamoDBClient"

    ```typescript hl_lines="7-9 12"
    --8<-- "docs/snippets/idempotency/workingWithCustomClient.ts"
    ```

### Using a DynamoDB table with a composite primary key

When using a composite primary key table (hash+range key), use `sortKeyAttr` parameter when initializing your persistence layer.

With this setting, we will save the idempotency key in the sort key instead of the primary key. By default, the primary key will now be set to `idempotency#{LAMBDA_FUNCTION_NAME}`.

You can optionally set a static value for the partition key using the `staticPkValue` parameter.

=== "Reusing a DynamoDB table that uses a composite primary key"

    ```typescript hl_lines="9"
    --8<-- "docs/snippets/idempotency/workingWithCompositeKey.ts"
    ```

The example function above would cause data to be stored in DynamoDB like this:

| id                           | sort_key                         | expiration | status      | data                                                             |
| ---------------------------- | -------------------------------- | ---------- | ----------- | ---------------------------------------------------------------- |
| idempotency#MyLambdaFunction | 1e956ef7da78d0cb890be999aecc0c9e | 1636549553 | COMPLETED   | {"paymentId": "12345, "message": "success", "statusCode": 200}   |
| idempotency#MyLambdaFunction | 2b2cdb5f86361e97b4383087c1ffdf27 | 1636549571 | COMPLETED   | {"paymentId": "527212", "message": "success", "statusCode": 200} |
| idempotency#MyLambdaFunction | f091d2527ad1c78f05d54cc3f363be80 | 1636549585 | IN_PROGRESS |                                                                  |

### Bring your own persistent store

This utility provides an abstract base class (ABC), so that you can implement your choice of persistent storage layer.

You can create your own persistent store from scratch by inheriting the `BasePersistenceLayer` class, and implementing `_getRecord()`, `_putRecord()`, `_updateRecord()` and `_deleteRecord()`.

* `_getRecord()` – Retrieves an item from the persistence store using an idempotency key and returns it as a `IdempotencyRecord` instance.
* `_putRecord()` – Adds a `IdempotencyRecord` to the persistence store if it doesn't already exist with that key. Throws an `IdempotencyItemAlreadyExistsError` error if a non-expired entry already exists.
* `_updateRecord()` – Updates an item in the persistence store.
* `_deleteRecord()` – Removes an item from the persistence store.

Below an example implementation of a custom persistence layer backed by a generic key-value store.

=== "CustomPersistenceLayer"

    ```typescript hl_lines="9 19 28 34 50 90"
    --8<-- "docs/snippets/idempotency/advancedBringYourOwnPersistenceLayer.ts"
    ```

=== "index.ts"

    ```typescript hl_lines="10"
    --8<-- "docs/snippets/idempotency/advancedBringYourOwnPersistenceLayerUsage.ts"
    ```

=== "types.ts"

    ```typescript
    --8<-- "docs/snippets/idempotency/types.ts"
    ```

???+ danger
    Pay attention to the documentation for each - you may need to perform additional checks inside these methods to ensure the idempotency guarantees remain intact.
    
    For example, the `_putRecord()` method needs to throw an error if a non-expired record already exists in the data store with a matching key.

## Extra resources

If you're interested in a deep dive on how Amazon uses idempotency when building our APIs, check out
[this article](https://aws.amazon.com/builders-library/making-retries-safe-with-idempotent-APIs/){target="_blank"}.<|MERGE_RESOLUTION|>--- conflicted
+++ resolved
@@ -188,11 +188,7 @@
 ### MakeHandlerIdempotent Middy middleware
 
 !!! tip "A note about Middy"
-<<<<<<< HEAD
-    Currently we support only Middy `v3.x` that you can install it by running `npm i @middy/core@~3`.
-=======
     Currently we support Middy up to `v4.x` that you can install it by running `npm i @middy/core@~4`.
->>>>>>> badfef58
     Check their docs to learn more about [Middy and its middleware stack](https://middy.js.org/docs/intro/getting-started){target="_blank"} as well as [best practices when working with Powertools](https://middy.js.org/docs/integrations/lambda-powertools#best-practices){target="_blank"}.
 
 If you are using [Middy](https://middy.js.org){target="_blank"} as your middleware engine, you can use the `makeHandlerIdempotent` middleware to make your Lambda handler idempotent. Similar to the `makeIdempotent` function wrapper, you can quickly make your Lambda handler idempotent by initializing the `DynamoDBPersistenceLayer` class and using it with the `makeHandlerIdempotent` middleware.
