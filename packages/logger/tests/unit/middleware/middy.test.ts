--- conflicted
+++ resolved
@@ -11,27 +11,13 @@
 import { PowertoolLogFormatter } from '../../../src/formatter';
 import { Console } from 'console';
 
-const mockDate = new Date(1466424490000);
-const dateSpy = jest.spyOn(global, 'Date').mockImplementation(() => mockDate as unknown as string);
-
-const consoleSpy = {
-  'info': jest.spyOn(console, 'info').mockImplementation(),
-  'log': jest.spyOn(console, 'log').mockImplementation(),
-};
-
 describe('Middy middleware', () => {
 
   const ENVIRONMENT_VARIABLES = process.env;
 
   beforeEach(() => {
-<<<<<<< HEAD
-    consoleSpy['info'].mockClear();
-    consoleSpy['log'].mockClear();
-    dateSpy.mockClear();
-=======
     jest.resetModules();
     jest.spyOn(process.stdout, 'write').mockImplementation(() => null as unknown as boolean);
->>>>>>> fa1dacb0
     process.env = { ...ENVIRONMENT_VARIABLES };
   });
 
@@ -101,15 +87,15 @@
 
       test('when a logger array is passed, it adds the context to all logger instances', async () => {
 
-        // Prepare
-        const logger = new Logger();
-        const anotherLogger = new Logger();
-        const lambdaHandler = (): void => {
-          logger.info('This is an INFO log with some context');
-          anotherLogger.info('This is an INFO log with some context');
-        };
-        const handler = middy(lambdaHandler).use(injectLambdaContext([ logger, anotherLogger ]));
-        const event = { foo: 'bar' };
+      // Prepare
+      const logger = new Logger();
+      const anotherLogger = new Logger();
+      const lambdaHandler = (): void => {
+        logger.info('This is an INFO log with some context');
+        anotherLogger.info('This is an INFO log with some context');
+      };
+      const handler = middy(lambdaHandler).use(injectLambdaContext([ logger, anotherLogger ]));
+      const event = { foo: 'bar' };
 
         const getRandomInt = (): number => Math.floor(Math.random() * 1000000000);
 
@@ -163,6 +149,135 @@
       });
 
     });
+    test('when a logger is passed with option logEvent set to true, it logs the event', async () => {
+
+      // Prepare
+      const logger = new Logger();
+      const lambdaHandler = (): void => {
+        logger.info('This is an INFO log with some context');
+      };
+      const handler = middy(lambdaHandler).use(injectLambdaContext(logger , { logEvent: true }));
+      const event = { foo: 'bar' };
+      const getRandomInt = (): number => Math.floor(Math.random() * 1000000000);
+      const awsRequestId = getRandomInt().toString();
+      const context = {
+        callbackWaitsForEmptyEventLoop: true,
+        functionVersion: '$LATEST',
+        functionName: 'foo-bar-function',
+        memoryLimitInMB: '128',
+        logGroupName: '/aws/lambda/foo-bar-function',
+        logStreamName: '2021/03/09/[$LATEST]abcdef123456abcdef123456abcdef123456',
+        invokedFunctionArn: 'arn:aws:lambda:eu-west-1:123456789012:function:foo-bar-function',
+        awsRequestId: awsRequestId,
+        getRemainingTimeInMillis: () => 1234,
+        done: () => console.log('Done!'),
+        fail: () => console.log('Failed!'),
+        succeed: () => console.log('Succeeded!'),
+      };
+
+      // Act
+      await handler(event, context, () => console.log('Lambda invoked!'));
+
+      // Assess
+      expect(consoleSpy['info']).toBeCalledTimes(2);
+      expect(consoleSpy['info']).toHaveBeenNthCalledWith(1, JSON.stringify({
+        cold_start: true,
+        function_arn: 'arn:aws:lambda:eu-west-1:123456789012:function:foo-bar-function',
+        function_memory_size: 128,
+        function_name: 'foo-bar-function',
+        function_request_id: awsRequestId,
+        level: 'INFO',
+        message: 'Lambda invocation event',
+        service: 'hello-world',
+        timestamp: '2016-06-20T12:08:10.000Z',
+        xray_trace_id: 'abcdef123456abcdef123456abcdef123456',
+        event: {
+          foo: 'bar'
+        }
+      }));
+
+
+
+    });
+
+
+    test('when a logger is passed with option logEvent set to true, it logs the event', async () => {
+
+      // Prepare
+      const configService: ConfigServiceInterface = {
+        get(name: string): string {
+          return `a-string-from-${name}`;
+        },
+        getCurrentEnvironment(): string {
+          return 'dev';
+        },
+        getLogEvent(): boolean {
+          return true;
+        },
+        getLogLevel(): string {
+          return 'INFO';
+        },
+        getSampleRateValue(): number | undefined {
+          return undefined;
+        },
+        getServiceName(): string {
+          return 'my-backend-service';
+        },
+
+      };
+      // Prepare
+
+      const logger = new Logger({
+        customConfigService: configService,
+      });
+      const lambdaHandler = (): void => {
+        logger.info('This is an INFO log with some context');
+      };
+      const handler = middy(lambdaHandler).use(injectLambdaContext(logger , { logEvent: true }));
+      const event = { foo: 'bar' };
+      const getRandomInt = (): number => Math.floor(Math.random() * 1000000000);
+      const awsRequestId = getRandomInt().toString();
+      const context = {
+        callbackWaitsForEmptyEventLoop: true,
+        functionVersion: '$LATEST',
+        functionName: 'foo-bar-function',
+        memoryLimitInMB: '128',
+        logGroupName: '/aws/lambda/foo-bar-function',
+        logStreamName: '2021/03/09/[$LATEST]abcdef123456abcdef123456abcdef123456',
+        invokedFunctionArn: 'arn:aws:lambda:eu-west-1:123456789012:function:foo-bar-function',
+        awsRequestId: awsRequestId,
+        getRemainingTimeInMillis: () => 1234,
+        done: () => console.log('Done!'),
+        fail: () => console.log('Failed!'),
+        succeed: () => console.log('Succeeded!'),
+      };
+
+      // Act
+      await handler(event, context, () => console.log('Lambda invoked!'));
+
+      // Assess
+      expect(consoleSpy['info']).toBeCalledTimes(2);
+      expect(consoleSpy['info']).toHaveBeenNthCalledWith(1, JSON.stringify({
+        cold_start: true,
+        function_arn: 'arn:aws:lambda:eu-west-1:123456789012:function:foo-bar-function',
+        function_memory_size: 128,
+        function_name: 'foo-bar-function',
+        function_request_id: awsRequestId,
+        level: 'INFO',
+        message: 'Lambda invocation event',
+        service: 'hello-world',
+        timestamp: '2016-06-20T12:08:10.000Z',
+        xray_trace_id: 'abcdef123456abcdef123456abcdef123456',
+        event: {
+          foo: 'bar'
+        }
+      }));
+
+
+
+    });
+
+  });
 
     describe('Feature: clear state', () => {
 
@@ -217,134 +332,6 @@
 
     });
 
-    test('when a logger is passed with option logEvent set to true, it logs the event', async () => {
-
-      // Prepare
-      const logger = new Logger();
-      const lambdaHandler = (): void => {
-        logger.info('This is an INFO log with some context');
-      };
-      const handler = middy(lambdaHandler).use(injectLambdaContext(logger , { logEvent: true }));
-      const event = { foo: 'bar' };
-      const getRandomInt = (): number => Math.floor(Math.random() * 1000000000);
-      const awsRequestId = getRandomInt().toString();
-      const context = {
-        callbackWaitsForEmptyEventLoop: true,
-        functionVersion: '$LATEST',
-        functionName: 'foo-bar-function',
-        memoryLimitInMB: '128',
-        logGroupName: '/aws/lambda/foo-bar-function',
-        logStreamName: '2021/03/09/[$LATEST]abcdef123456abcdef123456abcdef123456',
-        invokedFunctionArn: 'arn:aws:lambda:eu-west-1:123456789012:function:foo-bar-function',
-        awsRequestId: awsRequestId,
-        getRemainingTimeInMillis: () => 1234,
-        done: () => console.log('Done!'),
-        fail: () => console.log('Failed!'),
-        succeed: () => console.log('Succeeded!'),
-      };
-
-      // Act
-      await handler(event, context, () => console.log('Lambda invoked!'));
-
-      // Assess
-      expect(consoleSpy['info']).toBeCalledTimes(2);
-      expect(consoleSpy['info']).toHaveBeenNthCalledWith(1, JSON.stringify({
-        cold_start: true,
-        function_arn: 'arn:aws:lambda:eu-west-1:123456789012:function:foo-bar-function',
-        function_memory_size: 128,
-        function_name: 'foo-bar-function',
-        function_request_id: awsRequestId,
-        level: 'INFO',
-        message: 'Lambda invocation event',
-        service: 'hello-world',
-        timestamp: '2016-06-20T12:08:10.000Z',
-        xray_trace_id: 'abcdef123456abcdef123456abcdef123456',
-        event: {
-          foo: 'bar'
-        }
-      }));
-
-
-
-    });
-
-
-    test('when a logger is passed with option logEvent set to true, it logs the event', async () => {
-
-      // Prepare
-      const configService: ConfigServiceInterface = {
-        get(name: string): string {
-          return `a-string-from-${name}`;
-        },
-        getCurrentEnvironment(): string {
-          return 'dev';
-        },
-        getLogEvent(): boolean {
-          return true;
-        },
-        getLogLevel(): string {
-          return 'INFO';
-        },
-        getSampleRateValue(): number | undefined {
-          return undefined;
-        },
-        getServiceName(): string {
-          return 'my-backend-service';
-        },
-
-      };
-      // Prepare
-
-      const logger = new Logger({
-        customConfigService: configService,
-      });
-      const lambdaHandler = (): void => {
-        logger.info('This is an INFO log with some context');
-      };
-      const handler = middy(lambdaHandler).use(injectLambdaContext(logger , { logEvent: true }));
-      const event = { foo: 'bar' };
-      const getRandomInt = (): number => Math.floor(Math.random() * 1000000000);
-      const awsRequestId = getRandomInt().toString();
-      const context = {
-        callbackWaitsForEmptyEventLoop: true,
-        functionVersion: '$LATEST',
-        functionName: 'foo-bar-function',
-        memoryLimitInMB: '128',
-        logGroupName: '/aws/lambda/foo-bar-function',
-        logStreamName: '2021/03/09/[$LATEST]abcdef123456abcdef123456abcdef123456',
-        invokedFunctionArn: 'arn:aws:lambda:eu-west-1:123456789012:function:foo-bar-function',
-        awsRequestId: awsRequestId,
-        getRemainingTimeInMillis: () => 1234,
-        done: () => console.log('Done!'),
-        fail: () => console.log('Failed!'),
-        succeed: () => console.log('Succeeded!'),
-      };
-
-      // Act
-      await handler(event, context, () => console.log('Lambda invoked!'));
-
-      // Assess
-      expect(consoleSpy['info']).toBeCalledTimes(2);
-      expect(consoleSpy['info']).toHaveBeenNthCalledWith(1, JSON.stringify({
-        cold_start: true,
-        function_arn: 'arn:aws:lambda:eu-west-1:123456789012:function:foo-bar-function',
-        function_memory_size: 128,
-        function_name: 'foo-bar-function',
-        function_request_id: awsRequestId,
-        level: 'INFO',
-        message: 'Lambda invocation event',
-        service: 'hello-world',
-        timestamp: '2016-06-20T12:08:10.000Z',
-        xray_trace_id: 'abcdef123456abcdef123456abcdef123456',
-        event: {
-          foo: 'bar'
-        }
-      }));
-
-
-
-    });
-
   });
 
 });