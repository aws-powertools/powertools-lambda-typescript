--- conflicted
+++ resolved
@@ -125,15 +125,8 @@
   ],
   "devDependencies": {
     "@aws-lambda-powertools/testing-utils": "file:../testing",
-<<<<<<< HEAD
-    "@aws-sdk/client-dynamodb": "^3.656.0",
-    "@aws-sdk/lib-dynamodb": "^3.656.0",
-    "aws-sdk-client-mock": "^4.0.2"
-=======
     "@aws-sdk/client-dynamodb": "^3.658.1",
     "@aws-sdk/lib-dynamodb": "^3.658.1",
-    "aws-sdk-client-mock": "^4.0.2",
-    "aws-sdk-client-mock-jest": "^4.0.2"
->>>>>>> 7dbaadca
+    "aws-sdk-client-mock": "^4.0.2"
   }
 }