# Powertools for AWS Lambda (TypeScript) - Idempotency Utility <!-- omit in toc -->

<<<<<<< HEAD
Powertools is a developer toolkit to implement Serverless [best practices and increase developer velocity](https://docs.powertools.aws.dev/lambda-typescript/latest/#features).
=======
>>>>>>> 3312019f

| ⚠️ **WARNING: Do not use this utility in production just yet!** ⚠️                                                                                                                                                                                                                                                                                                                                                                                                                                        |
| :------------------------------------------------------------------------------------------------------------------------------------------------------------------------------------------------------------------------------------------------------------------------------------------------------------------------------------------------------------------------------------------------------------------------------------------------------------------------------------------------------ |
| **This utility is currently released as beta developer preview** and is intended strictly for feedback and testing purposes **and not for production workloads**.. The version and all future versions tagged with the `-beta` suffix should be treated as not stable. Up until before the [General Availability release](https://github.com/awslabs/aws-lambda-powertools-typescript/milestone/10) we might introduce significant breaking changes and improvements in response to customers feedback. | _ |


<<<<<<< HEAD
**[📜 Documentation](https://docs.powertools.aws.dev/lambda-typescript/)** | **[NPM](https://www.npmjs.com/org/aws-lambda-powertools)** | **[Roadmap](https://github.com/awslabs/aws-lambda-powertools-roadmap/projects/1)** | **[Examples](https://github.com/aws-powertools/lambda-typescript/tree/main/examples)** | **[Serverless TypeScript Demo](https://github.com/aws-samples/serverless-typescript-demo)**
=======
Powertools for AWS Lambda (TypeScript) is a developer toolkit to implement Serverless [best practices and increase developer velocity](https://awslabs.github.io/aws-lambda-powertools-typescript/latest/#features).
>>>>>>> 3312019f

## Intro

This package provides a utility to implement idempotency in your Lambda functions. 
You can either use it as a decorator on your Lambda handler or as a wrapper on any other function.
If you use middy, we also provide a middleware to make your Lambda handler idempotent.
The current implementation provides a persistance layer for Amazon DynamoDB, which offers a variety of configuration options. 
You can also bring your own persistance layer by implementing the `IdempotencyPersistanceLayer` interface.

## Key features
* Prevent Lambda handler from executing more than once on the same event payload during a time window
* Ensure Lambda handler returns the same result when called with the same payload
* Select a subset of the event as the idempotency key using JMESPath expressions
* Set a time window in which records with the same payload should be considered duplicates
* Expires in-progress executions if the Lambda function times out halfway through 

<<<<<<< HEAD
* **[Tracer](https://docs.powertools.aws.dev/lambda-typescript/latest/core/tracer/)** - Utilities to trace Lambda function handlers, and both synchronous and asynchronous functions
* **[Logger](https://docs.powertools.aws.dev/lambda-typescript/latest/core/logger/)** - Structured logging made easier, and a middleware to enrich log items with key details of the Lambda context
* **[Metrics](https://docs.powertools.aws.dev/lambda-typescript/latest/core/metrics/)** - Custom Metrics created asynchronously via CloudWatch Embedded Metric Format (EMF)
* **[Parameters (beta)](https://docs.powertools.aws.dev/lambda-typescript/latest/utilities/parameters/)** - High-level functions to retrieve one or more parameters from AWS SSM, Secrets Manager, AppConfig, and DynamoDB
=======
## Usage
>>>>>>> 3312019f

### Decorators
If you use classes to define your Lambda handlers, you can use the decorators to make your handler idempotent or a specific function idempotent.
We offer two decorators: 
* `@idempotentLambdaHandler`: makes the handler idempotent. 
* `@idempotentFunction`: makes any function within your class idempotent

The first can only be applied to the handler function with the specific signature of a Lambda handler.
The second can be applied to any function within your class. In this case you need to pass a `Record` object and provide the `dataKeywordArgument` parameter to specify the name of the argument that contains the data to be used as the idempotency key.
In any of both cases yoiu need to pass the persistance layer where we will store the idempotency information.


### Function wrapper

A more common approach is to use the function wrapper. 
Similar to `@idempotentFunction` decorator you need to pass keyword argument to indicate which part of the payload will be hashed. 

### Middy middleware
// TODO: after e2e tests are implemented

### DynamoDB peristance layer
To store the idempotency information offer a DynamoDB persistance layer. 
This enables you to store the hash key, payload, status for progress and expiration and much more. 
You can customise most of the configuration options of the DynamoDB table, i.e the names of the attributes.
See the [API documentation](https://awslabs.github.io/aws-lambda-powertools-typescript/latest/modules/.index.DynamoDBPersistenceLayer.html) for more details.

## Examples

### Decorator Lambda handler

```ts
import { idempotentLambdaHandler } from "@aws-lambda-powertools/idempotency";
import { DynamoDBPersistenceLayer } from "@aws-lambda-powertools/idempotency/persistance";
import type { Context } from 'aws-lambda';

const dynamoDBPersistenceLayer = new DynamoDBPersistenceLayer();

class MyLambdaHandler implements LambdaInterface {
  @idempotentLambdaHandler({ persistenceStore: dynamoDBPersistenceLayer })
  public async handler(_event: any, _context: Context): Promise<string> {
    // your lambda code here
    return "Hello World";
  }
}

const lambdaClass = new MyLambdaHandler();
export const handler = lambdaClass.handler.bind(lambdaClass);
```

### Decorator function

```ts
import { idempotentLambdaHandler } from "@aws-lambda-powertools/idempotency";
import { DynamoDBPersistenceLayer } from "@aws-lambda-powertools/idempotency/persistance";
import type { Context } from 'aws-lambda';


const dynamoDBPersistenceLayer = new DynamoDBPersistenceLayer();

class MyLambdaHandler implements LambdaInterface {
  
  public async handler(_event: any, _context: Context): Promise<void> {
    for(const record of _event.Records) {
      await this.processRecord(record);
    }
  }
  
  @idempotentFunction({ persistenceStore: dynamoDBPersistenceLayer, dataKeywordArgument: "payload" })
  public async process(payload: Record<string, unknown>): Promise<void> {
    // your lambda code here
  }
}
```

The `dataKeywordArgument` parameter is optional. If not provided, the whole event will be used as the idempotency key.
Otherwise, you need to specify the string name of the argument that contains the data to be used as the idempotency key.
For example if you have an input like this:


<<<<<<< HEAD
👉 [Installation guide for the **Tracer** utility](https://docs.powertools.aws.dev/lambda-typescript/latest/core/tracer#getting-started)

👉 [Installation guide for the **Logger** utility](https://docs.powertools.aws.dev/lambda-typescript/latest/core/logger#getting-started)

👉 [Installation guide for the **Metrics** utility](https://docs.powertools.aws.dev/lambda-typescript/latest/core/metrics#getting-started)

👉 [Installation guide for the **Parameters** utility](https://docs.powertools.aws.dev/lambda-typescript/latest/utilities/parameters/#getting-started)
=======
```json
{
  "transactionId": 1235,
  "product": "book",
  "quantity": 1,
  "price": 10
}
```

You can use `transactionId` as the idempotency key. This will ensure that the same transaction is not processed twice.

### Function wrapper

In case where you don't use classes and decorators you can wrap your function to make it idempotent.

```ts
import { makeFunctionIdempotent } from "@aws-lambda-powertools/idempotency";
import { DynamoDBPersistenceLayer } from "@aws-lambda-powertools/idempotency/persistance";
import type { Context } from 'aws-lambda';
>>>>>>> 3312019f


<<<<<<< HEAD
* [CDK](https://github.com/aws-powertools/lambda-typescript/tree/main/examples/cdk)
* [SAM](https://github.com/aws-powertools/lambda-typescript/tree/main/examples/sam)
=======
const dynamoDBPersistenceLayer = new DynamoDBPersistenceLayer();
const processingFunction = async (payload: Record<string, unknown>): Promise<void> => {
  // your lambda code here
};
>>>>>>> 3312019f

const processIdempotently = makeFunctionIdempotent(proccessingFunction, {
  persistenceStore: dynamoDBPersistenceLayer,
  dataKeywordArgument: "transactionId"
});

export const handler = async (
  _event: any,
  _context: Context
): Promise<void> => {
  for (const record of _event.Records) {
    await processIdempotently(record);
  }
};
```

## Contribute

If you are interested in contributing to this project, please refer to our [Contributing Guidelines](https://github.com/aws-powertools/lambda-typescript/blob/main/CONTRIBUTING.md).

## Roadmap

<<<<<<< HEAD
The roadmap of Powertools is driven by customers’ demand.  
Help us prioritize upcoming functionalities or utilities by [upvoting existing RFCs and feature requests](https://github.com/aws-powertools/lambda-typescript/issues), or [creating new ones](https://github.com/aws-powertools/lambda-typescript/issues/new/choose), in this GitHub repository.
=======
The roadmap of Powertools for AWS Lambda (TypeScript) is driven by customers’ demand.  
Help us prioritize upcoming functionalities or utilities by [upvoting existing RFCs and feature requests](https://github.com/awslabs/aws-lambda-powertools-typescript/issues), or [creating new ones](https://github.com/awslabs/aws-lambda-powertools-typescript/issues/new/choose), in this GitHub repository.
>>>>>>> 3312019f

## Connect

* **Powertools for AWS Lambda on Discord**: `#typescript` - **[Invite link](https://discord.gg/B8zZKbbyET)**
* **Email**: aws-lambda-powertools-feedback@amazon.com

## How to support Powertools for AWS Lambda (TypeScript)?

### Becoming a reference customer

<<<<<<< HEAD
Knowing which companies are using this library is important to help prioritize the project internally. If your company is using AWS Lambda Powertools for TypeScript, you can request to have your name and logo added to the README file by raising a [Support Lambda Powertools (become a reference)](https://github.com/aws-powertools/lambda-typescript/issues/new?assignees=&labels=customer-reference&template=support_powertools.yml&title=%5BSupport+Lambda+Powertools%5D%3A+%3Cyour+organization+name%3E){target="_blank"} issue.
=======
Knowing which companies are using this library is important to help prioritize the project internally. If your company is using Powertools for AWS Lambda (TypeScript), you can request to have your name and logo added to the README file by raising a [Support Powertools for AWS Lambda (TypeScript) (become a reference)](https://github.com/awslabs/aws-lambda-powertools-typescript/issues/new?assignees=&labels=customer-reference&template=support_powertools.yml&title=%5BSupport+Lambda+Powertools%5D%3A+%3Cyour+organization+name%3E) issue.
>>>>>>> 3312019f

The following companies, among others, use Powertools:

* [Hashnode](https://hashnode.com/)
* [Trek10](https://www.trek10.com/)
* [Elva](https://elva-group.com)
* [globaldatanet](https://globaldatanet.com/)
* [Bailey Nelson](https://www.baileynelson.com.au)
* [Perfect Post](https://www.perfectpost.fr)
* [Sennder](https://sennder.com/)

### Sharing your work

<<<<<<< HEAD
Share what you did with Powertools 💞💞. Blog post, workshops, presentation, sample apps and others. Check out what the community has already shared about Powertools [here](https://docs.powertools.aws.dev/lambda-typescript/latest/we_made_this).
=======
Share what you did with Powertools for AWS Lambda (TypeScript) 💞💞. Blog post, workshops, presentation, sample apps and others. Check out what the community has already shared about Powertools for AWS Lambda (TypeScript) [here](https://awslabs.github.io/aws-lambda-powertools-typescript/latest/we_made_this).
>>>>>>> 3312019f

### Using Lambda Layer

This helps us understand who uses Powertools for AWS Lambda (TypeScript) in a non-intrusive way, and helps us gain future investments for other Powertools for AWS Lambda languages. When [using Layers](#lambda-layers), you can add Powertools as a dev dependency (or as part of your virtual env) to not impact the development process.

## Credits

Credits for the Lambda Powertools for AWS Lambda (TypeScript) idea go to [DAZN](https://github.com/getndazn) and their [DAZN Lambda Powertools](https://github.com/getndazn/dazn-lambda-powertools/).

## License

This library is licensed under the MIT-0 License. See the LICENSE file.
<|MERGE_RESOLUTION|>--- conflicted
+++ resolved
@@ -1,234 +1,191 @@
-# Powertools for AWS Lambda (TypeScript) - Idempotency Utility <!-- omit in toc -->
-
-<<<<<<< HEAD
-Powertools is a developer toolkit to implement Serverless [best practices and increase developer velocity](https://docs.powertools.aws.dev/lambda-typescript/latest/#features).
-=======
->>>>>>> 3312019f
-
-| ⚠️ **WARNING: Do not use this utility in production just yet!** ⚠️                                                                                                                                                                                                                                                                                                                                                                                                                                        |
-| :------------------------------------------------------------------------------------------------------------------------------------------------------------------------------------------------------------------------------------------------------------------------------------------------------------------------------------------------------------------------------------------------------------------------------------------------------------------------------------------------------ |
-| **This utility is currently released as beta developer preview** and is intended strictly for feedback and testing purposes **and not for production workloads**.. The version and all future versions tagged with the `-beta` suffix should be treated as not stable. Up until before the [General Availability release](https://github.com/awslabs/aws-lambda-powertools-typescript/milestone/10) we might introduce significant breaking changes and improvements in response to customers feedback. | _ |
-
-
-<<<<<<< HEAD
-**[📜 Documentation](https://docs.powertools.aws.dev/lambda-typescript/)** | **[NPM](https://www.npmjs.com/org/aws-lambda-powertools)** | **[Roadmap](https://github.com/awslabs/aws-lambda-powertools-roadmap/projects/1)** | **[Examples](https://github.com/aws-powertools/lambda-typescript/tree/main/examples)** | **[Serverless TypeScript Demo](https://github.com/aws-samples/serverless-typescript-demo)**
-=======
-Powertools for AWS Lambda (TypeScript) is a developer toolkit to implement Serverless [best practices and increase developer velocity](https://awslabs.github.io/aws-lambda-powertools-typescript/latest/#features).
->>>>>>> 3312019f
-
-## Intro
-
-This package provides a utility to implement idempotency in your Lambda functions. 
-You can either use it as a decorator on your Lambda handler or as a wrapper on any other function.
-If you use middy, we also provide a middleware to make your Lambda handler idempotent.
-The current implementation provides a persistance layer for Amazon DynamoDB, which offers a variety of configuration options. 
-You can also bring your own persistance layer by implementing the `IdempotencyPersistanceLayer` interface.
-
-## Key features
-* Prevent Lambda handler from executing more than once on the same event payload during a time window
-* Ensure Lambda handler returns the same result when called with the same payload
-* Select a subset of the event as the idempotency key using JMESPath expressions
-* Set a time window in which records with the same payload should be considered duplicates
-* Expires in-progress executions if the Lambda function times out halfway through 
-
-<<<<<<< HEAD
-* **[Tracer](https://docs.powertools.aws.dev/lambda-typescript/latest/core/tracer/)** - Utilities to trace Lambda function handlers, and both synchronous and asynchronous functions
-* **[Logger](https://docs.powertools.aws.dev/lambda-typescript/latest/core/logger/)** - Structured logging made easier, and a middleware to enrich log items with key details of the Lambda context
-* **[Metrics](https://docs.powertools.aws.dev/lambda-typescript/latest/core/metrics/)** - Custom Metrics created asynchronously via CloudWatch Embedded Metric Format (EMF)
-* **[Parameters (beta)](https://docs.powertools.aws.dev/lambda-typescript/latest/utilities/parameters/)** - High-level functions to retrieve one or more parameters from AWS SSM, Secrets Manager, AppConfig, and DynamoDB
-=======
-## Usage
->>>>>>> 3312019f
-
-### Decorators
-If you use classes to define your Lambda handlers, you can use the decorators to make your handler idempotent or a specific function idempotent.
-We offer two decorators: 
-* `@idempotentLambdaHandler`: makes the handler idempotent. 
-* `@idempotentFunction`: makes any function within your class idempotent
-
-The first can only be applied to the handler function with the specific signature of a Lambda handler.
-The second can be applied to any function within your class. In this case you need to pass a `Record` object and provide the `dataKeywordArgument` parameter to specify the name of the argument that contains the data to be used as the idempotency key.
-In any of both cases yoiu need to pass the persistance layer where we will store the idempotency information.
-
-
-### Function wrapper
-
-A more common approach is to use the function wrapper. 
-Similar to `@idempotentFunction` decorator you need to pass keyword argument to indicate which part of the payload will be hashed. 
-
-### Middy middleware
-// TODO: after e2e tests are implemented
-
-### DynamoDB peristance layer
-To store the idempotency information offer a DynamoDB persistance layer. 
-This enables you to store the hash key, payload, status for progress and expiration and much more. 
-You can customise most of the configuration options of the DynamoDB table, i.e the names of the attributes.
-See the [API documentation](https://awslabs.github.io/aws-lambda-powertools-typescript/latest/modules/.index.DynamoDBPersistenceLayer.html) for more details.
-
-## Examples
-
-### Decorator Lambda handler
-
-```ts
-import { idempotentLambdaHandler } from "@aws-lambda-powertools/idempotency";
-import { DynamoDBPersistenceLayer } from "@aws-lambda-powertools/idempotency/persistance";
-import type { Context } from 'aws-lambda';
-
-const dynamoDBPersistenceLayer = new DynamoDBPersistenceLayer();
-
-class MyLambdaHandler implements LambdaInterface {
-  @idempotentLambdaHandler({ persistenceStore: dynamoDBPersistenceLayer })
-  public async handler(_event: any, _context: Context): Promise<string> {
-    // your lambda code here
-    return "Hello World";
-  }
-}
-
-const lambdaClass = new MyLambdaHandler();
-export const handler = lambdaClass.handler.bind(lambdaClass);
-```
-
-### Decorator function
-
-```ts
-import { idempotentLambdaHandler } from "@aws-lambda-powertools/idempotency";
-import { DynamoDBPersistenceLayer } from "@aws-lambda-powertools/idempotency/persistance";
-import type { Context } from 'aws-lambda';
-
-
-const dynamoDBPersistenceLayer = new DynamoDBPersistenceLayer();
-
-class MyLambdaHandler implements LambdaInterface {
-  
-  public async handler(_event: any, _context: Context): Promise<void> {
-    for(const record of _event.Records) {
-      await this.processRecord(record);
-    }
-  }
-  
-  @idempotentFunction({ persistenceStore: dynamoDBPersistenceLayer, dataKeywordArgument: "payload" })
-  public async process(payload: Record<string, unknown>): Promise<void> {
-    // your lambda code here
-  }
-}
-```
-
-The `dataKeywordArgument` parameter is optional. If not provided, the whole event will be used as the idempotency key.
-Otherwise, you need to specify the string name of the argument that contains the data to be used as the idempotency key.
-For example if you have an input like this:
-
-
-<<<<<<< HEAD
-👉 [Installation guide for the **Tracer** utility](https://docs.powertools.aws.dev/lambda-typescript/latest/core/tracer#getting-started)
-
-👉 [Installation guide for the **Logger** utility](https://docs.powertools.aws.dev/lambda-typescript/latest/core/logger#getting-started)
-
-👉 [Installation guide for the **Metrics** utility](https://docs.powertools.aws.dev/lambda-typescript/latest/core/metrics#getting-started)
-
-👉 [Installation guide for the **Parameters** utility](https://docs.powertools.aws.dev/lambda-typescript/latest/utilities/parameters/#getting-started)
-=======
-```json
-{
-  "transactionId": 1235,
-  "product": "book",
-  "quantity": 1,
-  "price": 10
-}
-```
-
-You can use `transactionId` as the idempotency key. This will ensure that the same transaction is not processed twice.
-
-### Function wrapper
-
-In case where you don't use classes and decorators you can wrap your function to make it idempotent.
-
-```ts
-import { makeFunctionIdempotent } from "@aws-lambda-powertools/idempotency";
-import { DynamoDBPersistenceLayer } from "@aws-lambda-powertools/idempotency/persistance";
-import type { Context } from 'aws-lambda';
->>>>>>> 3312019f
-
-
-<<<<<<< HEAD
-* [CDK](https://github.com/aws-powertools/lambda-typescript/tree/main/examples/cdk)
-* [SAM](https://github.com/aws-powertools/lambda-typescript/tree/main/examples/sam)
-=======
-const dynamoDBPersistenceLayer = new DynamoDBPersistenceLayer();
-const processingFunction = async (payload: Record<string, unknown>): Promise<void> => {
-  // your lambda code here
-};
->>>>>>> 3312019f
-
-const processIdempotently = makeFunctionIdempotent(proccessingFunction, {
-  persistenceStore: dynamoDBPersistenceLayer,
-  dataKeywordArgument: "transactionId"
-});
-
-export const handler = async (
-  _event: any,
-  _context: Context
-): Promise<void> => {
-  for (const record of _event.Records) {
-    await processIdempotently(record);
-  }
-};
-```
-
-## Contribute
-
-If you are interested in contributing to this project, please refer to our [Contributing Guidelines](https://github.com/aws-powertools/lambda-typescript/blob/main/CONTRIBUTING.md).
-
-## Roadmap
-
-<<<<<<< HEAD
-The roadmap of Powertools is driven by customers’ demand.  
-Help us prioritize upcoming functionalities or utilities by [upvoting existing RFCs and feature requests](https://github.com/aws-powertools/lambda-typescript/issues), or [creating new ones](https://github.com/aws-powertools/lambda-typescript/issues/new/choose), in this GitHub repository.
-=======
-The roadmap of Powertools for AWS Lambda (TypeScript) is driven by customers’ demand.  
-Help us prioritize upcoming functionalities or utilities by [upvoting existing RFCs and feature requests](https://github.com/awslabs/aws-lambda-powertools-typescript/issues), or [creating new ones](https://github.com/awslabs/aws-lambda-powertools-typescript/issues/new/choose), in this GitHub repository.
->>>>>>> 3312019f
-
-## Connect
-
-* **Powertools for AWS Lambda on Discord**: `#typescript` - **[Invite link](https://discord.gg/B8zZKbbyET)**
-* **Email**: aws-lambda-powertools-feedback@amazon.com
-
-## How to support Powertools for AWS Lambda (TypeScript)?
-
-### Becoming a reference customer
-
-<<<<<<< HEAD
-Knowing which companies are using this library is important to help prioritize the project internally. If your company is using AWS Lambda Powertools for TypeScript, you can request to have your name and logo added to the README file by raising a [Support Lambda Powertools (become a reference)](https://github.com/aws-powertools/lambda-typescript/issues/new?assignees=&labels=customer-reference&template=support_powertools.yml&title=%5BSupport+Lambda+Powertools%5D%3A+%3Cyour+organization+name%3E){target="_blank"} issue.
-=======
-Knowing which companies are using this library is important to help prioritize the project internally. If your company is using Powertools for AWS Lambda (TypeScript), you can request to have your name and logo added to the README file by raising a [Support Powertools for AWS Lambda (TypeScript) (become a reference)](https://github.com/awslabs/aws-lambda-powertools-typescript/issues/new?assignees=&labels=customer-reference&template=support_powertools.yml&title=%5BSupport+Lambda+Powertools%5D%3A+%3Cyour+organization+name%3E) issue.
->>>>>>> 3312019f
-
-The following companies, among others, use Powertools:
-
-* [Hashnode](https://hashnode.com/)
-* [Trek10](https://www.trek10.com/)
-* [Elva](https://elva-group.com)
-* [globaldatanet](https://globaldatanet.com/)
-* [Bailey Nelson](https://www.baileynelson.com.au)
-* [Perfect Post](https://www.perfectpost.fr)
-* [Sennder](https://sennder.com/)
-
-### Sharing your work
-
-<<<<<<< HEAD
-Share what you did with Powertools 💞💞. Blog post, workshops, presentation, sample apps and others. Check out what the community has already shared about Powertools [here](https://docs.powertools.aws.dev/lambda-typescript/latest/we_made_this).
-=======
-Share what you did with Powertools for AWS Lambda (TypeScript) 💞💞. Blog post, workshops, presentation, sample apps and others. Check out what the community has already shared about Powertools for AWS Lambda (TypeScript) [here](https://awslabs.github.io/aws-lambda-powertools-typescript/latest/we_made_this).
->>>>>>> 3312019f
-
-### Using Lambda Layer
-
-This helps us understand who uses Powertools for AWS Lambda (TypeScript) in a non-intrusive way, and helps us gain future investments for other Powertools for AWS Lambda languages. When [using Layers](#lambda-layers), you can add Powertools as a dev dependency (or as part of your virtual env) to not impact the development process.
-
-## Credits
-
-Credits for the Lambda Powertools for AWS Lambda (TypeScript) idea go to [DAZN](https://github.com/getndazn) and their [DAZN Lambda Powertools](https://github.com/getndazn/dazn-lambda-powertools/).
-
-## License
-
-This library is licensed under the MIT-0 License. See the LICENSE file.
+# Powertools for AWS Lambda (TypeScript) - Idempotency Utility <!-- omit in toc -->
+
+
+| ⚠️ **WARNING: Do not use this utility in production just yet!** ⚠️                                                                                                                                                                                                                                                                                                                                                                                                                                        |
+| :------------------------------------------------------------------------------------------------------------------------------------------------------------------------------------------------------------------------------------------------------------------------------------------------------------------------------------------------------------------------------------------------------------------------------------------------------------------------------------------------------ |
+| **This utility is currently released as beta developer preview** and is intended strictly for feedback and testing purposes **and not for production workloads**.. The version and all future versions tagged with the `-beta` suffix should be treated as not stable. Up until before the [General Availability release](https://github.com/awslabs/aws-lambda-powertools-typescript/milestone/10) we might introduce significant breaking changes and improvements in response to customers feedback. | _ |
+
+
+Powertools for AWS Lambda (TypeScript) is a developer toolkit to implement Serverless [best practices and increase developer velocity](https://awslabs.github.io/aws-lambda-powertools-typescript/latest/#features).
+
+## Intro
+
+This package provides a utility to implement idempotency in your Lambda functions. 
+You can either use it as a decorator on your Lambda handler or as a wrapper on any other function.
+If you use middy, we also provide a middleware to make your Lambda handler idempotent.
+The current implementation provides a persistance layer for Amazon DynamoDB, which offers a variety of configuration options. 
+You can also bring your own persistance layer by implementing the `IdempotencyPersistanceLayer` interface.
+
+## Key features
+* Prevent Lambda handler from executing more than once on the same event payload during a time window
+* Ensure Lambda handler returns the same result when called with the same payload
+* Select a subset of the event as the idempotency key using JMESPath expressions
+* Set a time window in which records with the same payload should be considered duplicates
+* Expires in-progress executions if the Lambda function times out halfway through 
+
+## Usage
+
+### Decorators
+If you use classes to define your Lambda handlers, you can use the decorators to make your handler idempotent or a specific function idempotent.
+We offer two decorators: 
+* `@idempotentLambdaHandler`: makes the handler idempotent. 
+* `@idempotentFunction`: makes any function within your class idempotent
+
+The first can only be applied to the handler function with the specific signature of a Lambda handler.
+The second can be applied to any function within your class. In this case you need to pass a `Record` object and provide the `dataKeywordArgument` parameter to specify the name of the argument that contains the data to be used as the idempotency key.
+In any of both cases yoiu need to pass the persistance layer where we will store the idempotency information.
+
+
+### Function wrapper
+
+A more common approach is to use the function wrapper. 
+Similar to `@idempotentFunction` decorator you need to pass keyword argument to indicate which part of the payload will be hashed. 
+
+### Middy middleware
+// TODO: after e2e tests are implemented
+
+### DynamoDB peristance layer
+To store the idempotency information offer a DynamoDB persistance layer. 
+This enables you to store the hash key, payload, status for progress and expiration and much more. 
+You can customise most of the configuration options of the DynamoDB table, i.e the names of the attributes.
+See the [API documentation](https://awslabs.github.io/aws-lambda-powertools-typescript/latest/modules/.index.DynamoDBPersistenceLayer.html) for more details.
+
+## Examples
+
+### Decorator Lambda handler
+
+```ts
+import { idempotentLambdaHandler } from "@aws-lambda-powertools/idempotency";
+import { DynamoDBPersistenceLayer } from "@aws-lambda-powertools/idempotency/persistance";
+import type { Context } from 'aws-lambda';
+
+const dynamoDBPersistenceLayer = new DynamoDBPersistenceLayer();
+
+class MyLambdaHandler implements LambdaInterface {
+  @idempotentLambdaHandler({ persistenceStore: dynamoDBPersistenceLayer })
+  public async handler(_event: any, _context: Context): Promise<string> {
+    // your lambda code here
+    return "Hello World";
+  }
+}
+
+const lambdaClass = new MyLambdaHandler();
+export const handler = lambdaClass.handler.bind(lambdaClass);
+```
+
+### Decorator function
+
+```ts
+import { idempotentLambdaHandler } from "@aws-lambda-powertools/idempotency";
+import { DynamoDBPersistenceLayer } from "@aws-lambda-powertools/idempotency/persistance";
+import type { Context } from 'aws-lambda';
+
+
+const dynamoDBPersistenceLayer = new DynamoDBPersistenceLayer();
+
+class MyLambdaHandler implements LambdaInterface {
+  
+  public async handler(_event: any, _context: Context): Promise<void> {
+    for(const record of _event.Records) {
+      await this.processRecord(record);
+    }
+  }
+  
+  @idempotentFunction({ persistenceStore: dynamoDBPersistenceLayer, dataKeywordArgument: "payload" })
+  public async process(payload: Record<string, unknown>): Promise<void> {
+    // your lambda code here
+  }
+}
+```
+
+The `dataKeywordArgument` parameter is optional. If not provided, the whole event will be used as the idempotency key.
+Otherwise, you need to specify the string name of the argument that contains the data to be used as the idempotency key.
+For example if you have an input like this:
+
+
+```json
+{
+  "transactionId": 1235,
+  "product": "book",
+  "quantity": 1,
+  "price": 10
+}
+```
+
+You can use `transactionId` as the idempotency key. This will ensure that the same transaction is not processed twice.
+
+### Function wrapper
+
+In case where you don't use classes and decorators you can wrap your function to make it idempotent.
+
+```ts
+import { makeFunctionIdempotent } from "@aws-lambda-powertools/idempotency";
+import { DynamoDBPersistenceLayer } from "@aws-lambda-powertools/idempotency/persistance";
+import type { Context } from 'aws-lambda';
+
+
+const dynamoDBPersistenceLayer = new DynamoDBPersistenceLayer();
+const processingFunction = async (payload: Record<string, unknown>): Promise<void> => {
+  // your lambda code here
+};
+
+const processIdempotently = makeFunctionIdempotent(proccessingFunction, {
+  persistenceStore: dynamoDBPersistenceLayer,
+  dataKeywordArgument: "transactionId"
+});
+
+export const handler = async (
+  _event: any,
+  _context: Context
+): Promise<void> => {
+  for (const record of _event.Records) {
+    await processIdempotently(record);
+  }
+};
+```
+
+## Contribute
+
+If you are interested in contributing to this project, please refer to our [Contributing Guidelines](https://github.com/aws-powertools/lambda-typescript/blob/main/CONTRIBUTING.md).
+
+## Roadmap
+
+The roadmap of Powertools for AWS Lambda (TypeScript) is driven by customers’ demand.  
+Help us prioritize upcoming functionalities or utilities by [upvoting existing RFCs and feature requests](https://github.com/awslabs/aws-lambda-powertools-typescript/issues), or [creating new ones](https://github.com/awslabs/aws-lambda-powertools-typescript/issues/new/choose), in this GitHub repository.
+
+## Connect
+
+* **Powertools for AWS Lambda on Discord**: `#typescript` - **[Invite link](https://discord.gg/B8zZKbbyET)**
+* **Email**: aws-lambda-powertools-feedback@amazon.com
+
+## How to support Powertools for AWS Lambda (TypeScript)?
+
+### Becoming a reference customer
+
+Knowing which companies are using this library is important to help prioritize the project internally. If your company is using Powertools for AWS Lambda (TypeScript), you can request to have your name and logo added to the README file by raising a [Support Powertools for AWS Lambda (TypeScript) (become a reference)](https://github.com/awslabs/aws-lambda-powertools-typescript/issues/new?assignees=&labels=customer-reference&template=support_powertools.yml&title=%5BSupport+Lambda+Powertools%5D%3A+%3Cyour+organization+name%3E) issue.
+
+The following companies, among others, use Powertools:
+
+* [Hashnode](https://hashnode.com/)
+* [Trek10](https://www.trek10.com/)
+* [Elva](https://elva-group.com)
+* [globaldatanet](https://globaldatanet.com/)
+* [Bailey Nelson](https://www.baileynelson.com.au)
+* [Perfect Post](https://www.perfectpost.fr)
+* [Sennder](https://sennder.com/)
+
+### Sharing your work
+
+Share what you did with Powertools for AWS Lambda (TypeScript) 💞💞. Blog post, workshops, presentation, sample apps and others. Check out what the community has already shared about Powertools for AWS Lambda (TypeScript) [here](https://awslabs.github.io/aws-lambda-powertools-typescript/latest/we_made_this).
+
+### Using Lambda Layer
+
+This helps us understand who uses Powertools for AWS Lambda (TypeScript) in a non-intrusive way, and helps us gain future investments for other Powertools for AWS Lambda languages. When [using Layers](#lambda-layers), you can add Powertools as a dev dependency (or as part of your virtual env) to not impact the development process.
+
+## Credits
+
+Credits for the Lambda Powertools for AWS Lambda (TypeScript) idea go to [DAZN](https://github.com/getndazn) and their [DAZN Lambda Powertools](https://github.com/getndazn/dazn-lambda-powertools/).
+
+## License
+
+This library is licensed under the MIT-0 License. See the LICENSE file.