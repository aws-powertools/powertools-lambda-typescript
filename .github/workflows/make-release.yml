name: Make Release

# RELEASE PROCESS
#
# === Automated activities ===
# 1. [Quality check] run unit tests, linting, examples, layer, doc snippets
# 2. [Release] publish all packages to npmjs.org using the latest git commit, ensure provenance with NPM_CONFIG_PROVENANCE=true
# 3. [Create tag] create a new git tag using released version, i.e. v1.13.1
# 4. [Publish layer] build and package layer, kick off the workflow for beta and prod deployment, including canary tests
# 5. [Publish layer] update documentation with the latest layer ARN version of the prod deployment
# 6. [Publish layer] create PR to merge the updated documentation
#
# === Manual activities ===
# 1. Kick off `make-version` workflow to bump and review the version changes and changelog for each package
# 2. Merge the PR created by `make-version` workflow
# 3. Kick off this workflow to make the release
# 4. Merge the PR created by the `publish_layer` workflow to update the documentation
# 5. Update draft release notes with the latest changes and publish the release on GitHub

on:
  workflow_dispatch: {}

permissions:
  contents: read

concurrency:
  group: on-release-publish


jobs:
  run-unit-tests:
    uses: ./.github/workflows/reusable-run-linting-check-and-unit-tests.yml
  # This job publishes the packages to npm.
  # It uses the latest git commit sha as the version and ensures provenance with NPM_CONFIG_PROVENANCE flag.
  # We don't bump the version because we do that in the `make-version` workflow.
  # It also sets the RELEASE_VERSION output to be used by the next job to create a git tag.
  publish-npm:
    needs: run-unit-tests
    # Needed as recommended by npm docs on publishing with provenance https://docs.npmjs.com/generating-provenance-statements
    permissions:
      id-token: write
    environment: Release
    runs-on: ubuntu-latest
    outputs:
      RELEASE_VERSION: ${{ steps.set-release-version.outputs.RELEASE_VERSION }}
    steps:
      - name: Checkout code
<<<<<<< HEAD
        uses: actions/checkout@b4ffde65f46336ab88eb53be808477a3936bae11  # v4.1.1
=======
        uses: actions/checkout@9bb56186c3b09b4f86b1c65136769dd318469633  # v4.1.2
>>>>>>> badfef58
        with:
          ref: ${{ github.sha }}
      - name: Setup NodeJS
        uses: actions/setup-node@60edb5dd545a775178f52524783378180af0d1f8 # v4.0.2
        with:
          node-version: "20"
          cache: "npm"
      - name: Setup auth tokens
        run: |
          npm set "//registry.npmjs.org/:_authToken=${{ secrets.NPM_TOKEN }}"
      - name: Setup dependencies
        uses: ./.github/actions/cached-node-modules
      - name: Publish to npm
        run: |
          NPM_CONFIG_PROVENANCE=true npx lerna publish from-package --git-head ${{ github.sha }} --yes 
      - name: Set release version
        id: set-release-version
        run: |
          VERSION=$(cat lerna.json | jq .version -r)
          echo RELEASE_VERSION="$VERSION" >> "$GITHUB_OUTPUT"
  
  # This job creates a new git tag using the released version (v1.18.1)
  create_tag: 
    needs: [publish-npm]
    permissions:
      contents: write
    runs-on: ubuntu-latest
    steps:
      - name: Checkout code
<<<<<<< HEAD
        uses: actions/checkout@b4ffde65f46336ab88eb53be808477a3936bae11  # v4.1.1
=======
        uses: actions/checkout@9bb56186c3b09b4f86b1c65136769dd318469633  # v4.1.2
>>>>>>> badfef58
        with:
          ref: ${{ github.sha }}
      - name: Git client setup
        run: | 
          git config --global user.name 'aws-powertools-bot'
          git config --global user.email '151832416+aws-powertools-bot@users.noreply.github.com'
          git config remote.origin.url >&-
      - name: Create git tag
        run : |
          git tag -a v${{ needs.publish-npm.outputs.RELEASE_VERSION }} -m "Release v${{ needs.publish-npm.outputs.RELEASE_VERSION }}"
          git push origin v${{ needs.publish-npm.outputs.RELEASE_VERSION }}
   
  # NOTE: Watch out for the depth limit of 4 nested workflow_calls.
  # publish_layer -> reusable_deploy_layer_stack -> reusable_update_layer_arn_docs
  publish_layer:
    needs: publish-npm
    secrets: inherit
    permissions:
      id-token: write
      contents: write
      pages: write
      pull-requests: write
    uses: ./.github/workflows/publish_layer.yml
    with:
      latest_published_version: ${{ needs.publish-npm.outputs.RELEASE_VERSION }}<|MERGE_RESOLUTION|>--- conflicted
+++ resolved
@@ -45,11 +45,7 @@
       RELEASE_VERSION: ${{ steps.set-release-version.outputs.RELEASE_VERSION }}
     steps:
       - name: Checkout code
-<<<<<<< HEAD
-        uses: actions/checkout@b4ffde65f46336ab88eb53be808477a3936bae11  # v4.1.1
-=======
         uses: actions/checkout@9bb56186c3b09b4f86b1c65136769dd318469633  # v4.1.2
->>>>>>> badfef58
         with:
           ref: ${{ github.sha }}
       - name: Setup NodeJS
@@ -79,11 +75,7 @@
     runs-on: ubuntu-latest
     steps:
       - name: Checkout code
-<<<<<<< HEAD
-        uses: actions/checkout@b4ffde65f46336ab88eb53be808477a3936bae11  # v4.1.1
-=======
         uses: actions/checkout@9bb56186c3b09b4f86b1c65136769dd318469633  # v4.1.2
->>>>>>> badfef58
         with:
           ref: ${{ github.sha }}
       - name: Git client setup
