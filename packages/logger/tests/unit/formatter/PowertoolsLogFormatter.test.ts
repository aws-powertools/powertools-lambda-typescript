--- conflicted
+++ resolved
@@ -173,19 +173,11 @@
         stack: expect.stringMatching(/PowertoolsLogFormatter.test.ts:\d+:\d+/),
       });
     });
-<<<<<<< HEAD
 
     test('when an error of type ReferenceError is passed, it returns an object with expected structure and values', () => {
       // Prepare
       const formatter = new PowertoolsLogFormatter();
 
-=======
-
-    test('when an error of type ReferenceError is passed, it returns an object with expected structure and values', () => {
-      // Prepare
-      const formatter = new PowertoolsLogFormatter();
-
->>>>>>> badfef58
       // Act & Assess
       const formattedError = formatter.formatError(
         new ReferenceError('foo is not defined')
