{
  "name": "powertools-typescript-sam-example",
  "version": "0.11.0",
  "author": {
    "name": "Amazon Web Services",
    "url": "https://aws.amazon.com"
  },
  "description": "This project contains source code and supporting files for a serverless application that you can deploy with the [SAM CLI](https://docs.aws.amazon.com/serverless-application-model/latest/developerguide/what-is-sam.html). The Serverless Application Model Command Line Interface (SAM CLI) is an extension of the AWS CLI that adds functionality for building and testing Lambda applications. It uses Docker to run your functions in an Amazon Linux environment that matches Lambda. It can also emulate your application's build environment and API.",
  "license": "MIT-0",
  "scripts": {
    "build": "sam build --beta-features",
    "test": "npm run test:unit",
    "package": "echo 'Not applicable'",
    "package-bundle": "echo 'Not applicable'",
    "test:unit": "npm run build && jest",
    "test:e2e": "echo 'To be implemented ...'",
    "version": "npm install @aws-lambda-powertools/logger@0.11.0 @aws-lambda-powertools/tracer@0.11.0 @aws-lambda-powertools/metrics@0.11.0 && git add package.json"
  },
  "devDependencies": {
    "@types/aws-lambda": "^8.10.86",
    "@types/node": "18.0.0",
    "esbuild": "^0.14.23",
    "eslint": "^8.4.0",
    "jest": "^27.5.1",
    "ts-jest": "^27.1.4",
    "ts-node": "^10.0.0",
    "typescript": "^4.1.3"
  },
  "dependencies": {
<<<<<<< HEAD
    "@aws-lambda-powertools/logger": "^0.11.0",
    "@aws-lambda-powertools/metrics": "^0.11.0",
    "@aws-lambda-powertools/tracer": "^0.11.0",
=======
    "@aws-lambda-powertools/logger": "^0.7.0",
    "@aws-lambda-powertools/metrics": "^0.7.0",
    "@aws-lambda-powertools/tracer": "^0.7.0",
>>>>>>> 5c0ad042
    "aws-sdk": "^2.1122.0"
  }
}<|MERGE_RESOLUTION|>--- conflicted
+++ resolved
@@ -27,15 +27,9 @@
     "typescript": "^4.1.3"
   },
   "dependencies": {
-<<<<<<< HEAD
     "@aws-lambda-powertools/logger": "^0.11.0",
     "@aws-lambda-powertools/metrics": "^0.11.0",
     "@aws-lambda-powertools/tracer": "^0.11.0",
-=======
-    "@aws-lambda-powertools/logger": "^0.7.0",
-    "@aws-lambda-powertools/metrics": "^0.7.0",
-    "@aws-lambda-powertools/tracer": "^0.7.0",
->>>>>>> 5c0ad042
     "aws-sdk": "^2.1122.0"
   }
 }