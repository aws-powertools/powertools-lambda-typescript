# Contributing Guidelines

Thank you for your interest in contributing to our project. Whether it's a bug report, new feature, correction, or additional
documentation, we greatly value feedback and contributions from our community.

Please read through this document before submitting any issues or pull requests to ensure we have all the necessary
information to effectively respond to your bug report or contribution.

## Security issue notifications
If you discover a potential security issue in this project we ask that you notify AWS/Amazon Security via our [vulnerability reporting page](http://aws.amazon.com/security/vulnerability-reporting/). Please do **not** create a public GitHub issue.

## Reporting Bugs/Feature Requests

We welcome you to use the GitHub issue tracker to report bugs or suggest features.

When filing an issue, please check existing open, or recently closed, issues to make sure somebody else hasn't already
reported the issue. Please try to include as much information as you can. Details like these are incredibly useful:

* A reproducible test case or series of steps
* The version of our code being used
* Any modifications you've made relevant to the bug
* Anything unusual about your environment or deployment

## Contributing via Pull Requests

Contributions via pull requests are much appreciated. Before sending us a pull request, please ensure that:

1. You are working against the latest source on the **main** branch.
2. You check existing open, and recently merged pull requests to make sure someone else hasn't addressed the problem already.
3. You open an [RFC issue](https://github.com/awslabs/aws-lambda-powertools-typescript/issues/new?assignees=&labels=RFC%2C+triage&template=rfc.md&title=RFC%3A+) to discuss any significant work - we would hate for your time to be wasted.
4. You lint and test the code. When you've setup the repository with `npm run init-environment`, pre-commit and push-hooks will automatically lint and test the code. Pull request builds will run the same checks as well.

### Dev setup

To send us a pull request, please follow these steps:

1. Fork the repository.
2. Install dependencies: `npm install`
3. Prepare utilities like commit hooks: `npm run init-environment`
4. Create a new branch to focus on the specific change you are contributing e.g. `git checkout -b improv/logger-debug-sampling`
5. Run all tests, and code baseline checks: `npm run test`
6. Commit to your fork using clear commit messages.
7. Send us a pull request with a [conventional semantic title](https://github.com/awslabs/aws-lambda-powertools-typescript/blob/main/.github/semantic.yml), and answering any default questions in the pull request interface. [Here's an example](https://github.com/awslabs/aws-lambda-powertools-python/pull/67).
8. Pay attention to any automated CI failures reported in the pull request, and stay involved in the conversation.

GitHub provides an additional document on [forking a repository](https://help.github.com/articles/fork-a-repo/) and
[creating a pull request](https://help.github.com/articles/creating-a-pull-request/).

<<<<<<< HEAD
#### Local documentation

You might find useful to run both the documentation website and the API reference locally while contributing:

* **API reference**: :construction:
* **Docs website**:
	- `docs-buildDockerImage` OR `docker build -t squidfunk/mkdocs-material ./docs/`
  - `docs-runLocalDocker` OR `docker run --rm -it -p 8000:8000 -v ${PWD}:/docs squidfunk/mkdocs-material`

=======
>>>>>>> f6d832df
### Conventions

Category | Convention
------------------------------------------------- | ---------------------------------------------------------------------------------
**Docstring** |  We use a slight variation of numpy convention with markdown to help generate more readable API references.
**Style guide** | We use black as well as flake8 extensions to enforce beyond good practices [PEP8](https://pep8.org/). We strive to make use of type annotation as much as possible, but don't overdo in creating custom types.
**Core utilities** | Core utilities use a Class, always accept `service` as a constructor parameter, can work in isolation, and are also available in other languages implementation.
**Utilities** | Utilities are not as strict as core and focus on solving a developer experience problem while following the project [Tenets](https://awslabs.github.io/aws-lambda-powertools-typescript/#tenets).
**Exceptions** | Specific exceptions live within utilities themselves and use `Error` suffix e.g. `MetricUnitError`.
**Git commits** | We follow [conventional commits](https://www.conventionalcommits.org/en/v1.0.0/). These are not enforced as we squash and merge PRs, but PR titles are enforced during CI.
**Documentation** | API reference docs are generated from docstrings which should have Examples section to allow developers to have what they need within their own IDE. Documentation website covers the wider usage, tips, and strive to be concise.

## Finding contributions to work on

Looking at the existing issues is a great way to find something to contribute on. As our projects, by default, use the default GitHub issue labels (enhancement/bug/help wanted/invalid/question/documentation), looking at any 'help wanted' issues is a great place to start.

## Code of Conduct

This project has adopted the [Amazon Open Source Code of Conduct](https://aws.github.io/code-of-conduct).
For more information see the [Code of Conduct FAQ](https://aws.github.io/code-of-conduct-faq) or contact
opensource-codeofconduct@amazon.com with any additional questions or comments.

## Troubleshooting

### API reference documentation

TODO

## Licensing

See the [LICENSE](LICENSE) file for our project's licensing. We will ask you to confirm the licensing of your contribution.

We may ask you to sign a [Contributor License Agreement (CLA)](http://en.wikipedia.org/wiki/Contributor_License_Agreement) for larger changes.<|MERGE_RESOLUTION|>--- conflicted
+++ resolved
@@ -46,7 +46,6 @@
 GitHub provides an additional document on [forking a repository](https://help.github.com/articles/fork-a-repo/) and
 [creating a pull request](https://help.github.com/articles/creating-a-pull-request/).
 
-<<<<<<< HEAD
 #### Local documentation
 
 You might find useful to run both the documentation website and the API reference locally while contributing:
@@ -56,8 +55,6 @@
 	- `docs-buildDockerImage` OR `docker build -t squidfunk/mkdocs-material ./docs/`
   - `docs-runLocalDocker` OR `docker run --rm -it -p 8000:8000 -v ${PWD}:/docs squidfunk/mkdocs-material`
 
-=======
->>>>>>> f6d832df
 ### Conventions
 
 Category | Convention
