/**
 * Test LayerPublisherStack class
 *
 * @group unit/layers/all
 */

import { App } from 'aws-cdk-lib';
import { Template } from 'aws-cdk-lib/assertions';
import { LayerPublisherStack } from '../../src/layer-publisher-stack';

describe('Class: LayerPublisherStack', () => {
  it('creates the stack with a layer in it', () => {
    // Prepare
    const app = new App();
    const stack = new LayerPublisherStack(app, 'MyTestStack', {
      layerName: 'AWSLambdaPowertoolsTypeScript',
      powertoolsPackageVersion: '1.0.1',
      buildFromLocal: true,
      ssmParameterLayerArn: '/layers/powertools-layer-arn',
    });

    // Act
    const template = Template.fromStack(stack);

    // Assess
    template.resourceCountIs('AWS::Lambda::LayerVersion', 1);
    template.hasResourceProperties('AWS::Lambda::LayerVersion', {
<<<<<<< HEAD
      CompatibleRuntimes: ['nodejs16.x', 'nodejs18.x'],
=======
      CompatibleRuntimes: ['nodejs16.x', 'nodejs18.x', 'nodejs20.x'],
>>>>>>> d18ffde7
      LicenseInfo: 'MIT-0',
      /* CompatibleArchitectures: [
        'x86_64',
      ], */
      Description: 'Powertools for AWS Lambda (TypeScript) version 1.0.1',
      LayerName: 'AWSLambdaPowertoolsTypeScript',
    });

    template.resourceCountIs('AWS::Lambda::LayerVersionPermission', 1);
    template.hasResourceProperties('AWS::Lambda::LayerVersionPermission', {
      Action: 'lambda:GetLayerVersion',
      Principal: '*',
    });

    template.resourceCountIs('AWS::SSM::Parameter', 1);
    template.hasResourceProperties('AWS::SSM::Parameter', {
      Name: '/layers/powertools-layer-arn',
      Type: 'String',
    });
  });
});<|MERGE_RESOLUTION|>--- conflicted
+++ resolved
@@ -25,11 +25,7 @@
     // Assess
     template.resourceCountIs('AWS::Lambda::LayerVersion', 1);
     template.hasResourceProperties('AWS::Lambda::LayerVersion', {
-<<<<<<< HEAD
-      CompatibleRuntimes: ['nodejs16.x', 'nodejs18.x'],
-=======
       CompatibleRuntimes: ['nodejs16.x', 'nodejs18.x', 'nodejs20.x'],
->>>>>>> d18ffde7
       LicenseInfo: 'MIT-0',
       /* CompatibleArchitectures: [
         'x86_64',
