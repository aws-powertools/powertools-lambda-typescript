--- conflicted
+++ resolved
@@ -36,15 +36,11 @@
     this.lambdaLayerVersion = new LayerVersion(this, 'LambdaPowertoolsLayer', {
       layerVersionName: props?.layerName,
       description: `Powertools for AWS Lambda (TypeScript) version ${powertoolsPackageVersion}`,
-<<<<<<< HEAD
-      compatibleRuntimes: [Runtime.NODEJS_16_X, Runtime.NODEJS_18_X],
-=======
       compatibleRuntimes: [
         Runtime.NODEJS_16_X,
         Runtime.NODEJS_18_X,
         Runtime.NODEJS_20_X,
       ],
->>>>>>> d18ffde7
       license: 'MIT-0',
       // This is needed because the following regions do not support the compatibleArchitectures property #1400
       // ...(![ 'eu-south-2', 'eu-central-2', 'ap-southeast-4' ].includes(Stack.of(this).region) ? { compatibleArchitectures: [Architecture.X86_64] } : {}),
