--- conflicted
+++ resolved
@@ -4,14 +4,11 @@
 import { Table } from 'aws-cdk-lib/aws-dynamodb';
 import { PolicyStatement, Effect } from 'aws-cdk-lib/aws-iam';
 import { Secret } from 'aws-cdk-lib/aws-secretsmanager';
-<<<<<<< HEAD
 import { CfnDeployment } from 'aws-cdk-lib/aws-appconfig';
-=======
 import { StringParameter, IStringParameter } from 'aws-cdk-lib/aws-ssm';
 
 const isStringParameterGeneric = (parameter: IConstruct): parameter is StringParameter | IStringParameter =>
   parameter.hasOwnProperty('parameterArn');
->>>>>>> fa236b94
 
 /**
  * An aspect that grants access to resources to a Lambda function.
@@ -28,15 +25,9 @@
  * @see {@link https://docs.aws.amazon.com/cdk/v2/guide/aspects.html CDK Docs - Aspects}
  */
 export class ResourceAccessGranter implements IAspect {
-<<<<<<< HEAD
-  private readonly resources: Table[] | Secret[] | CfnDeployment[];
+  private readonly resources: Table[] | Secret[] | StringParameter[] | IStringParameter[] | CfnDeployment[];
 
-  public constructor(resources: Table[] | Secret[] | CfnDeployment[]) {
-=======
-  private readonly resources: Table[] | Secret[] | StringParameter[] | IStringParameter[];
-
-  public constructor(resources: Table[] | Secret[] | StringParameter[] | IStringParameter[]) {
->>>>>>> fa236b94
+  public constructor(resources: Table[] | Secret[] | StringParameter[] | IStringParameter[] | CfnDeployment[]) {
     this.resources = resources;
   }
 
@@ -45,11 +36,7 @@
     if (node instanceof NodejsFunction) {
 
       // Grant access to the resources
-<<<<<<< HEAD
-      this.resources.forEach((resource: Table | Secret | CfnDeployment) => {
-=======
-      this.resources.forEach((resource: Table | Secret | StringParameter | IStringParameter) => {
->>>>>>> fa236b94
+      this.resources.forEach((resource: Table | Secret | StringParameter | IStringParameter | CfnDeployment) => {
 
         if (resource instanceof Table) {
           resource.grantReadData(node);
@@ -59,32 +46,34 @@
           resource.grantRead(node);
         } else if (isStringParameterGeneric(resource)) {          
           resource.grantRead(node);
-<<<<<<< HEAD
+          
+          // Grant access also to the path of the parameter
+          node.addToRolePolicy(
+            new PolicyStatement({
+              effect: Effect.ALLOW,
+              actions: [
+                'ssm:GetParametersByPath',
+              ],
+              resources: [
+                resource.parameterArn.split(':').slice(0, -1).join(':'),
+                ],
+            }),
+          );
         } else if (resource instanceof CfnDeployment) {
           const appConfigConfigurationArn = Stack.of(node).formatArn({
             service: 'appconfig',
             resource: `application/${resource.applicationId}/environment/${resource.environmentId}/configuration/${resource.configurationProfileId}`,
           });
-
-=======
-          // Grant access also to the path of the parameter
->>>>>>> fa236b94
+          
           node.addToRolePolicy(
             new PolicyStatement({
               effect: Effect.ALLOW,
               actions: [
-<<<<<<< HEAD
                 'appconfig:StartConfigurationSession',
                 'appconfig:GetLatestConfiguration',
               ],
               resources: [
                 appConfigConfigurationArn,
-=======
-                'ssm:GetParametersByPath',
-              ],
-              resources: [
-                resource.parameterArn.split(':').slice(0, -1).join(':'),
->>>>>>> fa236b94
               ],
             }),
           );
