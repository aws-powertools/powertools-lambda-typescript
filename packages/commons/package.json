{
  "name": "@aws-lambda-powertools/commons",
  "version": "2.0.2",
  "description": "A shared utility package for Powertools for AWS Lambda (TypeScript) libraries",
  "author": {
    "name": "Amazon Web Services",
    "url": "https://aws.amazon.com"
  },
  "publishConfig": {
    "access": "public"
  },
  "scripts": {
    "test": "npm run test:unit",
    "test:unit": "jest --group=unit --detectOpenHandles --coverage --verbose",
    "jest": "jest --detectOpenHandles --verbose",
    "test:e2e": "echo 'Not Applicable'",
    "watch": "jest --watch",
    "generateVersionFile": "echo \"// this file is auto generated, do not modify\nexport const PT_VERSION = '$(jq -r '.version' package.json)';\" > src/version.ts",
    "build:cjs": "tsc --build tsconfig.json && echo '{ \"type\": \"commonjs\" }' > lib/cjs/package.json",
    "build:esm": "tsc --build tsconfig.esm.json && echo '{ \"type\": \"module\" }' > lib/esm/package.json",
    "build": "npm run build:esm & npm run build:cjs",
    "lint": "eslint --ext .ts,.js --no-error-on-unmatched-pattern .",
    "lint-fix": "eslint --fix --ext .ts,.js --no-error-on-unmatched-pattern .",
    "prepack": "node ../../.github/scripts/release_patch_package_json.js ."
  },
  "lint-staged": {
    "*.{js,ts}": "npm run lint-fix"
  },
  "homepage": "https://github.com/aws-powertools/powertools-lambda-typescript/tree/main/packages/commons#readme",
  "license": "MIT-0",
  "type": "module",
  "exports": {
    ".": {
      "require": {
        "types": "./lib/cjs/index.d.ts",
        "default": "./lib/cjs/index.js"
      },
      "import": {
        "types": "./lib/esm/index.d.ts",
        "default": "./lib/esm/index.js"
      }
    },
<<<<<<< HEAD
    "./utils/base64": {
      "import": "./lib/esm/fromBase64.js",
      "require": "./lib/cjs/fromBase64.js"
    },
=======
>>>>>>> 30b4877c
    "./typeutils": {
      "import": "./lib/esm/typeUtils.js",
      "require": "./lib/cjs/typeUtils.js"
    },
<<<<<<< HEAD
=======
    "./utils/base64": {
      "import": "./lib/esm/fromBase64.js",
      "require": "./lib/cjs/fromBase64.js"
    },
>>>>>>> 30b4877c
    "./types": {
      "import": "./lib/esm/types/index.js",
      "require": "./lib/cjs/types/index.js"
    }
  },
  "typesVersions": {
    "*": {
<<<<<<< HEAD
      "utils/base64": [
        "lib/cjs/fromBase64.d.ts",
        "lib/esm/fromBase64.d.ts"
      ],
=======
>>>>>>> 30b4877c
      "typeutils": [
        "lib/cjs/typeUtils.d.ts",
        "lib/esm/typeUtils.d.ts"
      ],
<<<<<<< HEAD
=======
      "utils/base64": [
        "lib/cjs/fromBase64.d.ts",
        "lib/esm/fromBase64.d.ts"
      ],
>>>>>>> 30b4877c
      "types": [
        "lib/cjs/types/index.d.ts",
        "lib/esm/types/index.d.ts"
      ]
    }
  },
  "types": "./lib/cjs/index.d.ts",
  "main": "./lib/cjs/index.js",
  "files": [
    "lib"
  ],
  "repository": {
    "type": "git",
    "url": "git+https://github.com/aws-powertools/powertools-lambda-typescript.git"
  },
  "bugs": {
    "url": "https://github.com/aws-powertools/powertools-lambda-typescript/issues"
  },
  "keywords": [
    "aws",
    "lambda",
    "powertools",
    "serverless",
    "nodejs"
  ],
  "devDependencies": {
    "@aws-lambda-powertools/testing-utils": "file:../testing"
  }
}<|MERGE_RESOLUTION|>--- conflicted
+++ resolved
@@ -40,24 +40,14 @@
         "default": "./lib/esm/index.js"
       }
     },
-<<<<<<< HEAD
+    "./typeutils": {
+      "import": "./lib/esm/typeUtils.js",
+      "require": "./lib/cjs/typeUtils.js"
+    },
     "./utils/base64": {
       "import": "./lib/esm/fromBase64.js",
       "require": "./lib/cjs/fromBase64.js"
     },
-=======
->>>>>>> 30b4877c
-    "./typeutils": {
-      "import": "./lib/esm/typeUtils.js",
-      "require": "./lib/cjs/typeUtils.js"
-    },
-<<<<<<< HEAD
-=======
-    "./utils/base64": {
-      "import": "./lib/esm/fromBase64.js",
-      "require": "./lib/cjs/fromBase64.js"
-    },
->>>>>>> 30b4877c
     "./types": {
       "import": "./lib/esm/types/index.js",
       "require": "./lib/cjs/types/index.js"
@@ -65,24 +55,14 @@
   },
   "typesVersions": {
     "*": {
-<<<<<<< HEAD
+      "typeutils": [
+        "lib/cjs/typeUtils.d.ts",
+        "lib/esm/typeUtils.d.ts"
+      ],
       "utils/base64": [
         "lib/cjs/fromBase64.d.ts",
         "lib/esm/fromBase64.d.ts"
       ],
-=======
->>>>>>> 30b4877c
-      "typeutils": [
-        "lib/cjs/typeUtils.d.ts",
-        "lib/esm/typeUtils.d.ts"
-      ],
-<<<<<<< HEAD
-=======
-      "utils/base64": [
-        "lib/cjs/fromBase64.d.ts",
-        "lib/esm/fromBase64.d.ts"
-      ],
->>>>>>> 30b4877c
       "types": [
         "lib/cjs/types/index.d.ts",
         "lib/esm/types/index.d.ts"
