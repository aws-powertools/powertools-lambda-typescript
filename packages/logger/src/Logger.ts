import { Context } from 'aws-lambda';
import { LoggerInterface } from '.';
import { LogItem } from './log';

import { cloneDeep, merge } from 'lodash/fp';
import { ConfigServiceInterface, EnvironmentVariablesService } from './config';
import { LogFormatterInterface, PowertoolLogFormatter } from './formatter';
import {
<<<<<<< HEAD
  Environment,
  PowertoolLogData,
=======
  PowertoolLogAttributes,
>>>>>>> 369e4d15
  LogAttributes,
  LoggerOptions,
  LogLevel,
  LogLevelThresholds,
  LambdaFunctionContext,
<<<<<<< HEAD
  LogItemMessage,
  LogItemExtraInput
=======
  LoggerInput,
  LoggerExtraInput,
  HandlerMethodDecorator
>>>>>>> 369e4d15
} from '../types';

class Logger implements LoggerInterface {

<<<<<<< HEAD
  private static coldStart: boolean = true;
=======
  private customAttributes: LogAttributes;
>>>>>>> 369e4d15

  private customConfigService?: ConfigServiceInterface;

  private static readonly defaultIsContextEnabled: boolean = false;

  private static readonly defaultLogLevelThreshold: LogLevel = 'INFO';

  private readonly envVarsService: EnvironmentVariablesService;

  private static isColdStart: boolean = true;

  private isContextEnabled: boolean;

  private logFormatter: LogFormatterInterface;

  private logLevelThreshold: LogLevel;

  private readonly logLevelThresholds: LogLevelThresholds = {
    'DEBUG' : 8,
    'INFO': 12,
    'WARN': 16,
    'ERROR': 20
  };

<<<<<<< HEAD
  private logsSampled: boolean = false;

  private persistentLogAttributes?: LogAttributes = {};

  private powertoolLogData: PowertoolLogData = <PowertoolLogData>{};
=======
  private powertoolLogAttributes: PowertoolLogAttributes = <PowertoolLogAttributes>{};

  private sampleRateValue?: number;
>>>>>>> 369e4d15

  public constructor(options: LoggerOptions = {}) {
    const {
      logLevel,
      serviceName,
      sampleRateValue,
      logFormatter,
      customConfigService,
      customAttributes,
      environment,
      isContextEnabled
    } = options;

    this.customAttributes = this.pickValueWithDefault<LogAttributes>({}, customAttributes);
    this.customConfigService = customConfigService;
    this.envVarsService = new EnvironmentVariablesService();
    this.isContextEnabled = this.pickValueWithDefault<boolean>(
      Logger.defaultIsContextEnabled,
      isContextEnabled,
      this.getCustomConfigService()?.getIsContextEnabled(),
      this.getEnvVarsService().getIsContextEnabled()
    );
    this.logFormatter = this.pickValueWithDefault<LogFormatterInterface>(new PowertoolLogFormatter(),logFormatter);
    this.logLevelThreshold = this.pickValueWithDefault<LogLevel>(
      Logger.defaultLogLevelThreshold,logLevel,
      this.getCustomConfigService()?.getLogLevel(),
      this.getEnvVarsService().getLogLevel()
    );
    this.sampleRateValue = this.pickValue<number>(
      sampleRateValue,
      this.getCustomConfigService()?.getSampleRateValue(),
      this.getEnvVarsService()?.getSampleRateValue()
    );
    this.populatePowertoolLogAttributes(serviceName, environment);
  }

  public addContext(context: Context): void {
<<<<<<< HEAD
=======
    if (!this.getIsContextEnabled()) {
      return;
    }

>>>>>>> 369e4d15
    const lambdaContext: Partial<LambdaFunctionContext> = {
      invokedFunctionArn: context.invokedFunctionArn,
      coldStart: Logger.isColdStart(),
      awsRequestId: context.awsRequestId,
      memoryLimitInMB: Number(context.memoryLimitInMB),
      functionName: context.functionName,
      functionVersion: context.functionVersion,
    };

<<<<<<< HEAD
    this.addToPowertoolLogData({
=======
    this.addToPowertoolLogAttributes({
>>>>>>> 369e4d15
      lambdaContext
    });
  }

  public addPersistentLogAttributes(attributes?: LogAttributes): void {
    this.persistentLogAttributes = merge(this.getPersistentLogAttributes(), attributes);
  }

  public appendKeys(attributes?: LogAttributes): void {
    this.addPersistentLogAttributes(attributes);
  }

  public createChild(options: LoggerOptions = {}): Logger {
    return cloneDeep(this).applyOptions(options);
  }

<<<<<<< HEAD
  public debug(input: LogItemMessage, ...extraInput: LogItemExtraInput): void {
    if (!this.shouldPrint('DEBUG')) {
      return;
    }
    this.printLog(this.createAndPopulateLogItem('DEBUG', input, extraInput));
  }

  public error(input: LogItemMessage, ...extraInput: LogItemExtraInput): void {
    if (!this.shouldPrint('ERROR')) {
      return;
    }
    this.printLog(this.createAndPopulateLogItem('ERROR', input, extraInput));
  }

  public info(input: LogItemMessage, ...extraInput: LogItemExtraInput): void {
    if (!this.shouldPrint('INFO')) {
      return;
    }
    this.printLog(this.createAndPopulateLogItem('INFO', input, extraInput));
=======
  public debug(input: LoggerInput, ...extraInput: LoggerExtraInput): void {
    this.processLogInputData('DEBUG', input, extraInput);
  }

  public error(input: LoggerInput, ...extraInput: LoggerExtraInput): void {
    this.processLogInputData('ERROR', input, extraInput);
  }

  public static getIsColdStart(): boolean {
    if (Logger.isColdStart === true) {
      Logger.isColdStart = false;

      return true;
    }

    return false;
  }

  public info(input: LoggerInput, ...extraInput: LoggerExtraInput): void {
    this.processLogInputData('INFO', input, extraInput);
>>>>>>> 369e4d15
  }

  public injectLambdaContext(enableContext: boolean = true): HandlerMethodDecorator {
    return (target, propertyKey, descriptor ) => {
      const originalMethod = descriptor.value;

      descriptor.value = (event, context, callback) => {
        this.setIsContextEnabled(enableContext);
        this.addContext(context);
        const result = originalMethod?.apply(this, [ event, context, callback ]);

        return result;
      };
    };
  }

<<<<<<< HEAD
  public refreshSampleRateCalculation(): void {
    this.setLogsSampled();
  }

  public setSampleRateValue(sampleRateValue?: number): void {
    this.powertoolLogData.sampleRateValue = sampleRateValue || this.getCustomConfigService()?.getSampleRateValue()
      || this.getEnvVarsService().getSampleRateValue();
  }

  public warn(input: LogItemMessage, ...extraInput: LogItemExtraInput): void {
    if (!this.shouldPrint('WARN')) {
      return;
    }
    this.printLog(this.createAndPopulateLogItem('WARN', input, extraInput));
  }

  private addToPowertoolLogData(...attributesArray: Array<Partial<PowertoolLogData>>): void {
    attributesArray.forEach((attributes: Partial<PowertoolLogData>) => {
      this.powertoolLogData = merge(this.getPowertoolLogData(), attributes);
    });
  }

  private createAndPopulateLogItem(logLevel: LogLevel, input: LogItemMessage, extraInput: LogItemExtraInput): LogItem {

    const unformattedBaseAttributes = merge(
      this.getPowertoolLogData(),
      {
        logLevel,
        timestamp: new Date(),
        message: (typeof input === 'string') ? input : input.message
      });

    const logItem = new LogItem({
      baseAttributes: this.getLogFormatter().formatAttributes(unformattedBaseAttributes),
      persistentAttributes: this.getPersistentLogAttributes()
    });
=======
  public warn(input: LoggerInput, ...extraInput: LoggerExtraInput): void {
    this.processLogInputData('WARN', input, extraInput);
  }

  private addToPowertoolLogAttributes(...attributesArray: Array<Partial<PowertoolLogAttributes>>): void {
    attributesArray.forEach((attributes: Partial<PowertoolLogAttributes>) => {
      this.powertoolLogAttributes = merge(this.getPowertoolLogAttributes(), attributes);
    });
  }

  private applyOptions(options: LoggerOptions): Logger {
    const {
      logLevel,
      serviceName,
      sampleRateValue,
      logFormatter,
      customConfigService,
      customAttributes,
      environment,
      isContextEnabled
    } = options;

    if (customAttributes) {
      this.setCustomAttributes(customAttributes);
    }
    if (customConfigService) {
      this.setCustomConfigService(customConfigService);
    }
    if (isContextEnabled){
      this.setIsContextEnabled(isContextEnabled);
    }
    if (logFormatter) {
      this.setLogFormatter(logFormatter);
    }
    if (logLevel) {
      this.setLogLevelThreshold(logLevel);
    }
    if (sampleRateValue) {
      this.setSampleRateValue(sampleRateValue);
    }
    if (serviceName || environment || isContextEnabled || customConfigService || logFormatter) {
      this.populatePowertoolLogAttributes(serviceName, environment);
    }

    return this;
  }

  private createLogItem(logLevel: LogLevel, input: LoggerInput, extraInput: LoggerExtraInput): LogItem {

    const logItem = new LogItem().addAttributes(
      this.getLogFormatter().format(
        merge({
          logLevel,
          timestamp: new Date(),
          message: (typeof input === 'string') ? input : input.message
        },
        this.getPowertoolLogAttributes())
      )
    ).addAttributes(this.getCustomAttributes());
>>>>>>> 369e4d15

    // Add ephemeral attributes
    if (typeof input !== 'string') {
      logItem.addAttributes(input);
    }
    extraInput.forEach((item: Error | LogAttributes) => {
      const attributes = (item instanceof Error) ? { error: item } : item;
      logItem.addAttributes(attributes);
    });
    
    return logItem;
  }

<<<<<<< HEAD
=======
  private getCustomAttributes(): LogAttributes {
    return this.customAttributes;
  }

>>>>>>> 369e4d15
  private getCustomConfigService(): ConfigServiceInterface | undefined {
    return this.customConfigService;
  }

  private getEnvVarsService(): EnvironmentVariablesService {
    return this.envVarsService;
  }

  private getIsContextEnabled(): boolean {
    return this.isContextEnabled;
  }

  private getLogFormatter(): LogFormatterInterface {
    return this.logFormatter;
  }

<<<<<<< HEAD
  private getLogLevel(): LogLevel {
    if (this.powertoolLogData?.logLevel) {
      this.setLogLevel();
    }
=======
  private getLogLevelThreshold(): LogLevel {
    return this.logLevelThreshold;
  }
>>>>>>> 369e4d15

  private getPowertoolLogAttributes(): PowertoolLogAttributes {
    return this.powertoolLogAttributes;
  }

<<<<<<< HEAD
  private getLogsSampled(): boolean {
    return this.logsSampled;
  }

  private getPersistentLogAttributes(): LogAttributes {
    return this.persistentLogAttributes || {};
  }

  private getPowertoolLogData(): PowertoolLogData {
    return this.powertoolLogData || {};
  }

  private getSampleRateValue(): number {
    if (!this.powertoolLogData?.sampleRateValue) {
      this.setSampleRateValue();
    }

    return <number> this.powertoolLogData?.sampleRateValue;
  }

  private printLog(log: LogItem): void {
    log.prepareForPrint();

    const references = new WeakSet();

    try {
      console.log(JSON.parse(JSON.stringify(log.getAttributes(), (key: string, value: LogAttributes) => {
        let item = value;
        if (item instanceof Error) {
          item = this.getLogFormatter().formatError(item);
        }
        if (typeof item === 'object' && value !== null) {
          if (references.has(item)) {
            return;
          }
          references.add(item);
        }

        return item;
      })));
    } catch (err) {
      console.log('Unexpected error occurred trying to print the log', err);
=======
  private getSampleRateValue(): number | undefined {
    return this.sampleRateValue;
  }

  private pickValue<ValueType>(...values: Array<ValueType | undefined>): ValueType | undefined {
    for (const entry of values) {
      if (entry) {
        return entry;
      }
    }

    return undefined;
  }

  private pickValueWithDefault<ValueType>(defaultValue: ValueType, ...values: Array<ValueType | undefined>): ValueType {
    return this.pickValue(...values) || defaultValue;
  }

  private populatePowertoolLogAttributes(serviceName?: string, environment?: string): void {

    this.addToPowertoolLogAttributes({
      awsRegion: this.getEnvVarsService().getAwsRegion(),
      environment: this.pickValue<string>(environment, this.getCustomConfigService()?.getCurrentEnvironment(), this.getEnvVarsService().getCurrentEnvironment()),
      sampleRateValue: this.getSampleRateValue(),
      serviceName: this.pickValue<string>(serviceName,this.getCustomConfigService()?.getServiceName(), this.getEnvVarsService().getServiceName()),
      xRayTraceId: this.getEnvVarsService().getXrayTraceId(),
    });

    if (this.getIsContextEnabled()) {
      this.addToPowertoolLogAttributes({
        lambdaContext: {
          coldStart: Logger.getIsColdStart(),
          memoryLimitInMB: this.getEnvVarsService().getFunctionMemory(),
          name: this.getEnvVarsService().getFunctionName(),
          version: this.getEnvVarsService().getFunctionVersion(),
        }
      });
>>>>>>> 369e4d15
    }
  }

  private printLog(log: LogAttributes): void {
    // TODO: revisit this
    Object.keys(log).forEach(key => (log[key] === undefined || log[key] === '' || log[key] === null) && delete log[key]);

    console.log(log);
  }

  private processLogInputData(logLevel: LogLevel, input: LoggerInput, extraInput: LoggerExtraInput): void {
    if (!this.shouldPrint(logLevel)) {
      return;
    }
    this.printLog(this.createLogItem(logLevel, input, extraInput).getAttributes());
  }

  private setCustomAttributes(attributes: LogAttributes): void {
    this.customAttributes = attributes;
  }

<<<<<<< HEAD
  private setLogsSampled(): void {
    const sampleRateValue = this.getSampleRateValue();
    // TODO: revisit Math.random() as it's not a real randomization
    this.logsSampled = sampleRateValue !== undefined && (sampleRateValue === 1 || Math.random() < sampleRateValue);
  }

  private setOptions(options: LoggerOptions = {}): Logger {
    const {
      logLevel,
      serviceName,
      sampleRateValue,
      logFormatter,
      customConfigService,
      persistentLogAttributes,
      environment
    } = options;

    this.setEnvVarsService();
    this.setCustomConfigService(customConfigService);
    this.setLogLevel(logLevel);
    this.setSampleRateValue(sampleRateValue);
    this.setLogsSampled();
    this.setLogFormatter(logFormatter);
    this.setPowertoolLogData(serviceName, environment);

    this.addPersistentLogAttributes(persistentLogAttributes);

    return this;
  }

  private setPowertoolLogData(serviceName?: string, environment?: Environment, persistentLogAttributes: LogAttributes = {}): void {
    this.addToPowertoolLogData({
      awsRegion: this.getEnvVarsService().getAwsRegion(),
      environment: environment || this.getCustomConfigService()?.getCurrentEnvironment() || this.getEnvVarsService().getCurrentEnvironment(),
      sampleRateValue: this.getSampleRateValue(),
      serviceName: serviceName || this.getCustomConfigService()?.getServiceName() || this.getEnvVarsService().getServiceName(),
      xRayTraceId: this.getEnvVarsService().getXrayTraceId(),
    }, persistentLogAttributes );
=======
  private setCustomConfigService(customConfigService?: ConfigServiceInterface): void {
    this.customConfigService = customConfigService;
  }

  private setIsContextEnabled(value: boolean = true): void {
    this.isContextEnabled = value;
  }

  private setLogFormatter(value: LogFormatterInterface): void {
    this.logFormatter = value;
  }

  private setLogLevelThreshold(value: LogLevel): void {
    this.logLevelThreshold = value;
  }

  private setSampleRateValue(value?: number): void {
    this.sampleRateValue = value;
>>>>>>> 369e4d15
  }

  private shouldPrint(logLevel: LogLevel): boolean {
    if (this.logLevelThresholds[logLevel] >= this.logLevelThresholds[this.getLogLevelThreshold()]) {
      return true;
    }

    return this.getLogsSampled();
  }

}

export {
  Logger
};<|MERGE_RESOLUTION|>--- conflicted
+++ resolved
@@ -6,34 +6,20 @@
 import { ConfigServiceInterface, EnvironmentVariablesService } from './config';
 import { LogFormatterInterface, PowertoolLogFormatter } from './formatter';
 import {
-<<<<<<< HEAD
-  Environment,
-  PowertoolLogData,
-=======
   PowertoolLogAttributes,
->>>>>>> 369e4d15
   LogAttributes,
   LoggerOptions,
   LogLevel,
   LogLevelThresholds,
   LambdaFunctionContext,
-<<<<<<< HEAD
-  LogItemMessage,
-  LogItemExtraInput
-=======
   LoggerInput,
   LoggerExtraInput,
   HandlerMethodDecorator
->>>>>>> 369e4d15
 } from '../types';
 
 class Logger implements LoggerInterface {
 
-<<<<<<< HEAD
-  private static coldStart: boolean = true;
-=======
   private customAttributes: LogAttributes;
->>>>>>> 369e4d15
 
   private customConfigService?: ConfigServiceInterface;
 
@@ -58,17 +44,9 @@
     'ERROR': 20
   };
 
-<<<<<<< HEAD
-  private logsSampled: boolean = false;
-
-  private persistentLogAttributes?: LogAttributes = {};
-
-  private powertoolLogData: PowertoolLogData = <PowertoolLogData>{};
-=======
   private powertoolLogAttributes: PowertoolLogAttributes = <PowertoolLogAttributes>{};
 
   private sampleRateValue?: number;
->>>>>>> 369e4d15
 
   public constructor(options: LoggerOptions = {}) {
     const {
@@ -106,64 +84,28 @@
   }
 
   public addContext(context: Context): void {
-<<<<<<< HEAD
-=======
     if (!this.getIsContextEnabled()) {
       return;
     }
 
->>>>>>> 369e4d15
     const lambdaContext: Partial<LambdaFunctionContext> = {
-      invokedFunctionArn: context.invokedFunctionArn,
-      coldStart: Logger.isColdStart(),
+      arn: context.invokedFunctionArn,
       awsRequestId: context.awsRequestId,
       memoryLimitInMB: Number(context.memoryLimitInMB),
-      functionName: context.functionName,
-      functionVersion: context.functionVersion,
+      name: context.functionName,
+      version: context.functionVersion,
     };
 
-<<<<<<< HEAD
-    this.addToPowertoolLogData({
-=======
     this.addToPowertoolLogAttributes({
->>>>>>> 369e4d15
       lambdaContext
     });
-  }
-
-  public addPersistentLogAttributes(attributes?: LogAttributes): void {
-    this.persistentLogAttributes = merge(this.getPersistentLogAttributes(), attributes);
-  }
-
-  public appendKeys(attributes?: LogAttributes): void {
-    this.addPersistentLogAttributes(attributes);
+
   }
 
   public createChild(options: LoggerOptions = {}): Logger {
     return cloneDeep(this).applyOptions(options);
   }
 
-<<<<<<< HEAD
-  public debug(input: LogItemMessage, ...extraInput: LogItemExtraInput): void {
-    if (!this.shouldPrint('DEBUG')) {
-      return;
-    }
-    this.printLog(this.createAndPopulateLogItem('DEBUG', input, extraInput));
-  }
-
-  public error(input: LogItemMessage, ...extraInput: LogItemExtraInput): void {
-    if (!this.shouldPrint('ERROR')) {
-      return;
-    }
-    this.printLog(this.createAndPopulateLogItem('ERROR', input, extraInput));
-  }
-
-  public info(input: LogItemMessage, ...extraInput: LogItemExtraInput): void {
-    if (!this.shouldPrint('INFO')) {
-      return;
-    }
-    this.printLog(this.createAndPopulateLogItem('INFO', input, extraInput));
-=======
   public debug(input: LoggerInput, ...extraInput: LoggerExtraInput): void {
     this.processLogInputData('DEBUG', input, extraInput);
   }
@@ -184,7 +126,6 @@
 
   public info(input: LoggerInput, ...extraInput: LoggerExtraInput): void {
     this.processLogInputData('INFO', input, extraInput);
->>>>>>> 369e4d15
   }
 
   public injectLambdaContext(enableContext: boolean = true): HandlerMethodDecorator {
@@ -201,44 +142,6 @@
     };
   }
 
-<<<<<<< HEAD
-  public refreshSampleRateCalculation(): void {
-    this.setLogsSampled();
-  }
-
-  public setSampleRateValue(sampleRateValue?: number): void {
-    this.powertoolLogData.sampleRateValue = sampleRateValue || this.getCustomConfigService()?.getSampleRateValue()
-      || this.getEnvVarsService().getSampleRateValue();
-  }
-
-  public warn(input: LogItemMessage, ...extraInput: LogItemExtraInput): void {
-    if (!this.shouldPrint('WARN')) {
-      return;
-    }
-    this.printLog(this.createAndPopulateLogItem('WARN', input, extraInput));
-  }
-
-  private addToPowertoolLogData(...attributesArray: Array<Partial<PowertoolLogData>>): void {
-    attributesArray.forEach((attributes: Partial<PowertoolLogData>) => {
-      this.powertoolLogData = merge(this.getPowertoolLogData(), attributes);
-    });
-  }
-
-  private createAndPopulateLogItem(logLevel: LogLevel, input: LogItemMessage, extraInput: LogItemExtraInput): LogItem {
-
-    const unformattedBaseAttributes = merge(
-      this.getPowertoolLogData(),
-      {
-        logLevel,
-        timestamp: new Date(),
-        message: (typeof input === 'string') ? input : input.message
-      });
-
-    const logItem = new LogItem({
-      baseAttributes: this.getLogFormatter().formatAttributes(unformattedBaseAttributes),
-      persistentAttributes: this.getPersistentLogAttributes()
-    });
-=======
   public warn(input: LoggerInput, ...extraInput: LoggerExtraInput): void {
     this.processLogInputData('WARN', input, extraInput);
   }
@@ -298,27 +201,29 @@
         this.getPowertoolLogAttributes())
       )
     ).addAttributes(this.getCustomAttributes());
->>>>>>> 369e4d15
-
-    // Add ephemeral attributes
+
     if (typeof input !== 'string') {
       logItem.addAttributes(input);
     }
+    
     extraInput.forEach((item: Error | LogAttributes) => {
-      const attributes = (item instanceof Error) ? { error: item } : item;
+      const attributes = (item instanceof Error) ? {
+        error: {
+          name: item.name,
+          message: item.message,
+          stack: item.stack,
+        }
+      } : item;
       logItem.addAttributes(attributes);
     });
     
     return logItem;
   }
 
-<<<<<<< HEAD
-=======
   private getCustomAttributes(): LogAttributes {
     return this.customAttributes;
   }
 
->>>>>>> 369e4d15
   private getCustomConfigService(): ConfigServiceInterface | undefined {
     return this.customConfigService;
   }
@@ -335,65 +240,14 @@
     return this.logFormatter;
   }
 
-<<<<<<< HEAD
-  private getLogLevel(): LogLevel {
-    if (this.powertoolLogData?.logLevel) {
-      this.setLogLevel();
-    }
-=======
   private getLogLevelThreshold(): LogLevel {
     return this.logLevelThreshold;
   }
->>>>>>> 369e4d15
 
   private getPowertoolLogAttributes(): PowertoolLogAttributes {
     return this.powertoolLogAttributes;
   }
 
-<<<<<<< HEAD
-  private getLogsSampled(): boolean {
-    return this.logsSampled;
-  }
-
-  private getPersistentLogAttributes(): LogAttributes {
-    return this.persistentLogAttributes || {};
-  }
-
-  private getPowertoolLogData(): PowertoolLogData {
-    return this.powertoolLogData || {};
-  }
-
-  private getSampleRateValue(): number {
-    if (!this.powertoolLogData?.sampleRateValue) {
-      this.setSampleRateValue();
-    }
-
-    return <number> this.powertoolLogData?.sampleRateValue;
-  }
-
-  private printLog(log: LogItem): void {
-    log.prepareForPrint();
-
-    const references = new WeakSet();
-
-    try {
-      console.log(JSON.parse(JSON.stringify(log.getAttributes(), (key: string, value: LogAttributes) => {
-        let item = value;
-        if (item instanceof Error) {
-          item = this.getLogFormatter().formatError(item);
-        }
-        if (typeof item === 'object' && value !== null) {
-          if (references.has(item)) {
-            return;
-          }
-          references.add(item);
-        }
-
-        return item;
-      })));
-    } catch (err) {
-      console.log('Unexpected error occurred trying to print the log', err);
-=======
   private getSampleRateValue(): number | undefined {
     return this.sampleRateValue;
   }
@@ -431,7 +285,6 @@
           version: this.getEnvVarsService().getFunctionVersion(),
         }
       });
->>>>>>> 369e4d15
     }
   }
 
@@ -453,46 +306,6 @@
     this.customAttributes = attributes;
   }
 
-<<<<<<< HEAD
-  private setLogsSampled(): void {
-    const sampleRateValue = this.getSampleRateValue();
-    // TODO: revisit Math.random() as it's not a real randomization
-    this.logsSampled = sampleRateValue !== undefined && (sampleRateValue === 1 || Math.random() < sampleRateValue);
-  }
-
-  private setOptions(options: LoggerOptions = {}): Logger {
-    const {
-      logLevel,
-      serviceName,
-      sampleRateValue,
-      logFormatter,
-      customConfigService,
-      persistentLogAttributes,
-      environment
-    } = options;
-
-    this.setEnvVarsService();
-    this.setCustomConfigService(customConfigService);
-    this.setLogLevel(logLevel);
-    this.setSampleRateValue(sampleRateValue);
-    this.setLogsSampled();
-    this.setLogFormatter(logFormatter);
-    this.setPowertoolLogData(serviceName, environment);
-
-    this.addPersistentLogAttributes(persistentLogAttributes);
-
-    return this;
-  }
-
-  private setPowertoolLogData(serviceName?: string, environment?: Environment, persistentLogAttributes: LogAttributes = {}): void {
-    this.addToPowertoolLogData({
-      awsRegion: this.getEnvVarsService().getAwsRegion(),
-      environment: environment || this.getCustomConfigService()?.getCurrentEnvironment() || this.getEnvVarsService().getCurrentEnvironment(),
-      sampleRateValue: this.getSampleRateValue(),
-      serviceName: serviceName || this.getCustomConfigService()?.getServiceName() || this.getEnvVarsService().getServiceName(),
-      xRayTraceId: this.getEnvVarsService().getXrayTraceId(),
-    }, persistentLogAttributes );
-=======
   private setCustomConfigService(customConfigService?: ConfigServiceInterface): void {
     this.customConfigService = customConfigService;
   }
@@ -511,7 +324,6 @@
 
   private setSampleRateValue(value?: number): void {
     this.sampleRateValue = value;
->>>>>>> 369e4d15
   }
 
   private shouldPrint(logLevel: LogLevel): boolean {
@@ -519,7 +331,13 @@
       return true;
     }
 
-    return this.getLogsSampled();
+    // TODO: refactor this logic (Math.random() does not provide cryptographically secure random numbers)
+    const sampleRateValue = this.getSampleRateValue();
+    if (sampleRateValue && (sampleRateValue === 1 || Math.random() < sampleRateValue)) {
+      return true;
+    }
+
+    return false;
   }
 
 }
